package drivers

import (
	"context"
	"fmt"
	"io/ioutil"
	"os"
	"path/filepath"

	csmv1 "github.com/dell/csm-operator/api/v1alpha1"
	"github.com/dell/csm-operator/pkg/logger"
	utils "github.com/dell/csm-operator/pkg/utils"
	corev1 "k8s.io/api/core/v1"
	storagev1 "k8s.io/api/storage/v1"
	acorev1 "k8s.io/client-go/applyconfigurations/core/v1"
	"sigs.k8s.io/yaml"
)

// GetController get controller yaml
func GetController(ctx context.Context, cr csmv1.ContainerStorageModule, operatorConfig utils.OperatorConfig, driverName csmv1.DriverType) (*utils.ControllerYAML, error) {
	log := logger.GetLogger(ctx)
	configMapPath := fmt.Sprintf("%s/driverconfig/%s/%s/controller.yaml", operatorConfig.ConfigDirectory, driverName, cr.Spec.Driver.ConfigVersion)
	buf, err := ioutil.ReadFile(configMapPath)
	if err != nil {
		log.Errorw("GetController failed", "Error", err.Error())
		return nil, err
	}

	YamlString := utils.ModifyCommonCR(string(buf), cr)

	driverYAML, err := utils.GetDriverYaml(YamlString, "Deployment")
	if err != nil {
		log.Errorw("GetController get Deployment failed", "Error", err.Error())
		return nil, err
	}

	controllerYAML := driverYAML.(utils.ControllerYAML)
	controllerYAML.Deployment.Spec.Replicas = &cr.Spec.Driver.Replicas

	if len(cr.Spec.Driver.Controller.Tolerations) != 0 {
		tols := make([]acorev1.TolerationApplyConfiguration, 0)
		for _, t := range cr.Spec.Driver.Controller.Tolerations {
			toleration := acorev1.Toleration()
			toleration.WithEffect(t.Effect)
			toleration.WithKey(t.Key)
			toleration.WithValue(t.Value)
			toleration.WithOperator(t.Operator)
			toleration.WithTolerationSeconds(*t.TolerationSeconds)
			tols = append(tols, *toleration)
		}

		controllerYAML.Deployment.Spec.Template.Spec.Tolerations = tols
	}

	if cr.Spec.Driver.Controller.NodeSelector != nil {
		controllerYAML.Deployment.Spec.Template.Spec.NodeSelector = cr.Spec.Driver.Controller.NodeSelector
	}

	containers := controllerYAML.Deployment.Spec.Template.Spec.Containers
	newcontainers := make([]acorev1.ContainerApplyConfiguration, 0)
	for i, c := range containers {
		if string(*c.Name) == "driver" {
			containers[i].Env = utils.ReplaceAllApplyCustomEnvs(c.Env, cr.Spec.Driver.Common.Envs, cr.Spec.Driver.Controller.Envs)
<<<<<<< HEAD
=======
			c.Env = containers[i].Env
>>>>>>> 76e23f43
			if string(cr.Spec.Driver.Common.Image) != "" {
				image := string(cr.Spec.Driver.Common.Image)
				c.Image = &image
			}
		}

		removeContainer := false
		for _, s := range cr.Spec.Driver.SideCars {
			if s.Name == *c.Name {
				if s.Enabled == nil {
					fmt.Printf("Container  to be enabled : %s\n", *c.Name)
					break

				} else if !*s.Enabled {
					removeContainer = true
					fmt.Printf("Container to be removed : %s\n", *c.Name)
				} else {
					fmt.Printf("Container to be enabled : %s\n", *c.Name)
				}
				break
			}
		}
		if !removeContainer {
			utils.ReplaceAllContainerImageApply(operatorConfig.K8sVersion, &c)
			utils.UpdateSideCarApply(cr.Spec.Driver.SideCars, &c)
			newcontainers = append(newcontainers, c)
		}

	}

	controllerYAML.Deployment.Spec.Template.Spec.Containers = newcontainers
	// Update volumes
	for i, v := range controllerYAML.Deployment.Spec.Template.Spec.Volumes {
		if *v.Name == "certs" {
			newV, err := getApplyCertVolume(cr)
			if err != nil {
				log.Errorw("GetController spec template volumes", "Error", err.Error())
				return nil, err
			}
			controllerYAML.Deployment.Spec.Template.Spec.Volumes[i] = *newV
		}
		if *v.Name == cr.Name+"-creds" && cr.Spec.Driver.AuthSecret != "" {
			controllerYAML.Deployment.Spec.Template.Spec.Volumes[i].Secret.SecretName = &cr.Spec.Driver.AuthSecret
		}

	}

	return &controllerYAML, nil

}

// GetNode get node yaml
func GetNode(ctx context.Context, cr csmv1.ContainerStorageModule, operatorConfig utils.OperatorConfig, driverType csmv1.DriverType, filename string) (*utils.NodeYAML, error) {
	log := logger.GetLogger(ctx)
	configMapPath := fmt.Sprintf("%s/driverconfig/%s/%s/%s", operatorConfig.ConfigDirectory, driverType, cr.Spec.Driver.ConfigVersion, filename)
	buf, err := ioutil.ReadFile(configMapPath)
	if err != nil {
		log.Errorw("GetNode failed", "Error", err.Error())
		return nil, err
	}

	YamlString := utils.ModifyCommonCR(string(buf), cr)

	driverYAML, err := utils.GetDriverYaml(YamlString, "DaemonSet")
	if err != nil {
		log.Errorw("GetNode Daemonset failed", "Error", err.Error())
		return nil, err
	}

	nodeYaml := driverYAML.(utils.NodeYAML)

	if cr.Spec.Driver.DNSPolicy != "" {
		dnspolicy := corev1.DNSPolicy(cr.Spec.Driver.DNSPolicy)
		nodeYaml.DaemonSetApplyConfig.Spec.Template.Spec.DNSPolicy = &dnspolicy
	}

	if len(cr.Spec.Driver.Node.Tolerations) != 0 {
		tols := make([]acorev1.TolerationApplyConfiguration, 0)
		for _, t := range cr.Spec.Driver.Node.Tolerations {
			toleration := acorev1.Toleration()
			toleration.WithEffect(t.Effect)
			toleration.WithKey(t.Key)
			toleration.WithValue(t.Value)
			toleration.WithOperator(t.Operator)
			toleration.WithTolerationSeconds(*t.TolerationSeconds)
			tols = append(tols, *toleration)
		}

		nodeYaml.DaemonSetApplyConfig.Spec.Template.Spec.Tolerations = tols
	}

	if cr.Spec.Driver.Node.NodeSelector != nil {
		nodeYaml.DaemonSetApplyConfig.Spec.Template.Spec.NodeSelector = cr.Spec.Driver.Node.NodeSelector
	}

	containers := nodeYaml.DaemonSetApplyConfig.Spec.Template.Spec.Containers
	for i, c := range containers {
		if string(*c.Name) == "driver" {
			containers[i].Env = utils.ReplaceAllApplyCustomEnvs(c.Env, cr.Spec.Driver.Common.Envs, cr.Spec.Driver.Node.Envs)
			if string(cr.Spec.Driver.Common.Image) != "" {
				image := string(cr.Spec.Driver.Common.Image)
				containers[i].Image = &image
			}
		}

		utils.ReplaceAllContainerImageApply(operatorConfig.K8sVersion, &c)
		utils.UpdateSideCarApply(cr.Spec.Driver.SideCars, &c)

	}

	nodeYaml.DaemonSetApplyConfig.Spec.Template.Spec.Containers = containers

	// Update volumes
	for i, v := range nodeYaml.DaemonSetApplyConfig.Spec.Template.Spec.Volumes {
		if *v.Name == "certs" {
			newV, err := getApplyCertVolume(cr)
			if err != nil {
				log.Errorw("GetNode apply cert Volume failed", "Error", err.Error())
				return nil, err
			}
			nodeYaml.DaemonSetApplyConfig.Spec.Template.Spec.Volumes[i] = *newV
		}
		if *v.Name == cr.Name+"-creds" && cr.Spec.Driver.AuthSecret != "" {
			nodeYaml.DaemonSetApplyConfig.Spec.Template.Spec.Volumes[i].Secret.SecretName = &cr.Spec.Driver.AuthSecret
		}

	}

	return &nodeYaml, nil

}

// GetConfigMap get configmap
func GetConfigMap(ctx context.Context, cr csmv1.ContainerStorageModule, operatorConfig utils.OperatorConfig, driverName csmv1.DriverType) (*corev1.ConfigMap, error) {
	log := logger.GetLogger(ctx)
	configMapPath := fmt.Sprintf("%s/driverconfig/%s/%s/driver-config-params.yaml", operatorConfig.ConfigDirectory, driverName, cr.Spec.Driver.ConfigVersion)

	if _, err := os.Stat(configMapPath); os.IsNotExist(err) {
		log.Errorw("GetConfigMap failed", "Error", err.Error())
		return nil, err
	}

	buf, err := ioutil.ReadFile(filepath.Clean(configMapPath))
	if err != nil {
		log.Errorw("GetConfigMap failed", "Error", err.Error())
		return nil, err
	}
	YamlString := utils.ModifyCommonCR(string(buf), cr)

	var configMap corev1.ConfigMap
	err = yaml.Unmarshal([]byte(YamlString), &configMap)
	if err != nil {
		log.Errorw("GetConfigMap yaml marshall failed", "Error", err.Error())
		return nil, err
	}

	for _, env := range cr.Spec.Driver.Common.Envs {
		if env.Name == "CSI_LOG_LEVEL" {
			configMap.Data = map[string]string{
				"driver-config-params.yaml": fmt.Sprintf("%s: %s", env.Name, env.Value),
			}
			break
		}
	}
	return &configMap, nil

}

// GetCSIDriver get driver
func GetCSIDriver(ctx context.Context, cr csmv1.ContainerStorageModule, operatorConfig utils.OperatorConfig, driverName csmv1.DriverType) (*storagev1.CSIDriver, error) {
	log := logger.GetLogger(ctx)
	configMapPath := fmt.Sprintf("%s/driverconfig/%s/%s/csidriver.yaml", operatorConfig.ConfigDirectory, driverName, cr.Spec.Driver.ConfigVersion)
	buf, err := ioutil.ReadFile(configMapPath)
	if err != nil {
		log.Errorw("GetCSIDriver failed", "Error", err.Error())
		return nil, err
	}

	var csidriver storagev1.CSIDriver
	err = yaml.Unmarshal(buf, &csidriver)
	if err != nil {
		log.Errorw("GetCSIDriver yaml marshall failed", "Error", err.Error())
		return nil, err
	}

	return &csidriver, nil
}<|MERGE_RESOLUTION|>--- conflicted
+++ resolved
@@ -61,10 +61,7 @@
 	for i, c := range containers {
 		if string(*c.Name) == "driver" {
 			containers[i].Env = utils.ReplaceAllApplyCustomEnvs(c.Env, cr.Spec.Driver.Common.Envs, cr.Spec.Driver.Controller.Envs)
-<<<<<<< HEAD
-=======
 			c.Env = containers[i].Env
->>>>>>> 76e23f43
 			if string(cr.Spec.Driver.Common.Image) != "" {
 				image := string(cr.Spec.Driver.Common.Image)
 				c.Image = &image
