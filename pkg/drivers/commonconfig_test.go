//  Copyright © 2022 Dell Inc. or its subsidiaries. All Rights Reserved.
//
//  Licensed under the Apache License, Version 2.0 (the "License");
//  you may not use this file except in compliance with the License.
//  You may obtain a copy of the License at
//       http://www.apache.org/licenses/LICENSE-2.0
//  Unless required by applicable law or agreed to in writing, software
//  distributed under the License is distributed on an "AS IS" BASIS,
//  WITHOUT WARRANTIES OR CONDITIONS OF ANY KIND, either express or implied.
//  See the License for the specific language governing permissions and
//  limitations under the License.

package drivers

import (
	"context"
	"testing"

	csmv1 "github.com/dell/csm-operator/api/v1"
	"github.com/dell/csm-operator/tests/shared"
	"github.com/stretchr/testify/assert"
	storagev1 "k8s.io/api/storage/v1"
	ctrlClientFake "sigs.k8s.io/controller-runtime/pkg/client/fake"
)

var (
	csm                  = csmWithTolerations(csmv1.PowerScaleName, shared.ConfigVersion)
	pFlexCSM             = csmForPowerFlex(pflexCSMName)
	pStoreCSM            = csmWithPowerstore(csmv1.PowerStore, shared.PStoreConfigVersion)
	pScaleCSM            = csmWithPowerScale(csmv1.PowerScale, shared.PScaleConfigVersion)
	unityCSM             = csmWithUnity(csmv1.Unity, shared.UnityConfigVersion, false)
	unityCSMCertProvided = csmWithUnity(csmv1.Unity, shared.UnityConfigVersion, true)
	unityCSMInvalidValue = csmWithUnityInvalidValue(csmv1.Unity, shared.UnityConfigVersion)
	pmaxCSM              = csmWithPowermax(csmv1.PowerMax, shared.PmaxConfigVersion)

	fakeDriver csmv1.DriverType = "fakeDriver"
	badDriver  csmv1.DriverType = "badDriver"

	tests = []struct {
		// every single unit test name
		name string
		// csm object
		csm csmv1.ContainerStorageModule
		// driver name
		driverName csmv1.DriverType
		// yaml file name to read
		filename string
		// expected error
		expectedErr string
	}{
		{"pscale happy path", csm, csmv1.PowerScaleName, "node.yaml", ""},
		{"powerscale happy path", pScaleCSM, csmv1.PowerScaleName, "node.yaml", ""},
		{"pflex happy path", pFlexCSM, csmv1.PowerFlex, "node.yaml", ""},
		{"pflex no-sdc path", csmForPowerFlex("no-sdc"), csmv1.PowerFlex, "node.yaml", ""},
		{"pstore happy path", pStoreCSM, csmv1.PowerStore, "node.yaml", ""},
		{"unity happy path", unityCSM, csmv1.Unity, "node.yaml", ""},
		{"unity happy path when secrets with certificates provided", unityCSMCertProvided, csmv1.Unity, "node.yaml", ""},
		{"unity common is nil", unityCSMInvalidValue, csmv1.Unity, "node.yaml", ""},
		{"file does not exist", csm, fakeDriver, "NonExist.yaml", "no such file or directory"},
		{"pmax happy path", pmaxCSM, csmv1.PowerMax, "node.yaml", ""},
		{"config file is invalid", csm, badDriver, "bad.yaml", "unmarshal"},
	}
)

func TestGetCsiDriver(t *testing.T) {
	ctx := context.Background()
	for _, tt := range tests {
		t.Run(tt.name, func(t *testing.T) {
			csiDriver, err := GetCSIDriver(ctx, tt.csm, config, tt.driverName)
			if tt.expectedErr == "" {
				assert.Nil(t, err)
				if tt.csm.Spec.Driver.CSIDriverSpec != nil {
					switch tt.csm.Spec.Driver.CSIDriverSpec.FSGroupPolicy {
					case "":
						assert.Equal(t, storagev1.ReadWriteOnceWithFSTypeFSGroupPolicy, *csiDriver.Spec.FSGroupPolicy)
					case "ReadWriteOnceWithFSType":
						assert.Equal(t, storagev1.ReadWriteOnceWithFSTypeFSGroupPolicy, *csiDriver.Spec.FSGroupPolicy)
					case "File":
						assert.Equal(t, storagev1.FileFSGroupPolicy, *csiDriver.Spec.FSGroupPolicy)
					default:
						assert.Equal(t, storagev1.NoneFSGroupPolicy, *csiDriver.Spec.FSGroupPolicy)
					}
				}
			} else {
				assert.Containsf(t, err.Error(), tt.expectedErr, "expected error containing %q, got %s", tt.expectedErr, err)
			}
		})
	}
}

func TestGetConfigMap(t *testing.T) {
	ctx := context.Background()
	for _, tt := range tests {
		t.Run(tt.name, func(t *testing.T) {
			_, err := GetConfigMap(ctx, tt.csm, config, tt.driverName)
			if tt.expectedErr == "" {
				assert.Nil(t, err)
			} else {
				assert.Containsf(t, err.Error(), tt.expectedErr, "expected error containing %q, got %s", tt.expectedErr, err)
			}
		})
	}
}

func TestGetUpgradeInfo(t *testing.T) {
	ctx := context.Background()
	for _, tt := range tests {
		t.Run(tt.name, func(t *testing.T) {
			_, err := GetUpgradeInfo(ctx, config, tt.driverName, tt.csm.Spec.Driver.ConfigVersion)
			if tt.expectedErr == "" {
				assert.Nil(t, err)
			} else {
				assert.Containsf(t, err.Error(), tt.expectedErr, "expected error containing %q, got %s", tt.expectedErr, err)
			}
		})
	}
}

func TestGetController(t *testing.T) {
	ctx := context.Background()
	for _, tt := range tests {
		t.Run(tt.name, func(t *testing.T) {
			_, err := GetController(ctx, tt.csm, config, tt.driverName)
			if tt.expectedErr == "" {
				assert.Nil(t, err)
			} else {
				assert.Containsf(t, err.Error(), tt.expectedErr, "expected error containing %q, got %s", tt.expectedErr, err)
			}
		})
	}
}

func TestGetNode(t *testing.T) {
	ctx := context.Background()
	foundInitMdm := false
	for _, tt := range tests {
		t.Run(tt.name, func(t *testing.T) {
<<<<<<< HEAD
			_, err := GetNode(ctx, tt.csm, config, tt.driverName, tt.filename, ctrlClientFake.NewClientBuilder().Build())
=======
			node, err := GetNode(ctx, tt.csm, config, tt.driverName, tt.filename)
>>>>>>> 57bbb0c0
			if tt.expectedErr == "" {
				assert.Nil(t, err)
				initcontainers := node.DaemonSetApplyConfig.Spec.Template.Spec.InitContainers
				for i := range initcontainers {
					if *initcontainers[i].Name == "mdm-container" {
						foundInitMdm = true
						assert.Equal(t, string(tt.csm.Spec.Driver.Common.Image), *initcontainers[i].Image)
					}
				}
				// if driver is powerflex, then check that mdm-container is present
				if tt.driverName == "powerflex" {
					assert.Equal(t, true, foundInitMdm)
				}
			} else {
				assert.Containsf(t, err.Error(), tt.expectedErr, "expected error containing %q, got %s", tt.expectedErr, err)
			}
		})
	}
}<|MERGE_RESOLUTION|>--- conflicted
+++ resolved
@@ -135,11 +135,7 @@
 	foundInitMdm := false
 	for _, tt := range tests {
 		t.Run(tt.name, func(t *testing.T) {
-<<<<<<< HEAD
-			_, err := GetNode(ctx, tt.csm, config, tt.driverName, tt.filename, ctrlClientFake.NewClientBuilder().Build())
-=======
-			node, err := GetNode(ctx, tt.csm, config, tt.driverName, tt.filename)
->>>>>>> 57bbb0c0
+			node, err := GetNode(ctx, tt.csm, config, tt.driverName, tt.filename, ctrlClientFake.NewClientBuilder().Build())
 			if tt.expectedErr == "" {
 				assert.Nil(t, err)
 				initcontainers := node.DaemonSetApplyConfig.Spec.Template.Spec.InitContainers
