--- conflicted
+++ resolved
@@ -322,14 +322,6 @@
 			if env.Name == "X_CSI_MAX_VOLUMES_PER_NODE" {
 				maxVolumesPerNode = env.Value
 			}
-<<<<<<< HEAD
-			/*
-				// commenting out for now, as enableQuota is not used and linter says the assignment is ineffectual
-				if env.Name == "X_CSI_QUOTA_ENABLED" {
-					enableQuota = env.Value
-				}*/
-=======
->>>>>>> 694ec5e1
 			if env.Name == "X_CSI_HEALTH_MONITOR_ENABLED" {
 				healthMonitorNode = env.Value
 			}
