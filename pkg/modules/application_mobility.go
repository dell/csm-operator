//  Copyright © 2023 Dell Inc. or its subsidiaries. All Rights Reserved.
//
//  Licensed under the Apache License, Version 2.0 (the "License");
//  you may not use this file except in compliance with the License.
//  You may obtain a copy of the License at
//       http://www.apache.org/licenses/LICENSE-2.0
//  Unless required by applicable law or agreed to in writing, software
//  distributed under the License is distributed on an "AS IS" BASIS,
//  WITHOUT WARRANTIES OR CONDITIONS OF ANY KIND, either express or implied.
//  See the License for the specific language governing permissions and
//  limitations under the License.

package modules

import (
	"context"
	"fmt"
	"os"
	"path/filepath"
	"strings"

	csmv1 "github.com/dell/csm-operator/api/v1"
	"github.com/dell/csm-operator/pkg/logger"
	utils "github.com/dell/csm-operator/pkg/utils"
	corev1 "k8s.io/api/core/v1"
	k8serrors "k8s.io/apimachinery/pkg/api/errors"
	"k8s.io/apimachinery/pkg/types"

	//"github.com/dell/csm-operator/tests/shared/crclient"
	crclient "sigs.k8s.io/controller-runtime/pkg/client"
)

const (

	// AppMobDeploymentManifest - filename of deployment manifest for app-mobility
	AppMobDeploymentManifest = "app-mobility-controller-manager.yaml"
	// AppMobMetricService - filename of MetricService manifest for app-mobility
	AppMobMetricService = "app-mobility-controller-manager-metrics-service.yaml"
	// AppMobWebhookService - filename of Webhook manifest for app-mobility
	AppMobWebhookService = "app-mobility-webhook-service.yaml"
	// VeleroManifest - filename of Velero manifest for app-mobility
	VeleroManifest = "velero-deployment.yaml"
	// AppMobCertManagerManifest - filename of Cert-manager manifest for app-mobility
	AppMobCertManagerManifest = "cert-manager.yaml"
	//UseVolSnapshotManifest - filename of use volume snapshot manifest for app-mobility
	UseVolSnapshotManifest = "velero-volumesnapshotlocation.yaml"
	//CleanupCrdManifest - filename of Cleanup Crds manifest for app-mobility
	CleanupCrdManifest = "cleanupcrds.yaml"

	//ControllerImg - image for app-mobility-controller
	ControllerImg = "<CONTROLLER_IMAGE>"
	// AppMobNamespace - namespace Application Mobility is installed in
	AppMobNamespace = "<NAMESPACE>"
	// AppMobReplicaCount - Number of replicas
	AppMobReplicaCount = "<APPLICATION_MOBILITY_REPLICA_COUNT>"
	// AppMobLicenseName - Name of license for app-mobility
	AppMobLicenseName = "<APPLICATION_MOBILITY_LICENSE_NAME>"
	// AppMobObjStoreSecretName - Secret name for object store
	AppMobObjStoreSecretName = "<APPLICATION_MOBILITY_OBJECT_STORE_SECRET_NAME>"
	//BackupStorageLocation - name for Backup Storage Location
	BackupStorageLocation = "<BACKUPSTORAGELOCATION_NAME>"
	//VolSnapshotlocation - name for Volume Snapshot location
	VolSnapshotlocation = "<VOL_SNAPSHOT_LOCATION_NAME>"

	// VeleroNamespace - namespace Velero is installed in
	VeleroNamespace = "<VELERO_NAMESPACE>"
	// ConfigProvider - configurations provider (csi/aws)
	ConfigProvider = "<CONFIG_PROVIDER>"
	// VeleroImg - Image for velero
	VeleroImg = "<VELERO_IMAGE>"
	// VeleroImgPullPolicy - image pull policy for velero
	VeleroImgPullPolicy = "<VELERO_IMAGE_PULLPOLICY>"
<<<<<<< HEAD
	// CredentialName  -  Secret name for velero
	VeleroSecretName = "<SECRET_NAME>"
=======
	// VeleroSecretName  -  Secret name for velero
	VeleroSecretName = "<VELERO_SECRET>" // #nosec G101
>>>>>>> 79ffa6dc
	//VeleroInitContainers = "<INIT_CONTAINERS>"

	// AppMobCtrlMgrComponent - component name in cr for app-mobility controller-manager
	AppMobCtrlMgrComponent = "application-mobility-controller-manager"
	// AppMobCertManagerComponent - cert-manager component
	AppMobCertManagerComponent = "cert-manager"
	// AppMobVeleroComponent - velero component
	AppMobVeleroComponent = "velero"
)

// getAppMobilityModule - get instance of app mobility module
func getAppMobilityModule(cr csmv1.ContainerStorageModule) (csmv1.Module, error) {
	for _, m := range cr.Spec.Modules {
		if m.Name == csmv1.ApplicationMobility {
			return m, nil
		}
	}
	return csmv1.Module{}, fmt.Errorf("Application Mobility module not found")
}

// getAppMobilityModuleDeployment - updates deployment manifest with app mobility CRD values
func getAppMobilityModuleDeployment(op utils.OperatorConfig, cr csmv1.ContainerStorageModule) (string, error) {

	yamlString := ""
	appMob, err := getAppMobilityModule(cr)
	if err != nil {
		return yamlString, err
	}

	fmt.Printf("***** INSIDE APPLICATION DEPLOYMENT ******")
	deploymentPath := fmt.Sprintf("%s/moduleconfig/application-mobility/%s/%s", op.ConfigDirectory, appMob.ConfigVersion, AppMobDeploymentManifest)
	buf, err := os.ReadFile(filepath.Clean(deploymentPath))
	if err != nil {
		return yamlString, err
	}

	yamlString = string(buf)
	controllerImage := ""
	licenseName := ""
	objectSecretName := ""

	for _, component := range appMob.Components {
		if component.Name == AppMobCtrlMgrComponent {
			if component.Image != "" {
				controllerImage = string(component.Image)
			}
			for _, env := range component.Envs {
				if strings.Contains(AppMobLicenseName, env.Name) {
					licenseName = env.Value
				}
				if strings.Contains(AppMobObjStoreSecretName, env.Name) {
					objectSecretName = env.Value
				}
			}
		}
	}

<<<<<<< HEAD
	yamlString = strings.ReplaceAll(yamlString, AppMobNamespace, cr.Namespace)
	yamlString = strings.ReplaceAll(yamlString, ControllerImg, controllerImage)
	yamlString = strings.ReplaceAll(yamlString, AppMobLicenseName, licenseName)
	yamlString = strings.ReplaceAll(yamlString, AppMobObjStoreSecretName, objectSecretName)
=======
	YamlString = strings.ReplaceAll(YamlString, AppMobNamespace, cr.Namespace)
	YamlString = strings.ReplaceAll(YamlString, ControllerImg, controllerImage)
	YamlString = strings.ReplaceAll(YamlString, AppMobLicenseName, licenseName)
	YamlString = strings.ReplaceAll(YamlString, AppMobObjStoreSecretName, objectSecretName)
>>>>>>> 79ffa6dc

	return yamlString, nil
}

// AppMobilityDeployment - apply and delete controller manager deployment
func AppMobilityDeployment(ctx context.Context, isDeleting bool, op utils.OperatorConfig, cr csmv1.ContainerStorageModule, ctrlClient crclient.Client) error {
	yamlString, err := getAppMobilityModuleDeployment(op, cr)
	if err != nil {
		return err
	}
	fmt.Printf("**** NEED TO RUN DEPLOYMENT****")
	deployObjects, err := utils.GetModuleComponentObj([]byte(yamlString))
	if err != nil {
		return err
	}

	for _, ctrlObj := range deployObjects {
		if isDeleting {
			if err := utils.DeleteObject(ctx, ctrlObj, ctrlClient); err != nil {
				return err
			}
		} else {
			fmt.Printf("**** INSIDE APPLY OBJECT *****")
			if err := utils.ApplyObject(ctx, ctrlObj, ctrlClient); err != nil {
				return err
			}
		}
	}

	return nil
}

// getControllerManagerMetricService - updates metric manifest with app mobility CRD values
func getControllerManagerMetricService(op utils.OperatorConfig, cr csmv1.ContainerStorageModule) (string, error) {
	yamlString := ""

	appMob, err := getAppMobilityModule(cr)
	if err != nil {
		return yamlString, err
	}

	metricServicePath := fmt.Sprintf("%s/moduleconfig/application-mobility/%s/%s", op.ConfigDirectory, appMob.ConfigVersion, AppMobMetricService)
	buf, err := os.ReadFile(filepath.Clean(metricServicePath))
	if err != nil {
		return yamlString, err
	}

	yamlString = string(buf)
	yamlString = strings.ReplaceAll(yamlString, AppMobNamespace, cr.Namespace)

	return yamlString, nil
}

// AppMobilityDeployment - apply and delete Controller manager metric service deployment
func controllerManagerMetricService(ctx context.Context, isDeleting bool, op utils.OperatorConfig, cr csmv1.ContainerStorageModule, ctrlClient crclient.Client) error {
	yamlString, err := getControllerManagerMetricService(op, cr)
	if err != nil {
		return err
	}
	deployObjects, err := utils.GetModuleComponentObj([]byte(yamlString))
	if err != nil {
		return err
	}

	for _, ctrlObj := range deployObjects {
		if isDeleting {
			if err := utils.DeleteObject(ctx, ctrlObj, ctrlClient); err != nil {
				return err
			}
			if err := utils.ApplyObject(ctx, ctrlObj, ctrlClient); err != nil {
				return err
			}
		}
	}

	return nil
}

// getAppMobilityWebhookService - gets the app mobility webhook service manifest
func getAppMobilityWebhookService(op utils.OperatorConfig, cr csmv1.ContainerStorageModule) (string, error) {
	yamlString := ""
	appMob, err := getAppMobilityModule(cr)
	if err != nil {
		return yamlString, err
	}

	webhookServicePath := fmt.Sprintf("%s/moduleconfig/application-mobility/%s/%s", op.ConfigDirectory, appMob.ConfigVersion, AppMobWebhookService)
	buf, err := os.ReadFile(filepath.Clean(webhookServicePath))
	if err != nil {
		return yamlString, err
	}

	yamlString = string(buf)
	yamlString = strings.ReplaceAll(yamlString, AppMobNamespace, cr.Namespace)

	return yamlString, nil
}

// AppMobilityWebhookService - apply/delete app mobility's webhook service
func AppMobilityWebhookService(ctx context.Context, isDeleting bool, op utils.OperatorConfig, cr csmv1.ContainerStorageModule, ctrlClient crclient.Client) error {
	yamlString, err := getAppMobilityWebhookService(op, cr)
	if err != nil {
		return err
	}
	deployObjects, err := utils.GetModuleComponentObj([]byte(yamlString))
	if err != nil {
		return err
	}

	for _, ctrlObj := range deployObjects {
		if isDeleting {
			if err := utils.DeleteObject(ctx, ctrlObj, ctrlClient); err != nil {
				return err
			}
		} else {
			if err := utils.ApplyObject(ctx, ctrlObj, ctrlClient); err != nil {
				return err
			}
		}
	}

	return nil
}

// ApplicationMobilityPrecheck - runs precheck for CSM Application Mobility
func ApplicationMobilityPrecheck(ctx context.Context, op utils.OperatorConfig, appMob csmv1.Module, cr csmv1.ContainerStorageModule, r utils.ReconcileCSM) error {
	log := logger.GetLogger(ctx)

	fmt.Printf("**** GETTING INSIDE PRECHECK*****")
	// check if provided version is supported
	if appMob.ConfigVersion != "" {
		err := checkVersion(string(csmv1.ApplicationMobility), appMob.ConfigVersion, op.ConfigDirectory)
		if err != nil {
			return err
		}
	}

	// Check for secrets
	appMobilitySecrets := []string{"license"}
	for _, name := range appMobilitySecrets {
		found := &corev1.Secret{}
		err := r.GetClient().Get(ctx, types.NamespacedName{Name: name, Namespace: cr.GetNamespace()}, found)
		if err != nil {
			if k8serrors.IsNotFound(err) {
				return fmt.Errorf("failed to find secret %s", name)
			}
		}
	}

	log.Infof("performed pre-checks for %s", appMob.Name)
	return nil
}

// AppMobilityCertManager - Install/Delete cert-manager
func AppMobilityCertManager(ctx context.Context, isDeleting bool, op utils.OperatorConfig, cr csmv1.ContainerStorageModule, ctrlClient crclient.Client) error {

	yamlString, err := getAppMobCertManager(op, cr)
	if err != nil {
		return err
	}

	ctrlObjects, err := utils.GetModuleComponentObj([]byte(yamlString))
	if err != nil {
		return err
	}

	for _, ctrlObj := range ctrlObjects {
		if isDeleting {
			if err := utils.DeleteObject(ctx, ctrlObj, ctrlClient); err != nil {
				return err
			}
		} else {
			if err := utils.ApplyObject(ctx, ctrlObj, ctrlClient); err != nil {
				return err
			}
		}
	}
	return nil
}

// getAppMobilityCertManager - gets the cert-manager manifest from common
func getAppMobCertManager(op utils.OperatorConfig, cr csmv1.ContainerStorageModule) (string, error) {
	yamlString := ""

	certManagerPath := fmt.Sprintf("%s/moduleconfig/common/%s", op.ConfigDirectory, AppMobCertManagerManifest)
	buf, err := os.ReadFile(filepath.Clean(certManagerPath))
	if err != nil {
		return yamlString, err
	}

	yamlString = string(buf)
	appMobNamespace := cr.Namespace
	yamlString = strings.ReplaceAll(yamlString, AppMobNamespace, appMobNamespace)

	return yamlString, nil
}

// AppMobilityVelero - Install/Delete velero
func AppMobilityVelero(ctx context.Context, isDeleting bool, op utils.OperatorConfig, cr csmv1.ContainerStorageModule, ctrlClient crclient.Client) error {

	yamlString, err := getVelero(op, cr)
	if err != nil {
		return err
	}
	for _, c := range cr.Spec.Modules[0].Components {
		if c.UseSnapshot {
			yamlString2, err := getUseVolumeSnapshot(op, cr)
			if err != nil {
				return err
			}
			ctrlObjects, err := utils.GetModuleComponentObj([]byte(yamlString2))
			if err != nil {
				return err
			}
			for _, ctrlObj := range ctrlObjects {
				if isDeleting {
					if err := utils.DeleteObject(ctx, ctrlObj, ctrlClient); err != nil {
						return err
					}
				} else {
					if err := utils.ApplyObject(ctx, ctrlObj, ctrlClient); err != nil {
						return err
					}
				}
			}
		}
	}
	for _, c := range cr.Spec.Modules[0].Components {
		if c.CleanUpCRDs {
			yamlString3, err := getCleanupcrds(op, cr)
			if err != nil {
				return err
			}
			ctrlObjects, err := utils.GetModuleComponentObj([]byte(yamlString3))
			if err != nil {
				return err
			}

			for _, ctrlObj := range ctrlObjects {
				if isDeleting {
					if err := utils.DeleteObject(ctx, ctrlObj, ctrlClient); err != nil {
						return err
					}
				} else {
					if err := utils.ApplyObject(ctx, ctrlObj, ctrlClient); err != nil {
						return err
					}
				}
			}
		}
	}
	ctrlObjects, err := utils.GetModuleComponentObj([]byte(yamlString))
	if err != nil {
		return err
	}

	for _, ctrlObj := range ctrlObjects {
		if isDeleting {
			if err := utils.DeleteObject(ctx, ctrlObj, ctrlClient); err != nil {
				return err
			}
		} else {
			if err := utils.ApplyObject(ctx, ctrlObj, ctrlClient); err != nil {
				return err
			}
		}
	}
	return nil
}

// getVelero - gets the velero-deployment manifest
func getVelero(op utils.OperatorConfig, cr csmv1.ContainerStorageModule) (string, error) {
	yamlString := ""

	appMob, err := getAppMobilityModule(cr)
	if err != nil {
		return yamlString, err
	}

	veleroPath := fmt.Sprintf("%s/moduleconfig/application-mobility/%s/%s", op.ConfigDirectory, appMob.ConfigVersion, VeleroManifest)
	buf, err := os.ReadFile(filepath.Clean(veleroPath))
	if err != nil {
		return yamlString, err
	}

<<<<<<< HEAD
	yamlString = string(buf)
	backupStorageLocationName := ""
	velero_NS := ""
	provider := ""
	velero_Img := ""
	velero_ImgPullPolicy := ""
=======
	YamlString = string(buf)
	backupStorageLocationName := ""
	veleroNS := ""
	provider := ""
	veleroImg := ""
	veleroImgPullPolicy := ""
>>>>>>> 79ffa6dc
	credName := ""
	for _, component := range appMob.Components {
		if component.Name == AppMobVeleroComponent {
			if component.Image != "" {
<<<<<<< HEAD
				velero_Img = string(component.Image)
			}
			if component.ImagePullPolicy != "" {
				velero_ImgPullPolicy = string(component.ImagePullPolicy)
=======
				veleroImg = string(component.Image)
			}
			if component.ImagePullPolicy != "" {
				veleroImgPullPolicy = string(component.ImagePullPolicy)
>>>>>>> 79ffa6dc
			}
			for _, env := range component.Envs {
				if strings.Contains(BackupStorageLocation, env.Name) {
					backupStorageLocationName = env.Value
				}
				if strings.Contains(VeleroNamespace, env.Name) {
<<<<<<< HEAD
					velero_NS = env.Value
=======
					veleroNS = env.Value
>>>>>>> 79ffa6dc
				}
				if strings.Contains(ConfigProvider, env.Name) {
					provider = env.Value
				}
				if strings.Contains(VeleroSecretName, env.Name) {
					credName = env.Value
				}
			}
		}
	}

<<<<<<< HEAD
	yamlString = strings.ReplaceAll(yamlString, VeleroNamespace, velero_NS)
	yamlString = strings.ReplaceAll(yamlString, VeleroImg, velero_Img)
	yamlString = strings.ReplaceAll(yamlString, VeleroImgPullPolicy, velero_ImgPullPolicy)
	//YamlString = strings.ReplaceAll(YamlString, VeleroInitContainers, Velero_init_container)
	yamlString = strings.ReplaceAll(yamlString, BackupStorageLocation, backupStorageLocationName)
	yamlString = strings.ReplaceAll(yamlString, ConfigProvider, provider)
	yamlString = strings.ReplaceAll(yamlString, CredentialName, credName)
	return yamlString, nil
=======
	YamlString = strings.ReplaceAll(YamlString, VeleroNamespace, veleroNS)
	YamlString = strings.ReplaceAll(YamlString, VeleroImg, veleroImg)
	YamlString = strings.ReplaceAll(YamlString, VeleroImgPullPolicy, veleroImgPullPolicy)
	YamlString = strings.ReplaceAll(YamlString, BackupStorageLocation, backupStorageLocationName)
	YamlString = strings.ReplaceAll(YamlString, ConfigProvider, provider)
	YamlString = strings.ReplaceAll(YamlString, VeleroSecretName, credName)
	return YamlString, nil
>>>>>>> 79ffa6dc
}

// getVelero - gets the velero-deployment manifest
func getUseVolumeSnapshot(op utils.OperatorConfig, cr csmv1.ContainerStorageModule) (string, error) {
	yamlString := ""

	appMob, err := getAppMobilityModule(cr)
	if err != nil {
		return yamlString, err
	}

	volSnapshotPath := fmt.Sprintf("%s/moduleconfig/application-mobility/%s/%s", op.ConfigDirectory, appMob.ConfigVersion, UseVolSnapshotManifest)
	buf, err := os.ReadFile(filepath.Clean(volSnapshotPath))
	if err != nil {
		return yamlString, err
	}

	yamlString = string(buf)
	volSnapshotLocationName := ""
	velero_NS := ""
	provider := ""
	for _, component := range appMob.Components {
		if component.Name == AppMobVeleroComponent {
			for _, env := range component.Envs {
				if strings.Contains(VolSnapshotlocation, env.Name) {
					volSnapshotLocationName = env.Value
				}
				if strings.Contains(VeleroNamespace, env.Name) {
					velero_NS = env.Value
				}
				if strings.Contains(ConfigProvider, env.Name) {
					provider = env.Value
				}
			}
		}
	}

	yamlString = strings.ReplaceAll(yamlString, VeleroNamespace, velero_NS)
	yamlString = strings.ReplaceAll(yamlString, VolSnapshotlocation, volSnapshotLocationName)
	yamlString = strings.ReplaceAll(yamlString, ConfigProvider, provider)

	return yamlString, nil
}

func getCleanupcrds(op utils.OperatorConfig, cr csmv1.ContainerStorageModule) (string, error) {
	yamlString := ""

	appMob, err := getAppMobilityModule(cr)
	if err != nil {
		return yamlString, err
	}

	cleanupCrdsPath := fmt.Sprintf("%s/moduleconfig/application-mobility/%s/%s", op.ConfigDirectory, appMob.ConfigVersion, CleanupCrdManifest)
	buf, err := os.ReadFile(filepath.Clean(cleanupCrdsPath))
	if err != nil {
		return yamlString, err
	}

	yamlString = string(buf)
	velero_NS := ""
	velero_ImgPullPolicy := ""
	for _, component := range appMob.Components {
		if component.Name == AppMobVeleroComponent {
			if component.ImagePullPolicy != "" {
				veleroImgPullPolicy = string(component.ImagePullPolicy)
			}
			for _, env := range component.Envs {
				if strings.Contains(VeleroNamespace, env.Name) {
					velero_NS = env.Value
				}
			}
		}
	}

	yamlString = strings.ReplaceAll(yamlString, VeleroNamespace, velero_NS)
	yamlString = strings.ReplaceAll(yamlString, VeleroImgPullPolicy, veleroImgPullPolicy)
	return yamlString, nil
}<|MERGE_RESOLUTION|>--- conflicted
+++ resolved
@@ -70,13 +70,8 @@
 	VeleroImg = "<VELERO_IMAGE>"
 	// VeleroImgPullPolicy - image pull policy for velero
 	VeleroImgPullPolicy = "<VELERO_IMAGE_PULLPOLICY>"
-<<<<<<< HEAD
-	// CredentialName  -  Secret name for velero
-	VeleroSecretName = "<SECRET_NAME>"
-=======
 	// VeleroSecretName  -  Secret name for velero
-	VeleroSecretName = "<VELERO_SECRET>" // #nosec G101
->>>>>>> 79ffa6dc
+	VeleroSecretName = "<VELERO_SECRET>"
 	//VeleroInitContainers = "<INIT_CONTAINERS>"
 
 	// AppMobCtrlMgrComponent - component name in cr for app-mobility controller-manager
@@ -134,17 +129,11 @@
 		}
 	}
 
-<<<<<<< HEAD
+
 	yamlString = strings.ReplaceAll(yamlString, AppMobNamespace, cr.Namespace)
 	yamlString = strings.ReplaceAll(yamlString, ControllerImg, controllerImage)
 	yamlString = strings.ReplaceAll(yamlString, AppMobLicenseName, licenseName)
 	yamlString = strings.ReplaceAll(yamlString, AppMobObjStoreSecretName, objectSecretName)
-=======
-	YamlString = strings.ReplaceAll(YamlString, AppMobNamespace, cr.Namespace)
-	YamlString = strings.ReplaceAll(YamlString, ControllerImg, controllerImage)
-	YamlString = strings.ReplaceAll(YamlString, AppMobLicenseName, licenseName)
-	YamlString = strings.ReplaceAll(YamlString, AppMobObjStoreSecretName, objectSecretName)
->>>>>>> 79ffa6dc
 
 	return yamlString, nil
 }
@@ -430,47 +419,27 @@
 		return yamlString, err
 	}
 
-<<<<<<< HEAD
 	yamlString = string(buf)
 	backupStorageLocationName := ""
 	velero_NS := ""
 	provider := ""
 	velero_Img := ""
 	velero_ImgPullPolicy := ""
-=======
-	YamlString = string(buf)
-	backupStorageLocationName := ""
-	veleroNS := ""
-	provider := ""
-	veleroImg := ""
-	veleroImgPullPolicy := ""
->>>>>>> 79ffa6dc
 	credName := ""
 	for _, component := range appMob.Components {
 		if component.Name == AppMobVeleroComponent {
 			if component.Image != "" {
-<<<<<<< HEAD
 				velero_Img = string(component.Image)
 			}
 			if component.ImagePullPolicy != "" {
 				velero_ImgPullPolicy = string(component.ImagePullPolicy)
-=======
-				veleroImg = string(component.Image)
-			}
-			if component.ImagePullPolicy != "" {
-				veleroImgPullPolicy = string(component.ImagePullPolicy)
->>>>>>> 79ffa6dc
 			}
 			for _, env := range component.Envs {
 				if strings.Contains(BackupStorageLocation, env.Name) {
 					backupStorageLocationName = env.Value
 				}
 				if strings.Contains(VeleroNamespace, env.Name) {
-<<<<<<< HEAD
 					velero_NS = env.Value
-=======
-					veleroNS = env.Value
->>>>>>> 79ffa6dc
 				}
 				if strings.Contains(ConfigProvider, env.Name) {
 					provider = env.Value
@@ -482,24 +451,14 @@
 		}
 	}
 
-<<<<<<< HEAD
 	yamlString = strings.ReplaceAll(yamlString, VeleroNamespace, velero_NS)
 	yamlString = strings.ReplaceAll(yamlString, VeleroImg, velero_Img)
 	yamlString = strings.ReplaceAll(yamlString, VeleroImgPullPolicy, velero_ImgPullPolicy)
 	//YamlString = strings.ReplaceAll(YamlString, VeleroInitContainers, Velero_init_container)
 	yamlString = strings.ReplaceAll(yamlString, BackupStorageLocation, backupStorageLocationName)
 	yamlString = strings.ReplaceAll(yamlString, ConfigProvider, provider)
-	yamlString = strings.ReplaceAll(yamlString, CredentialName, credName)
-	return yamlString, nil
-=======
-	YamlString = strings.ReplaceAll(YamlString, VeleroNamespace, veleroNS)
-	YamlString = strings.ReplaceAll(YamlString, VeleroImg, veleroImg)
-	YamlString = strings.ReplaceAll(YamlString, VeleroImgPullPolicy, veleroImgPullPolicy)
-	YamlString = strings.ReplaceAll(YamlString, BackupStorageLocation, backupStorageLocationName)
-	YamlString = strings.ReplaceAll(YamlString, ConfigProvider, provider)
-	YamlString = strings.ReplaceAll(YamlString, VeleroSecretName, credName)
-	return YamlString, nil
->>>>>>> 79ffa6dc
+	yamlString = strings.ReplaceAll(yamlString, VeleroSecretName, credName)
+	return yamlString, nil
 }
 
 // getVelero - gets the velero-deployment manifest
