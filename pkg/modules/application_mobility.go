//  Copyright © 2023 Dell Inc. or its subsidiaries. All Rights Reserved.
//
//  Licensed under the Apache License, Version 2.0 (the "License");
//  you may not use this file except in compliance with the License.
//  You may obtain a copy of the License at
//       http://www.apache.org/licenses/LICENSE-2.0
//  Unless required by applicable law or agreed to in writing, software
//  distributed under the License is distributed on an "AS IS" BASIS,
//  WITHOUT WARRANTIES OR CONDITIONS OF ANY KIND, either express or implied.
//  See the License for the specific language governing permissions and
//  limitations under the License.

package modules

import (
	"context"
	"fmt"
	"os"
	"path/filepath"
	"strings"

	csmv1 "github.com/dell/csm-operator/api/v1"
	"github.com/dell/csm-operator/pkg/logger"
	utils "github.com/dell/csm-operator/pkg/utils"
	corev1 "k8s.io/api/core/v1"
	k8serrors "k8s.io/apimachinery/pkg/api/errors"
	"k8s.io/apimachinery/pkg/types"

	//"github.com/dell/csm-operator/tests/shared/crclient"
	crclient "sigs.k8s.io/controller-runtime/pkg/client"
)

const (

	// AppMobDeploymentManifest - filename of deployment manifest for app-mobility
	AppMobDeploymentManifest = "app-mobility-controller-manager.yaml"
	// AppMobMetricService - filename of MetricService manifest for app-mobility
	AppMobMetricService = "app-mobility-controller-manager-metrics-service.yaml"
	// AppMobWebhookService - filename of Webhook manifest for app-mobility
	AppMobWebhookService = "app-mobility-webhook-service.yaml"
	// AppMobCrds - name of app-mobility crd manifest yaml
	AppMobCrds = "app-mobility-crds.yaml"
	// VeleroManifest - filename of Velero manifest for app-mobility
	VeleroManifest = "velero-deployment.yaml"
	// AppMobCertManagerManifest - filename of Cert-manager manifest for app-mobility
	AppMobCertManagerManifest = "cert-manager.yaml"
	// ControllerImagePullPolicy - default image pull policy in yamls
	ControllerImagePullPolicy = "<CONTROLLER_IMAGE_PULLPOLICY>"
	//UseVolSnapshotManifest - filename of use volume snapshot manifest for app-mobility
	UseVolSnapshotManifest = "velero-volumesnapshotlocation.yaml"
	// CleanupCrdManifest - filename of Cleanup Crds manifest for app-mobility
	CleanupCrdManifest = "cleanupcrds.yaml"
	// VeleroCrdManifest - filename of Velero crds manisfest for Velero feature
	VeleroCrdManifest = "velero-crds.yaml"
	// VeleroAccessManifest - filename where velero access with its contents
	VeleroAccessManifest = "velero-secret.yaml"
<<<<<<< HEAD
	// ResticCrdManifest - filename of restic manifest for app-mobility
	ResticCrdManifest = "restic.yaml"
	// CertManagerCrdManifest - filename of Cert Manager crds manisfest for Cert Manager feature
	CertManagerCrdManifest = "cert-crds.yaml"
	// CertManagerIssuerCertManifest - filename of the issuer and cert for app-mobility
	CertManagerIssuerCertManifest = "certificate.yaml"
=======
	//NodeAgentCrdManifest - filename of node-agent manifest for app-mobility
	NodeAgentCrdManifest = "node-agent.yaml"
>>>>>>> 7c815cfc

	//ControllerImg - image for app-mobility-controller
	ControllerImg = "<CONTROLLER_IMAGE>"
	// AppMobNamespace - namespace Application Mobility is installed in
	AppMobNamespace = "<NAMESPACE>"
	// AppMobReplicaCount - Number of replicas
	AppMobReplicaCount = "<APPLICATION_MOBILITY_REPLICA_COUNT>"
	// AppMobLicenseName - Name of license for app-mobility
	AppMobLicenseName = "<APPLICATION_MOBILITY_LICENSE_NAME>"
	// AppMobObjStoreSecretName - Secret name for object store
	AppMobObjStoreSecretName = "<APPLICATION_MOBILITY_OBJECT_STORE_SECRET_NAME>"
	//BackupStorageLocation - name for Backup Storage Location
	BackupStorageLocation = "<BACKUPSTORAGELOCATION_NAME>"
	//VeleroBucketName - name for the used velero bucket
	VeleroBucketName = "<BUCKET_NAME>"
	//VolSnapshotlocation - name for Volume Snapshot location
	VolSnapshotlocation = "<VOL_SNAPSHOT_LOCATION_NAME>"
	//BackupStorageURL - cloud url for backup storage location
	BackupStorageURL = "<BACKUP_STORAGE_URL>"

	// VeleroNamespace - namespace Velero is installed in
	VeleroNamespace = "<VELERO_NAMESPACE>"
	// ConfigProvider - configurations provider (csi/aws)
	ConfigProvider = "<CONFIGURATION_PROVIDER>"
	// VeleroImage - Image for velero
	VeleroImage = "<VELERO_IMAGE>"
	// VeleroImagePullPolicy - image pull policy for velero
	VeleroImagePullPolicy = "<VELERO_IMAGE_PULLPOLICY>"
	// VeleroAccess  -  Secret name for velero
	VeleroAccess = "<VELERO_ACCESS>"
	//AWSInitContainerName - Name of init container for velero - aws
	AWSInitContainerName = "<AWS_INIT_CONTAINER_NAME>"
	//AWSInitContainerImage - Image of init container for velero -aws
	AWSInitContainerImage = "<AWS_INIT_CONTAINER_IMAGE>"
	//DELLInitContainerName - Name of init container for velero - dell
	DELLInitContainerName = "<DELL_INIT_CONTAINER_NAME>"
	//DELLInitContainerImage - Image of init container for velero - dell
	DELLInitContainerImage = "<DELL_INIT_CONTAINER_IMAGE>"
	//AccessContents - contents of the object store secret
	AccessContents = "<CRED_CONTENTS>"
	//AKeyID - contains the aws access key id
	AKeyID = "<KEY_ID>"
	//AKey - contains the aws access key
	AKey = "<KEY>"

	// AppMobCtrlMgrComponent - component name in cr for app-mobility controller-manager
	AppMobCtrlMgrComponent = "application-mobility-controller-manager"
	// AppMobCertManagerComponent - cert-manager component
	AppMobCertManagerComponent = "cert-manager"
	// AppMobVeleroComponent - velero component
	AppMobVeleroComponent = "velero"
)

// getAppMobilityModule - get instance of app mobility module
func getAppMobilityModule(cr csmv1.ContainerStorageModule) (csmv1.Module, error) {
	for _, m := range cr.Spec.Modules {
		if m.Name == csmv1.ApplicationMobility {
			return m, nil
		}
	}
	return csmv1.Module{}, fmt.Errorf("Application Mobility module not found")
}

// getVeleroCrdDeploy - applies and deploy VeleroCrd manifest
func getVeleroCrdDeploy(op utils.OperatorConfig, cr csmv1.ContainerStorageModule) (string, error) {
	yamlString := ""

	appMob, err := getAppMobilityModule(cr)
	if err != nil {
		return yamlString, err
	}

	veleroCrdPath := fmt.Sprintf("%s/moduleconfig/application-mobility/%s/%s", op.ConfigDirectory, appMob.ConfigVersion, VeleroCrdManifest)
	buf, err := os.ReadFile(filepath.Clean(veleroCrdPath))
	if err != nil {
		return yamlString, err
	}

	yamlString = string(buf)

	return yamlString, nil
}

// VeleroCrdDeploy - apply and delete Velero crds deployment
func VeleroCrdDeploy(ctx context.Context, isDeleting bool, op utils.OperatorConfig, cr csmv1.ContainerStorageModule, ctrlClient crclient.Client) error {

	yamlString, err := getVeleroCrdDeploy(op, cr)
	if err != nil {
		return err
	}
	er := applyDeleteObjects(ctx, ctrlClient, yamlString, isDeleting)
	if er != nil {
		return er
	}
	return nil
}

// getAppMobCrdDeploy - apply and deploy app mobility crd manifest
func getAppMobCrdDeploy(op utils.OperatorConfig, cr csmv1.ContainerStorageModule) (string, error) {
	yamlString := ""

	appMob, err := getAppMobilityModule(cr)
	if err != nil {
		return yamlString, err
	}

	appMobCrdPath := fmt.Sprintf("%s/moduleconfig/application-mobility/%s/%s", op.ConfigDirectory, appMob.ConfigVersion, AppMobCrds)
	buf, err := os.ReadFile(filepath.Clean(appMobCrdPath))
	if err != nil {
		return yamlString, err
	}

	yamlString = string(buf)

	yamlString = strings.ReplaceAll(yamlString, AppMobNamespace, cr.Namespace)

	return yamlString, nil
}

// AppMobCrdDeploy - apply and delete Velero crds deployment
func AppMobCrdDeploy(ctx context.Context, isDeleting bool, op utils.OperatorConfig, cr csmv1.ContainerStorageModule, ctrlClient crclient.Client) error {

	yamlString, err := getAppMobCrdDeploy(op, cr)
	if err != nil {
		return err
	}

	err = applyDeleteObjects(ctx, ctrlClient, yamlString, isDeleting)
	if err != nil {
		return err
	}

	return nil
}

// getAppMobilityModuleDeployment - updates deployment manifest with app mobility CRD values
func getAppMobilityModuleDeployment(op utils.OperatorConfig, cr csmv1.ContainerStorageModule) (string, error) {

	yamlString := ""
	appMob, err := getAppMobilityModule(cr)
	if err != nil {
		return yamlString, err
	}

	deploymentPath := fmt.Sprintf("%s/moduleconfig/application-mobility/%s/%s", op.ConfigDirectory, appMob.ConfigVersion, AppMobDeploymentManifest)
	buf, err := os.ReadFile(filepath.Clean(deploymentPath))
	if err != nil {
		return yamlString, err
	}

	yamlString = string(buf)
	controllerImage := ""
	controllerImagePullPolicy := ""
	licenseName := ""
	replicaCount := ""
	objectSecretName := ""

	for _, component := range appMob.Components {
		if component.Name == AppMobCtrlMgrComponent {
			controllerImage = string(component.Image)
			controllerImagePullPolicy = string(component.ImagePullPolicy)
			for _, env := range component.Envs {
				if strings.Contains(AppMobLicenseName, env.Name) {
					licenseName = env.Value
				}
				if strings.Contains(AppMobReplicaCount, env.Name) {
					replicaCount = env.Value
				}
			}
		}
		if component.Name == AppMobVeleroComponent {
			for _, env := range component.Envs {
				if strings.Contains(AppMobObjStoreSecretName, env.Name) {
					objectSecretName = env.Value
				}
			}
		}
		for _, cred := range component.ComponentCred {
			if cred.Enabled {
				yamlString = strings.ReplaceAll(yamlString, AppMobObjStoreSecretName, cred.Name)
			} else {
				yamlString = strings.ReplaceAll(yamlString, AppMobObjStoreSecretName, objectSecretName)
			}
		}
	}

	yamlString = strings.ReplaceAll(yamlString, AppMobNamespace, cr.Namespace)
	yamlString = strings.ReplaceAll(yamlString, ControllerImg, controllerImage)
	yamlString = strings.ReplaceAll(yamlString, ControllerImagePullPolicy, controllerImagePullPolicy)
	yamlString = strings.ReplaceAll(yamlString, AppMobLicenseName, licenseName)
	yamlString = strings.ReplaceAll(yamlString, AppMobReplicaCount, replicaCount)

	return yamlString, nil
}

// AppMobilityDeployment - apply and delete controller manager deployment
func AppMobilityDeployment(ctx context.Context, isDeleting bool, op utils.OperatorConfig, cr csmv1.ContainerStorageModule, ctrlClient crclient.Client) error {

	yamlString, err := getAppMobilityModuleDeployment(op, cr)
	if err != nil {
		return err
	}

	er := applyDeleteObjects(ctx, ctrlClient, yamlString, isDeleting)
	if er != nil {
		return er
	}

	return nil
}

// getControllerManagerMetricService - updates metric manifest with app mobility CRD values
func getControllerManagerMetricService(op utils.OperatorConfig, cr csmv1.ContainerStorageModule) (string, error) {
	yamlString := ""

	appMob, err := getAppMobilityModule(cr)
	if err != nil {
		return yamlString, err
	}

	metricServicePath := fmt.Sprintf("%s/moduleconfig/application-mobility/%s/%s", op.ConfigDirectory, appMob.ConfigVersion, AppMobMetricService)
	buf, err := os.ReadFile(filepath.Clean(metricServicePath))
	if err != nil {
		return yamlString, err
	}

	yamlString = string(buf)
	yamlString = strings.ReplaceAll(yamlString, AppMobNamespace, cr.Namespace)

	return yamlString, nil
}

// ControllerManagerMetricService - apply and delete Controller manager metric service deployment
func ControllerManagerMetricService(ctx context.Context, isDeleting bool, op utils.OperatorConfig, cr csmv1.ContainerStorageModule, ctrlClient crclient.Client) error {
	yamlString, err := getControllerManagerMetricService(op, cr)
	if err != nil {
		return err
	}

	er := applyDeleteObjects(ctx, ctrlClient, yamlString, isDeleting)
	if er != nil {
		return er
	}

	return nil
}

// getAppMobilityWebhookService - gets the app mobility webhook service manifest
func getAppMobilityWebhookService(op utils.OperatorConfig, cr csmv1.ContainerStorageModule) (string, error) {
	yamlString := ""
	appMob, err := getAppMobilityModule(cr)
	if err != nil {
		return yamlString, err
	}

	webhookServicePath := fmt.Sprintf("%s/moduleconfig/application-mobility/%s/%s", op.ConfigDirectory, appMob.ConfigVersion, AppMobWebhookService)
	buf, err := os.ReadFile(filepath.Clean(webhookServicePath))
	if err != nil {
		return yamlString, err
	}

	yamlString = string(buf)
	yamlString = strings.ReplaceAll(yamlString, AppMobNamespace, cr.Namespace)

	return yamlString, nil
}

// AppMobilityWebhookService - apply/delete app mobility's webhook service
func AppMobilityWebhookService(ctx context.Context, isDeleting bool, op utils.OperatorConfig, cr csmv1.ContainerStorageModule, ctrlClient crclient.Client) error {
	yamlString, err := getAppMobilityWebhookService(op, cr)
	if err != nil {
		return err
	}

	er := applyDeleteObjects(ctx, ctrlClient, yamlString, isDeleting)
	if er != nil {
		return er
	}

	return nil
}

// getCertManagerCrdDeploy - applies and deploy Cert Manager CRD manifest
func getCertManagerCrdDeploy(op utils.OperatorConfig, cr csmv1.ContainerStorageModule) (string, error) {
	yamlString := ""

	appMob, err := getAppMobilityModule(cr)
	if err != nil {
		return yamlString, err
	}

	certManagerCrdPath := fmt.Sprintf("%s/moduleconfig/application-mobility/%s/%s", op.ConfigDirectory, appMob.ConfigVersion, CertManagerCrdManifest)
	buf, err := os.ReadFile(filepath.Clean(certManagerCrdPath))
	if err != nil {
		return yamlString, err
	}

	yamlString = string(buf)

	return yamlString, nil
}

// CertManagerCrdDeploy - apply and delete Velero crds deployment
func CertManagerCrdDeploy(ctx context.Context, isDeleting bool, op utils.OperatorConfig, cr csmv1.ContainerStorageModule, ctrlClient crclient.Client) error {

	yamlString, err := getCertManagerCrdDeploy(op, cr)
	if err != nil {
		return err
	}
	er := applyDeleteObjects(ctx, ctrlClient, yamlString, isDeleting)
	if er != nil {
		return er
	}

	return nil
}

// getIssuerCertService - gets the app mobility cert manager's issuer and certificate manifest
func getIssuerCertService(op utils.OperatorConfig, cr csmv1.ContainerStorageModule) (string, error) {
	yamlString := ""
	appMob, err := getAppMobilityModule(cr)
	if err != nil {
		return yamlString, err
	}

	issuerCertServicePath := fmt.Sprintf("%s/moduleconfig/application-mobility/%s/%s", op.ConfigDirectory, appMob.ConfigVersion, CertManagerIssuerCertManifest)
	buf, err := os.ReadFile(filepath.Clean(issuerCertServicePath))
	if err != nil {
		return yamlString, err
	}

	yamlString = string(buf)
	yamlString = strings.ReplaceAll(yamlString, AppMobNamespace, cr.Namespace)

	return yamlString, nil
}

// IssuerCertService() - apply and delete the app mobility issuer and certificate service
func IssuerCertService(ctx context.Context, isDeleting bool, op utils.OperatorConfig, cr csmv1.ContainerStorageModule, ctrlClient crclient.Client) error {
	yamlString, err := getIssuerCertService(op, cr)
	if err != nil {
		return err
	}

	er := applyDeleteObjects(ctx, ctrlClient, yamlString, isDeleting)
	if er != nil {
		return er
	}

	return nil
}

// ApplicationMobilityPrecheck - runs precheck for CSM Application Mobility
func ApplicationMobilityPrecheck(ctx context.Context, op utils.OperatorConfig, appMob csmv1.Module, cr csmv1.ContainerStorageModule, r utils.ReconcileCSM) error {
	log := logger.GetLogger(ctx)

	// check if provided version is supported
	if appMob.ConfigVersion != "" {
		err := checkVersion(string(csmv1.ApplicationMobility), appMob.ConfigVersion, op.ConfigDirectory)
		if err != nil {
			return err
		}
	}

	// Check for secrets
	appMobilitySecrets := []string{"license"}
	for _, name := range appMobilitySecrets {
		found := &corev1.Secret{}
		err := r.GetClient().Get(ctx, types.NamespacedName{Name: name, Namespace: cr.GetNamespace()}, found)
		if err != nil {
			if k8serrors.IsNotFound(err) {
				return fmt.Errorf("failed to find secret %s", name)
			}
		}
	}

	log.Infof("performed pre-checks for %s", appMob.Name)
	return nil
}

// AppMobilityCertManager - Install/Delete cert-manager
func AppMobilityCertManager(ctx context.Context, isDeleting bool, op utils.OperatorConfig, cr csmv1.ContainerStorageModule, ctrlClient crclient.Client) error {

	yamlString, err := getCertManager(op, cr)
	if err != nil {
		return err
	}

	er := applyDeleteObjects(ctx, ctrlClient, yamlString, isDeleting)
	if er != nil {
		return er
	}

	return nil
}

// CreateVeleroAccess - Install/Delete velero-secret yaml from operator config
func CreateVeleroAccess(ctx context.Context, isDeleting bool, op utils.OperatorConfig, cr csmv1.ContainerStorageModule, ctrlClient crclient.Client) error {

	yamlString, err := getCreateVeleroAccess(op, cr)
	if err != nil {
		return err
	}

	er := applyDeleteObjects(ctx, ctrlClient, yamlString, isDeleting)
	if er != nil {
		return er
	}

	return nil
}

// getCreateVeleroAccess - gets the velero-secret manifest from operatorconfig
func getCreateVeleroAccess(op utils.OperatorConfig, cr csmv1.ContainerStorageModule) (string, error) {

	yamlString := ""

	appMob, err := getAppMobilityModule(cr)
	if err != nil {
		return yamlString, err
	}

	veleroAccessPath := fmt.Sprintf("%s/moduleconfig/application-mobility/%s/%s", op.ConfigDirectory, appMob.ConfigVersion, VeleroAccessManifest)
	buf, err := os.ReadFile(filepath.Clean(veleroAccessPath))
	if err != nil {
		return yamlString, err
	}

	yamlString = string(buf)
	veleroNS := ""
	credName := ""
	accessID := ""
	access := ""

	for _, component := range appMob.Components {
		if component.Name == AppMobVeleroComponent {
			for _, env := range component.Envs {
				if strings.Contains(VeleroNamespace, env.Name) {
					veleroNS = env.Value
				}
			}
			for _, cred := range component.ComponentCred {
				if cred.Enabled {
					credName = string(cred.Name)
					accessID = string(cred.SecretContents.AccessKeyID)
					access = string(cred.SecretContents.AccessKey)

				}
			}
		}
	}

	yamlString = strings.ReplaceAll(yamlString, VeleroNamespace, veleroNS)
	yamlString = strings.ReplaceAll(yamlString, VeleroAccess, credName)
	yamlString = strings.ReplaceAll(yamlString, AKeyID, accessID)
	yamlString = strings.ReplaceAll(yamlString, AKey, access)

	return yamlString, nil
}

// AppMobilityVelero - Install/Delete velero along with its features - use volume snapshot location and cleanup crds
func AppMobilityVelero(ctx context.Context, isDeleting bool, op utils.OperatorConfig, cr csmv1.ContainerStorageModule, ctrlClient crclient.Client) error {

	var useSnap bool
	var cleanUp bool
	var nodeAgent bool
	credName := ""
	veleroNS := ""

	yamlString, err := getVelero(op, cr)
	if err != nil {
		return err
	}

	er := applyDeleteObjects(ctx, ctrlClient, yamlString, isDeleting)
	if er != nil {
		return er
	}

	for _, m := range cr.Spec.Modules {
		if m.Name == csmv1.ApplicationMobility {
			for _, c := range m.Components {
				if c.Name == AppMobVeleroComponent {
					if c.UseSnapshot {
						useSnap = true
					}
					if c.CleanUpCRDs {
						cleanUp = true
					}
					if c.DeployNodeAgent {
						nodeAgent = true
					}
					for _, env := range c.Envs {
						if strings.Contains(AppMobObjStoreSecretName, env.Name) {
							credName = env.Value
						}
						if strings.Contains(VeleroNamespace, env.Name) {
							veleroNS = env.Value
						}
					}
					for _, cred := range c.ComponentCred {
						if cred.Enabled {
							credName = string(cred.Name)
						}
					}
				}
				for _, env := range c.Envs {
					if strings.Contains(AppMobObjStoreSecretName, env.Name) {
						credName = env.Value
					}
				}
				for _, cred := range c.ComponentCred {
					if cred.Enabled {
						credName = string(cred.Name)
					}
				}
			}
		}
	}

	foundCred, err := utils.GetSecret(ctx, credName, veleroNS, ctrlClient)
	if foundCred == nil {
		err := CreateVeleroAccess(ctx, isDeleting, op, cr, ctrlClient)
		if err != nil {
			return fmt.Errorf("unable to deploy velero-secret for Application Mobility: %v", err)
		}
	}

	if useSnap {
		yamlString2, err := getUseVolumeSnapshot(op, cr)
		if err != nil {
			return err
		}

		er := applyDeleteObjects(ctx, ctrlClient, yamlString2, isDeleting)
		if er != nil {
			return er
		}
	}
	if cleanUp {
		yamlString3, err := getCleanupcrds(op, cr)
		if err != nil {
			return err
		}

		er := applyDeleteObjects(ctx, ctrlClient, yamlString3, isDeleting)
		if er != nil {
			return er
		}

	}
	if nodeAgent {
		yamlString4, err := getNodeAgent(op, cr)
		if err != nil {
			return err
		}

		er := applyDeleteObjects(ctx, ctrlClient, yamlString4, isDeleting)
		if er != nil {
			return er
		}
	}
	return nil
}

// getVelero - gets the velero-deployment manifest
func getVelero(op utils.OperatorConfig, cr csmv1.ContainerStorageModule) (string, error) {
	yamlString := ""

	appMob, err := getAppMobilityModule(cr)
	if err != nil {
		return yamlString, err
	}

	veleroPath := fmt.Sprintf("%s/moduleconfig/application-mobility/%s/%s", op.ConfigDirectory, appMob.ConfigVersion, VeleroManifest)
	buf, err := os.ReadFile(filepath.Clean(veleroPath))
	if err != nil {
		return yamlString, err
	}

	yamlString = string(buf)
	backupStorageLocationName := ""
	bucketName := ""
	veleroNS := ""
	provider := ""
	veleroImg := ""
	veleroImgPullPolicy := ""
	veleroAWSInitContainerName := ""
	veleroAWSInitContainerImage := ""
	veleroDELLInitContainerName := ""
	veleroDELLInitContainerImage := ""
	backupURL := ""
	objectSecretName := ""

	for _, component := range appMob.Components {
		if component.Name == AppMobVeleroComponent {
			if component.Image != "" {
				veleroImg = string(component.Image)
			}
			if component.ImagePullPolicy != "" {
				veleroImgPullPolicy = string(component.ImagePullPolicy)
			}
			for _, env := range component.Envs {
				if strings.Contains(BackupStorageLocation, env.Name) {
					backupStorageLocationName = env.Value
				}
				if strings.Contains(VeleroBucketName, env.Name) {
					bucketName = env.Value
				}
				if strings.Contains(VeleroNamespace, env.Name) {
					veleroNS = env.Value
				}
				if strings.Contains(ConfigProvider, env.Name) {
					provider = env.Value
				}
				if strings.Contains(BackupStorageURL, env.Name) {
					backupURL = env.Value
				}
				if strings.Contains(AppMobObjStoreSecretName, env.Name) {
					objectSecretName = env.Value
				}

			}
			for _, cred := range component.ComponentCred {
				if cred.Enabled {
					yamlString = strings.ReplaceAll(yamlString, AppMobObjStoreSecretName, cred.Name)
				} else {
					yamlString = strings.ReplaceAll(yamlString, AppMobObjStoreSecretName, objectSecretName)
				}
			}
		}
	}
	for _, m := range cr.Spec.Modules {
		for _, icontainer := range m.InitContainer {
			if icontainer.Name == "velero-plugin-for-aws" {
				veleroAWSInitContainerName = icontainer.Name
				veleroAWSInitContainerImage = string(icontainer.Image)
			}
			if icontainer.Name == "dell-custom-velero-plugin" {
				veleroDELLInitContainerName = icontainer.Name
				veleroDELLInitContainerImage = string(icontainer.Image)
			}
		}
	}

	yamlString = strings.ReplaceAll(yamlString, VeleroNamespace, veleroNS)
	yamlString = strings.ReplaceAll(yamlString, VeleroImage, veleroImg)
	yamlString = strings.ReplaceAll(yamlString, VeleroImagePullPolicy, veleroImgPullPolicy)
	yamlString = strings.ReplaceAll(yamlString, AWSInitContainerName, veleroAWSInitContainerName)
	yamlString = strings.ReplaceAll(yamlString, AWSInitContainerImage, veleroAWSInitContainerImage)
	yamlString = strings.ReplaceAll(yamlString, DELLInitContainerName, veleroDELLInitContainerName)
	yamlString = strings.ReplaceAll(yamlString, DELLInitContainerImage, veleroDELLInitContainerImage)
	yamlString = strings.ReplaceAll(yamlString, BackupStorageLocation, backupStorageLocationName)
	yamlString = strings.ReplaceAll(yamlString, VeleroBucketName, bucketName)
	yamlString = strings.ReplaceAll(yamlString, BackupStorageURL, backupURL)
	yamlString = strings.ReplaceAll(yamlString, ConfigProvider, provider)

	return yamlString, nil
}

// getUseVolumeSnapshot - gets the velero - volume snapshot location manifest
func getUseVolumeSnapshot(op utils.OperatorConfig, cr csmv1.ContainerStorageModule) (string, error) {
	yamlString := ""

	appMob, err := getAppMobilityModule(cr)
	if err != nil {
		return yamlString, err
	}

	volSnapshotPath := fmt.Sprintf("%s/moduleconfig/application-mobility/%s/%s", op.ConfigDirectory, appMob.ConfigVersion, UseVolSnapshotManifest)
	buf, err := os.ReadFile(filepath.Clean(volSnapshotPath))
	if err != nil {
		return yamlString, err
	}

	yamlString = string(buf)
	volSnapshotLocationName := ""
	veleroNS := ""
	provider := ""
	for _, component := range appMob.Components {
		if component.Name == AppMobVeleroComponent {
			for _, env := range component.Envs {
				if strings.Contains(VolSnapshotlocation, env.Name) {
					volSnapshotLocationName = env.Value
				}
				if strings.Contains(VeleroNamespace, env.Name) {
					veleroNS = env.Value
				}
				if strings.Contains(ConfigProvider, env.Name) {
					provider = env.Value
				}
			}
		}
	}

	yamlString = strings.ReplaceAll(yamlString, VeleroNamespace, veleroNS)
	yamlString = strings.ReplaceAll(yamlString, VolSnapshotlocation, volSnapshotLocationName)
	yamlString = strings.ReplaceAll(yamlString, ConfigProvider, provider)

	return yamlString, nil
}

// getCLeanupcrds - gets the clean-up crd manifests
func getCleanupcrds(op utils.OperatorConfig, cr csmv1.ContainerStorageModule) (string, error) {
	yamlString := ""

	appMob, err := getAppMobilityModule(cr)
	if err != nil {
		return yamlString, err
	}

	cleanupCrdsPath := fmt.Sprintf("%s/moduleconfig/application-mobility/%s/%s", op.ConfigDirectory, appMob.ConfigVersion, CleanupCrdManifest)
	buf, err := os.ReadFile(filepath.Clean(cleanupCrdsPath))
	if err != nil {
		return yamlString, err
	}

	yamlString = string(buf)
	veleroNS := ""
	veleroImgPullPolicy := ""
	for _, component := range appMob.Components {
		if component.Name == AppMobVeleroComponent {
			if component.ImagePullPolicy != "" {
				veleroImgPullPolicy = string(component.ImagePullPolicy)
			}
			for _, env := range component.Envs {
				if strings.Contains(VeleroNamespace, env.Name) {
					veleroNS = env.Value
				}
			}
		}
	}

	yamlString = strings.ReplaceAll(yamlString, VeleroNamespace, veleroNS)
	yamlString = strings.ReplaceAll(yamlString, VeleroImagePullPolicy, veleroImgPullPolicy)
	return yamlString, nil
}

// getNodeAgent - gets ndoe-agent services manifests
func getNodeAgent(op utils.OperatorConfig, cr csmv1.ContainerStorageModule) (string, error) {
	yamlString := ""

	appMob, err := getAppMobilityModule(cr)
	if err != nil {
		return yamlString, err
	}
	cleanupCrdsPath := fmt.Sprintf("%s/moduleconfig/application-mobility/%s/%s", op.ConfigDirectory, appMob.ConfigVersion, NodeAgentCrdManifest)
	buf, err := os.ReadFile(filepath.Clean(cleanupCrdsPath))
	if err != nil {
		return yamlString, err
	}

	yamlString = string(buf)
	veleroNS := ""
	veleroImgPullPolicy := ""
	veleroImg := ""
	objectSecretName := ""

	for _, component := range appMob.Components {
		if component.Name == AppMobVeleroComponent {
			if component.Image != "" {
				veleroImg = string(component.Image)
			}
			if component.ImagePullPolicy != "" {
				veleroImgPullPolicy = string(component.ImagePullPolicy)
			}
			for _, env := range component.Envs {
				if strings.Contains(VeleroNamespace, env.Name) {
					veleroNS = env.Value
				}
				if strings.Contains(AppMobObjStoreSecretName, env.Name) {
					objectSecretName = env.Value
				}

			}
			for _, cred := range component.ComponentCred {
				if cred.Enabled {
					yamlString = strings.ReplaceAll(yamlString, AppMobObjStoreSecretName, cred.Name)
				} else {
					yamlString = strings.ReplaceAll(yamlString, AppMobObjStoreSecretName, objectSecretName)
				}
			}
		}
	}

	yamlString = strings.ReplaceAll(yamlString, VeleroImage, veleroImg)
	yamlString = strings.ReplaceAll(yamlString, VeleroNamespace, veleroNS)
	yamlString = strings.ReplaceAll(yamlString, VeleroImagePullPolicy, veleroImgPullPolicy)
	return yamlString, nil
}

// applyDeleteObjects - Applies/Deletes the object based on boolean value
func applyDeleteObjects(ctx context.Context, ctrlClient crclient.Client, yamlString string, isDeleting bool) error {

	ctrlObjects, err := utils.GetModuleComponentObj([]byte(yamlString))
	if err != nil {
		return err
	}

	for _, ctrlObj := range ctrlObjects {
		if isDeleting {
			if err := utils.DeleteObject(ctx, ctrlObj, ctrlClient); err != nil {
				return err
			}
		} else {
			if err := utils.ApplyObject(ctx, ctrlObj, ctrlClient); err != nil {
				return err
			}
		}
	}

	return nil

}<|MERGE_RESOLUTION|>--- conflicted
+++ resolved
@@ -54,17 +54,14 @@
 	VeleroCrdManifest = "velero-crds.yaml"
 	// VeleroAccessManifest - filename where velero access with its contents
 	VeleroAccessManifest = "velero-secret.yaml"
-<<<<<<< HEAD
 	// ResticCrdManifest - filename of restic manifest for app-mobility
 	ResticCrdManifest = "restic.yaml"
 	// CertManagerCrdManifest - filename of Cert Manager crds manisfest for Cert Manager feature
 	CertManagerCrdManifest = "cert-crds.yaml"
 	// CertManagerIssuerCertManifest - filename of the issuer and cert for app-mobility
 	CertManagerIssuerCertManifest = "certificate.yaml"
-=======
 	//NodeAgentCrdManifest - filename of node-agent manifest for app-mobility
 	NodeAgentCrdManifest = "node-agent.yaml"
->>>>>>> 7c815cfc
 
 	//ControllerImg - image for app-mobility-controller
 	ControllerImg = "<CONTROLLER_IMAGE>"
