//  Copyright © 2021 - 2025 Dell Inc. or its subsidiaries. All Rights Reserved.
//
//  Licensed under the Apache License, Version 2.0 (the "License");
//  you may not use this file except in compliance with the License.
//  You may obtain a copy of the License at
//       http://www.apache.org/licenses/LICENSE-2.0
//  Unless required by applicable law or agreed to in writing, software
//  distributed under the License is distributed on an "AS IS" BASIS,
//  WITHOUT WARRANTIES OR CONDITIONS OF ANY KIND, either express or implied.
//  See the License for the specific language governing permissions and
//  limitations under the License.

package modules

import (
	"context"
	"crypto/sha256"
	"encoding/base64"
	"encoding/hex"
	"encoding/json"
	"errors"
	"fmt"
	"os"
	"path/filepath"
	"strconv"
	"strings"
	"time"

	certificate "github.com/cert-manager/cert-manager/pkg/apis/certmanager/v1"
	cmmetav1 "github.com/cert-manager/cert-manager/pkg/apis/meta/v1"
	csmv1 "github.com/dell/csm-operator/api/v1"
	drivers "github.com/dell/csm-operator/pkg/drivers"
	"github.com/dell/csm-operator/pkg/logger"
	operatorutils "github.com/dell/csm-operator/pkg/operatorutils"
	"golang.org/x/mod/semver"
	appsv1 "k8s.io/api/apps/v1"
	corev1 "k8s.io/api/core/v1"
	networking "k8s.io/api/networking/v1"
	k8serrors "k8s.io/apimachinery/pkg/api/errors"
	metav1 "k8s.io/apimachinery/pkg/apis/meta/v1"
	"k8s.io/apimachinery/pkg/types"
	applyv1 "k8s.io/client-go/applyconfigurations/apps/v1"
	acorev1 "k8s.io/client-go/applyconfigurations/core/v1"
	crclient "sigs.k8s.io/controller-runtime/pkg/client"
	"sigs.k8s.io/yaml"
)

const (
	// AuthDeploymentManifest - deployment resources and ingress rules for authorization module
	AuthDeploymentManifest = "deployment.yaml"
	// AuthIngressManifest -
	AuthIngressManifest = "ingress.yaml"
	// AuthCertManagerManifest -
	AuthCertManagerManifest = "cert-manager.yaml"
	// AuthNginxIngressManifest -
	AuthNginxIngressManifest = "nginx-ingress-controller.yaml"
	// AuthPolicyManifest -
	AuthPolicyManifest = "policies.yaml"
	// AuthLocalProvisionerManifest -
	AuthLocalProvisionerManifest = "local-provisioner.yaml"
	// AuthCustomCert - custom certificate file
	AuthCustomCert = "custom-cert.yaml"

	// AuthNamespace -
	AuthNamespace = "<NAMESPACE>"
	// AuthServerImage -
	AuthServerImage = "<AUTHORIZATION_PROXY_SERVER_IMAGE>"
	// AuthProxyServiceReplicas -
	AuthProxyServiceReplicas = "<AUTHORIZATION_PROXY_SERVICE_REPLICAS>"
	// AuthOpaImage -
	AuthOpaImage = "<AUTHORIZATION_OPA_IMAGE>"
	// AuthOpaKubeMgmtImage -
	AuthOpaKubeMgmtImage = "<AUTHORIZATION_OPA_KUBEMGMT_IMAGE>"
	// AuthTenantServiceImage -
	AuthTenantServiceImage = "<AUTHORIZATION_TENANT_SERVICE_IMAGE>"
	// AuthTenantServiceReplicas -
	AuthTenantServiceReplicas = "<AUTHORIZATION_TENANT_SERVICE_REPLICAS>"
	// AuthRoleServiceImage -
	AuthRoleServiceImage = "<AUTHORIZATION_ROLE_SERVICE_IMAGE>"
	// AuthRoleServiceReplicas -
	AuthRoleServiceReplicas = "<AUTHORIZATION_ROLE_SERVICE_REPLICAS>"
	// AuthStorageServiceImage -
	AuthStorageServiceImage = "<AUTHORIZATION_STORAGE_SERVICE_IMAGE>"
	// AuthStorageServiceReplicas -
	AuthStorageServiceReplicas = "<AUTHORIZATION_STORAGE_SERVICE_REPLICAS>"
	// AuthRedisImage -
	AuthRedisImage = "<AUTHORIZATION_REDIS_IMAGE>"
	// AuthRedisCommanderImage -
	AuthRedisCommanderImage = "<AUTHORIZATION_REDIS_COMMANDER_IMAGE>"
	// AuthRedisStorageClass -
	AuthRedisStorageClass = "<REDIS_STORAGE_CLASS>"
	// AuthControllerImage -
	AuthControllerImage = "<AUTHORIZATION_CONTROLLER_IMAGE>"
	// AuthControllerReplicas -
	AuthControllerReplicas = "<AUTHORIZATION_CONTROLLER_REPLICAS>"
	// AuthLeaderElectionEnabled -
	AuthLeaderElectionEnabled = "<AUTHORIZATION_LEADER_ELECTION_ENABLED>"
	// AuthControllerReconcileInterval -
	AuthControllerReconcileInterval = "<AUTHORIZATION_CONTROLLER_RECONCILE_INTERVAL>"

	// AuthProxyHost -
	AuthProxyHost = "<AUTHORIZATION_HOSTNAME>"
	// AuthProxyIngressHost -
	AuthProxyIngressHost = "<PROXY_INGRESS_HOST>"

	// AuthVaultAddress -
	AuthVaultAddress = "<AUTHORIZATION_VAULT_ADDRESS>"
	// AuthVaultRole -
	AuthVaultRole = "<AUTHORIZATION_VAULT_ROLE>"
	// AuthSkipCertificateValidation -
	AuthSkipCertificateValidation = "<AUTHORIZATION_SKIP_CERTIFICATE_VALIDATION>"
	// AuthKvEnginePath -
	AuthKvEnginePath = "<AUTHORIZATION_KV_ENGINE_PATH>"
	// AuthRedisName -
	AuthRedisName = "<AUTHORIZATION_REDIS_NAME>"
	// AuthRedisCommander -
	AuthRedisCommander = "<AUTHORIZATION_REDIS_COMMANDER>"
	// AuthRedisSentinel -
	AuthRedisSentinel = "<AUTHORIZATION_REDIS_SENTINEL>"
	// AuthRedisSentinelValues -
	AuthRedisSentinelValues = "<AUTHORIZATION_REDIS_SENTINEL_VALUES>"
	// AuthRedisReplicas -
	AuthRedisReplicas = "<AUTHORIZATION_REDIS_REPLICAS>"

	// AuthCert - for tls secret
	AuthCert = "<BASE64_CERTIFICATE>"
	// AuthPrivateKey - for tls secret
	AuthPrivateKey = "<BASE64_PRIVATE_KEY>"

	// AuthProxyServerComponent - proxy-server component
	AuthProxyServerComponent = "proxy-server"
	// AuthSidecarComponent - karavi-authorization-proxy component
	AuthSidecarComponent = "karavi-authorization-proxy"
	// AuthNginxIngressComponent - nginx component
	AuthNginxIngressComponent = "nginx"
	// AuthCertManagerComponent - cert-manager component
	AuthCertManagerComponent = "cert-manager"
	// AuthRedisComponent - redis component
	AuthRedisComponent = "redis"
	// AuthConfigSecretComponent - config secret component
	AuthConfigSecretComponent = "config"
	// AuthVaultComponent - vault component
	AuthVaultComponent = "vault"
	// AuthStorageSystemCredentialsComponent - storage-system-credentials component
	AuthStorageSystemCredentialsComponent = "storage-system-credentials"
	// defaultRedisSecretName - name of default redis K8s secret
	defaultRedisSecretName = "redis-csm-secret" // #nosec G101 -- This is a false positive
	// defaultRedisUsernameKey - name of the default username key
	defaultRedisUsernameKey = "commander_user"
	// defaultRedisPasswordKey - name of default password key
	defaultRedisPasswordKey = "password"

	// AuthLocalStorageClass -
	AuthLocalStorageClass = "csm-authorization-local-storage"

	// AuthCrds - name of authorization crd manifest yaml
	AuthCrds = "authorization-crds.yaml"

	// AuthCSMNameSpace - namespace CSM is found in. Needed for cases where pod namespace is not namespace of CSM
	AuthCSMNameSpace string = "<CSM_NAMESPACE>"
)

var (
<<<<<<< HEAD
	redisStorageClass             string
	redisSecretName               string
	redisUsernameKey              string
	redisPasswordKey              string
	configSecretProviderClassName string
	authHostname                  string
	proxyIngressClassName         string
	authCertificate               string
	authPrivateKey                string
	secretName                    string
=======
	redisStorageClass            string
	redisSecretProviderClassName string
	redisSecretName              string
	redisUsernameKey             string
	redisPasswordKey             string
	authHostname                 string
	proxyIngressClassName        string
	authCertificate              string
	authPrivateKey               string
	secretName                   string
>>>>>>> 3371d3f9

	pathType    = networking.PathTypePrefix
	duration    = 2160 * time.Hour // 90d
	renewBefore = 360 * time.Hour  // 15d
)

// AuthorizationSupportedDrivers ... is a map containing the CSI Drivers supported by CSM Authorization. The key is driver name and the value is the driver plugin identifier
var AuthorizationSupportedDrivers = map[string]SupportedDriverParam{
	"powerscale": {
		PluginIdentifier:              drivers.PowerScalePluginIdentifier,
		DriverConfigParamsVolumeMount: drivers.PowerScaleConfigParamsVolumeMount,
	},
	"isilon": {
		PluginIdentifier:              drivers.PowerScalePluginIdentifier,
		DriverConfigParamsVolumeMount: drivers.PowerScaleConfigParamsVolumeMount,
	},
	"powerflex": {
		PluginIdentifier:              drivers.PowerFlexPluginIdentifier,
		DriverConfigParamsVolumeMount: drivers.PowerFlexConfigParamsVolumeMount,
	},
	"vxflexos": {
		PluginIdentifier:              drivers.PowerFlexPluginIdentifier,
		DriverConfigParamsVolumeMount: drivers.PowerFlexConfigParamsVolumeMount,
	}, // powerscale/isilon & powerflex/vxflexos are valid types
	"powermax": {
		PluginIdentifier:              drivers.PowerMaxPluginIdentifier,
		DriverConfigParamsVolumeMount: drivers.PowerMaxConfigParamsVolumeMount,
	},
	"powerstore": {
		PluginIdentifier:              drivers.PowerStorePluginIdentifier,
		DriverConfigParamsVolumeMount: drivers.PowerStoreConfigParamsVolumeMount,
	},
}

func getAuthorizationModule(cr csmv1.ContainerStorageModule) (csmv1.Module, error) {
	for _, m := range cr.Spec.Modules {
		if m.Name == csmv1.AuthorizationServer {
			return m, nil
		}
	}
	return csmv1.Module{}, fmt.Errorf("authorization module not found")
}

// CheckAnnotationAuth --
func CheckAnnotationAuth(annotation map[string]string) error {
	if annotation != nil {
		fmt.Println(annotation)
		if _, ok := annotation["com.dell.karavi-authorization-proxy"]; !ok {
			return errors.New("com.dell.karavi-authorization-proxy is missing from annotation")
		}
		if annotation["com.dell.karavi-authorization-proxy"] != "true" {
			return fmt.Errorf("expected notation value to be true but got %s", annotation["com.dell.karavi-authorization-proxy"])
		}
		return nil
	}
	return errors.New("annotation is nil")
}

// CheckApplyVolumesAuth --
func CheckApplyVolumesAuth(volumes []acorev1.VolumeApplyConfiguration) error {
	// Volume
	volumeNames := []string{"karavi-authorization-config"}
NAME_LOOP:
	for _, volName := range volumeNames {
		for _, vol := range volumes {
			if *vol.Name == volName {
				continue NAME_LOOP
			}
		}
		return fmt.Errorf("missing the following volume %s", volName)
	}

	return nil
}

// CheckApplyContainersAuth --
func CheckApplyContainersAuth(containers []acorev1.ContainerApplyConfiguration, drivertype string, skipCertificateValidation bool) error {
	authString := "karavi-authorization-proxy"
	for _, cnt := range containers {
		if *cnt.Name == authString {
			volumeMounts := []string{"karavi-authorization-config", AuthorizationSupportedDrivers[drivertype].DriverConfigParamsVolumeMount}
		MOUNT_NAME_LOOP:
			for _, volName := range volumeMounts {
				for _, vol := range cnt.VolumeMounts {
					if *vol.Name == volName {
						continue MOUNT_NAME_LOOP
					}
				}
				return fmt.Errorf("missing the following volume mount %s", volName)
			}

			for _, env := range cnt.Env {
				if *env.Name == "SKIP_CERTIFICATE_VALIDATION" || *env.Name == "INSECURE" {
					if _, err := strconv.ParseBool(*env.Value); err != nil {
						return fmt.Errorf("%s is an invalid value for SKIP_CERTIFICATE_VALIDATION: %v", *env.Value, err)
					}

					if skipCertificateValidation {
						if *env.Value != "true" {
							return fmt.Errorf("expected SKIP_CERTIFICATE_VALIDATION/INSECURE to be true")
						}
					} else {
						if *env.Value != "false" {
							return fmt.Errorf("expected SKIP_CERTIFICATE_VALIDATION/INSECURE to be false")
						}
					}
				}
				if *env.Name == "PROXY_HOST" && *env.Value == "" {
					return fmt.Errorf("PROXY_HOST for authorization is empty")
				}
			}
			return nil
		}
	}
	return errors.New("karavi-authorization-proxy container was not injected into driver")
}

func getAuthApplyCR(cr csmv1.ContainerStorageModule, op operatorutils.OperatorConfig) (*csmv1.Module, *acorev1.ContainerApplyConfiguration, error) {
	var err error
	authModule := csmv1.Module{}
	for _, m := range cr.Spec.Modules {
		if m.Name == csmv1.Authorization {
			authModule = m
			break
		}
	}

	authConfigVersion := authModule.ConfigVersion
	if authConfigVersion == "" {
		authConfigVersion, err = operatorutils.GetModuleDefaultVersion(cr.Spec.Driver.ConfigVersion, cr.Spec.Driver.CSIDriverType, csmv1.Authorization, op.ConfigDirectory)
		if err != nil {
			return nil, nil, err
		}
	}

	configMapPath := fmt.Sprintf("%s/moduleconfig/authorization/%s/container.yaml", op.ConfigDirectory, authConfigVersion)
	buf, err := os.ReadFile(filepath.Clean(configMapPath))
	if err != nil {
		return nil, nil, err
	}

	YamlString := operatorutils.ModifyCommonCR(string(buf), cr)

	YamlString = strings.ReplaceAll(YamlString, DefaultPluginIdentifier, AuthorizationSupportedDrivers[string(cr.Spec.Driver.CSIDriverType)].PluginIdentifier)
	YamlString = strings.ReplaceAll(YamlString, AuthCSMNameSpace, cr.Namespace)

	var container acorev1.ContainerApplyConfiguration
	err = yaml.Unmarshal([]byte(YamlString), &container)
	if err != nil {
		return nil, nil, err
	}

	for i, component := range authModule.Components {
		if component.Name == "karavi-authorization-proxy" {
			skipcertFound := false
			for _, env := range authModule.Components[i].Envs {
				if env.Name == "SKIP_CERTIFICATE_VALIDATION" {
					skipcertFound = true
					break
				}
			}
			// If SKIP_CERTIFICATE_VALIDATION is not found, add it
			if !skipcertFound {
				authModule.Components[i].Envs = append(authModule.Components[i].Envs, corev1.EnvVar{
					Name:  "SKIP_CERTIFICATE_VALIDATION",
					Value: "true",
				})
			}
		}
	}
	container.Env = operatorutils.ReplaceAllApplyCustomEnvs(container.Env, authModule.Components[0].Envs, authModule.Components[0].Envs)

	skipCertValid := false
	for _, env := range authModule.Components[0].Envs {
		if env.Name == "INSECURE" || env.Name == "SKIP_CERTIFICATE_VALIDATION" {
			skipCertValid, _ = strconv.ParseBool(env.Value)
		}
	}

	certString := "proxy-server-root-certificate"
	if skipCertValid { // do not mount proxy-server-root-certificate
		for i, c := range container.VolumeMounts {
			if *c.Name == certString {
				container.VolumeMounts[i] = container.VolumeMounts[len(container.VolumeMounts)-1]
				container.VolumeMounts = container.VolumeMounts[:len(container.VolumeMounts)-1]
			}
		}
	} else {
		for i, e := range container.Env {
			if *e.Name == "INSECURE" || *e.Name == "SKIP_CERTIFICATE_VALIDATION" {
				value := strconv.FormatBool(skipCertValid)
				container.Env[i].Value = &value
			}
		}
	}
	for i, c := range container.VolumeMounts {
		if *c.Name == DefaultDriverConfigParamsVolumeMount {
			newName := AuthorizationSupportedDrivers[string(cr.Spec.Driver.CSIDriverType)].DriverConfigParamsVolumeMount
			container.VolumeMounts[i].Name = &newName
			break
		}
	}

	return &authModule, &container, nil
}

func getAuthApplyVolumes(cr csmv1.ContainerStorageModule, op operatorutils.OperatorConfig, auth csmv1.ContainerTemplate) ([]acorev1.VolumeApplyConfiguration, error) {
	version, err := operatorutils.GetModuleDefaultVersion(cr.Spec.Driver.ConfigVersion, cr.Spec.Driver.CSIDriverType, csmv1.Authorization, op.ConfigDirectory)
	if err != nil {
		return nil, err
	}

	configMapPath := fmt.Sprintf("%s/moduleconfig/authorization/%s/volumes.yaml", op.ConfigDirectory, version)
	buf, err := os.ReadFile(filepath.Clean(configMapPath))
	if err != nil {
		return nil, err
	}

	var vols []acorev1.VolumeApplyConfiguration
	err = yaml.Unmarshal(buf, &vols)
	if err != nil {
		return nil, err
	}

	skipCertValid := false
	for _, env := range auth.Envs {
		if env.Name == "SKIP_CERTIFICATE_VALIDATION" {
			skipCertValid, _ = strconv.ParseBool(env.Value)
		}
	}

	certString := "proxy-server-root-certificate"
	if skipCertValid { // do not mount proxy-server-root-certificate
		for i, c := range vols {
			if *c.Name == certString {
				vols[i] = vols[len(vols)-1]
				return vols[:len(vols)-1], nil

			}
		}
	}
	return vols, nil
}

// AuthInjectDaemonset  - inject authorization into daemonset
func AuthInjectDaemonset(ds applyv1.DaemonSetApplyConfiguration, cr csmv1.ContainerStorageModule, op operatorutils.OperatorConfig) (*applyv1.DaemonSetApplyConfiguration, error) {
	authModule, containerPtr, err := getAuthApplyCR(cr, op)
	if err != nil {
		return nil, err
	}

	container := *containerPtr
	operatorutils.UpdateSideCarApply(authModule.Components, &container)

	vols, err := getAuthApplyVolumes(cr, op, authModule.Components[0])
	if err != nil {
		return nil, err
	}

	if ds.Annotations != nil {
		ds.Annotations["com.dell.karavi-authorization-proxy"] = "true"
	} else {
		ds.Annotations = map[string]string{
			"com.dell.karavi-authorization-proxy": "true",
		}
	}
	ds.Spec.Template.Spec.Containers = append(ds.Spec.Template.Spec.Containers, container)
	ds.Spec.Template.Spec.Volumes = append(ds.Spec.Template.Spec.Volumes, vols...)

	return &ds, nil
}

// AuthInjectDeployment - inject authorization into deployment
func AuthInjectDeployment(dp applyv1.DeploymentApplyConfiguration, cr csmv1.ContainerStorageModule, op operatorutils.OperatorConfig) (*applyv1.DeploymentApplyConfiguration, error) {
	authModule, containerPtr, err := getAuthApplyCR(cr, op)
	if err != nil {
		return nil, err
	}

	container := *containerPtr
	operatorutils.UpdateSideCarApply(authModule.Components, &container)

	vols, err := getAuthApplyVolumes(cr, op, authModule.Components[0])
	if err != nil {
		return nil, err
	}

	if dp.Annotations != nil {
		dp.Annotations["com.dell.karavi-authorization-proxy"] = "true"
	} else {
		dp.Annotations = map[string]string{
			"com.dell.karavi-authorization-proxy": "true",
		}
	}
	dp.Spec.Template.Spec.Containers = append(dp.Spec.Template.Spec.Containers, container)
	dp.Spec.Template.Spec.Volumes = append(dp.Spec.Template.Spec.Volumes, vols...)

	return &dp, nil
}

// AuthorizationPrecheck  - runs precheck for CSM Authorization
func AuthorizationPrecheck(ctx context.Context, op operatorutils.OperatorConfig, auth csmv1.Module, cr csmv1.ContainerStorageModule, ctrlClient crclient.Client) error {
	log := logger.GetLogger(ctx)
	if _, ok := AuthorizationSupportedDrivers[string(cr.Spec.Driver.CSIDriverType)]; !ok {
		return fmt.Errorf("CSM Authorization does not support %s driver", string(cr.Spec.Driver.CSIDriverType))
	}

	// check if provided version is supported
	if auth.ConfigVersion != "" {
		err := checkVersion(string(csmv1.Authorization), auth.ConfigVersion, op.ConfigDirectory)
		if err != nil {
			return err
		}
	}

	// Check for secrets
	skipCertValid := false
	// check if components are present or not
	for i, component := range auth.Components {
		if component.Name == "karavi-authorization-proxy" {
			skipcertFound := false
			for _, env := range auth.Components[i].Envs {
				if env.Name == "SKIP_CERTIFICATE_VALIDATION" {
					skipcertFound = true
					break
				}
			}
			// If SKIP_CERTIFICATE_VALIDATION is not found, add it
			if !skipcertFound {
				auth.Components[i].Envs = append(auth.Components[i].Envs, corev1.EnvVar{
					Name:  "SKIP_CERTIFICATE_VALIDATION",
					Value: "true",
				})
			}
		}
	}

	for _, env := range auth.Components[0].Envs {
		if env.Name == "SKIP_CERTIFICATE_VALIDATION" {
			b, err := strconv.ParseBool(env.Value)
			if err != nil {
				return fmt.Errorf("%s is an invalid value for SKIP_CERTIFICATE_VALIDATION: %v", env.Value, err)
			}
			skipCertValid = b
		}
		if env.Name == "PROXY_HOST" && env.Value == "" {
			return fmt.Errorf("PROXY_HOST for authorization is empty")
		}
	}

	secrets := []string{"karavi-authorization-config", "proxy-authz-tokens"}
	if !skipCertValid {
		secrets = append(secrets, "proxy-server-root-certificate")
	}

	for _, name := range secrets {
		found := &corev1.Secret{}
		err := ctrlClient.Get(ctx, types.NamespacedName{
			Name:      name,
			Namespace: cr.GetNamespace(),
		}, found)
		if err != nil {
			if k8serrors.IsNotFound(err) {
				return fmt.Errorf("failed to find secret %s and certificate validation is requested", name)
			}
			log.Error(err, "Failed to query for secret. Warning - the controller pod may not start")
		}
	}

	log.Infof("preformed pre-checks for %s", auth.Name)
	return nil
}

// AuthorizationServerPrecheck  - runs precheck for CSM Authorization Proxy Server
func AuthorizationServerPrecheck(ctx context.Context, op operatorutils.OperatorConfig, auth csmv1.Module, cr csmv1.ContainerStorageModule, r operatorutils.ReconcileCSM) error {
	log := logger.GetLogger(ctx)

	if auth.ConfigVersion != "" {
		err := checkVersion(string(csmv1.Authorization), auth.ConfigVersion, op.ConfigDirectory)
		if err != nil {
			return err
		}
	} else {
		return fmt.Errorf("authorization version is empty")
	}

	configComponentFound := false
	configSecretProviderClassFound := false
	for _, component := range auth.Components {
		if component.Name == AuthConfigSecretComponent {
			configComponentFound = true
			for _, config := range component.ConfigSecretProviderClass {
				if config.ConfigSecretProviderClassName != "" {
					configSecretProviderClassFound = true
				}
			}
		}
	}
	if !configComponentFound || !configSecretProviderClassFound {
		// Check for secrets
		proxyServerSecrets := []string{"karavi-config-secret"}
		for _, name := range proxyServerSecrets {
			found := &corev1.Secret{}
			err := r.GetClient().Get(ctx, types.NamespacedName{Name: name, Namespace: cr.GetNamespace()}, found)
			if err != nil {
				if k8serrors.IsNotFound(err) {
					return fmt.Errorf("failed to find secret %s", name)
				}
			}
		}
	}

	log.Infof("preformed pre-checks for %s proxy server", auth.Name)
	return nil
}

// getAuthorizationServerDeployment - apply dynamic values to the deployment manifest before installation
func getAuthorizationServerDeployment(ctx context.Context, op operatorutils.OperatorConfig, cr csmv1.ContainerStorageModule) (string, error) {
	log := logger.GetLogger(ctx)
	YamlString := ""
	auth, err := getAuthorizationModule(cr)
	if err != nil {
		return YamlString, err
	}

	buf, err := readConfigFile(auth, cr, op, AuthDeploymentManifest)
	if err != nil {
		return YamlString, err
	}

	YamlString = string(buf)
	authNamespace := cr.Namespace

	for _, component := range auth.Components {

		// proxy-server component
		if component.Name == AuthProxyServerComponent {
			YamlString = strings.ReplaceAll(YamlString, AuthServerImage, component.ProxyService)
			YamlString = strings.ReplaceAll(YamlString, AuthProxyServiceReplicas, strconv.Itoa(component.ProxyServiceReplicas))
			YamlString = strings.ReplaceAll(YamlString, AuthOpaImage, component.Opa)
			YamlString = strings.ReplaceAll(YamlString, AuthOpaKubeMgmtImage, component.OpaKubeMgmt)
			YamlString = strings.ReplaceAll(YamlString, AuthTenantServiceImage, component.TenantService)
			YamlString = strings.ReplaceAll(YamlString, AuthTenantServiceReplicas, strconv.Itoa(component.TenantServiceReplicas))
			YamlString = strings.ReplaceAll(YamlString, AuthRoleServiceImage, component.RoleService)
			YamlString = strings.ReplaceAll(YamlString, AuthRoleServiceReplicas, strconv.Itoa(component.RoleServiceReplicas))
			YamlString = strings.ReplaceAll(YamlString, AuthStorageServiceImage, component.StorageService)
			YamlString = strings.ReplaceAll(YamlString, AuthStorageServiceReplicas, strconv.Itoa(component.StorageServiceReplicas))
			YamlString = strings.ReplaceAll(YamlString, AuthControllerImage, component.AuthorizationController)
			YamlString = strings.ReplaceAll(YamlString, AuthControllerReplicas, strconv.Itoa(component.AuthorizationControllerReplicas))
			YamlString = strings.ReplaceAll(YamlString, AuthLeaderElectionEnabled, strconv.FormatBool(component.LeaderElection))
			YamlString = strings.ReplaceAll(YamlString, AuthControllerReconcileInterval, component.ControllerReconcileInterval)
			YamlString = strings.ReplaceAll(YamlString, CSMName, cr.Name)
			YamlString = strings.ReplaceAll(YamlString, AuthCSMNameSpace, cr.Namespace)
		}

		// redis component
		if component.Name == AuthRedisComponent {
			YamlString = strings.ReplaceAll(YamlString, AuthRedisImage, component.Redis)
			YamlString = strings.ReplaceAll(YamlString, AuthRedisCommanderImage, component.Commander)
			YamlString = strings.ReplaceAll(YamlString, AuthRedisName, component.RedisName)
			YamlString = strings.ReplaceAll(YamlString, AuthRedisCommander, component.RedisCommander)
			YamlString = strings.ReplaceAll(YamlString, AuthRedisSentinel, component.Sentinel)
			YamlString = strings.ReplaceAll(YamlString, AuthRedisReplicas, strconv.Itoa(component.RedisReplicas))
			YamlString = strings.ReplaceAll(YamlString, AuthCSMNameSpace, cr.Namespace)

			var sentinelValues []string
			for i := 0; i < component.RedisReplicas; i++ {
				sentinelValues = append(sentinelValues, fmt.Sprintf("sentinel-%d.sentinel.%s.svc.cluster.local:5000", i, authNamespace))
			}
			sentinels := strings.Join(sentinelValues, ", ")
			YamlString = strings.ReplaceAll(YamlString, AuthRedisSentinelValues, sentinels)

			if component.RedisStorageClass == "" {
				redisStorageClass = AuthLocalStorageClass
			} else {
				redisStorageClass = component.RedisStorageClass
			}

			// create redis kubernetes secret
			log.Infof("Auth deployment - component: %v", component)
			for _, config := range component.RedisSecretProviderClass {
				if config.SecretProviderClassName == "" && config.RedisSecretName == "" {
					redisSecret := createRedisK8sSecret(defaultRedisSecretName, cr.Namespace)
					secretYaml, err := yaml.Marshal(redisSecret)
					if err != nil {
						return YamlString, fmt.Errorf("failed to marshal redis kubernetes secret: %w", err)
					}

					YamlString += fmt.Sprintf("\n---\n%s", secretYaml)
				}
			}
		}
	}

	YamlString = strings.ReplaceAll(YamlString, AuthNamespace, authNamespace)
	YamlString = strings.ReplaceAll(YamlString, AuthRedisStorageClass, redisStorageClass)
	YamlString = strings.ReplaceAll(YamlString, CSMName, cr.Name)
	YamlString = strings.ReplaceAll(YamlString, AuthCSMNameSpace, cr.Namespace)

	return YamlString, nil
}

// getAuthorizationLocalProvisioner for redis
func getAuthorizationLocalProvisioner(op operatorutils.OperatorConfig, cr csmv1.ContainerStorageModule) (bool, string, error) {
	auth, err := getAuthorizationModule(cr)
	if err != nil {
		return false, "", err
	}

	for _, component := range auth.Components {
		if component.Name == AuthRedisComponent {
			if component.RedisStorageClass == "" {
				buf, err := readConfigFile(auth, cr, op, AuthLocalProvisionerManifest)
				if err != nil {
					return false, "", err
				}
				return true, string(buf), nil
			}
		}
	}
	return false, "", nil
}

// AuthorizationServerDeployment - apply/delete deployment objects
func AuthorizationServerDeployment(ctx context.Context, isDeleting bool, op operatorutils.OperatorConfig, cr csmv1.ContainerStorageModule, ctrlClient crclient.Client) error {
	authModule, err := getAuthorizationModule(cr)
	if err != nil {
		return err
	}

	useLocalStorage, yamlString, err := getAuthorizationLocalProvisioner(op, cr)
	if err != nil {
		return err
	}

	if useLocalStorage {
		err = applyDeleteObjects(ctx, ctrlClient, yamlString, isDeleting)
		if err != nil {
			return err
		}
	}

	YamlString, err := getAuthorizationServerDeployment(ctx, op, cr)
	if err != nil {
		return err
	}

	err = applyDeleteObjects(ctx, ctrlClient, YamlString, isDeleting)
	if err != nil {
		return err
	}

	// scaffolds are applied only for v2.3.0 and above for secret provider class mounts and volumes
	ok, err := operatorutils.MinVersionCheck("v2.3.0", authModule.ConfigVersion)
	if err != nil {
		return err
	}

	if ok {
		err = applyDeleteAuthorizationRedisStatefulsetV2(ctx, isDeleting, cr, ctrlClient)
		if err != nil {
			return err
		}

		err = applyDeleteAuthorizationRediscommanderDeploymentV2(ctx, isDeleting, cr, ctrlClient)
		if err != nil {
			return err
		}

		err = applyDeleteAuthorizationSentinelStatefulsetV2(ctx, isDeleting, cr, ctrlClient)
		if err != nil {
			return err
		}

		err = applyDeleteAuthorizationProxyServerV2(ctx, isDeleting, cr, ctrlClient)
		if err != nil {
			return err
		}

		err = applyDeleteAuthorizationTenantServiceV2(ctx, isDeleting, cr, ctrlClient)
		if err != nil {
			return err
		}
	}

	err = applyDeleteAuthorizationStorageService(ctx, isDeleting, cr, ctrlClient)
	if err != nil {
		return err
	}

	return nil
}

// AuthorizationStorageService - apply/delete storage service deployment and volume objects
func applyDeleteAuthorizationStorageService(ctx context.Context, isDeleting bool, cr csmv1.ContainerStorageModule, ctrlClient crclient.Client) error {
	authModule, err := getAuthorizationModule(cr)
	if err != nil {
		return err
	}

	switch semver.Major(authModule.ConfigVersion) {
	case "v2":
		return authorizationStorageServiceV2(ctx, isDeleting, cr, ctrlClient)
	case "v1":
		return authorizationStorageServiceV1(ctx, isDeleting, cr, ctrlClient)
	default:
		return fmt.Errorf("authorization major version %s not supported", semver.Major(authModule.ConfigVersion))
	}
}

func authorizationStorageServiceV1(ctx context.Context, isDeleting bool, cr csmv1.ContainerStorageModule, ctrlClient crclient.Client) error {
	authModule, err := getAuthorizationModule(cr)
	if err != nil {
		return err
	}

	// get component variables
	image := ""
	for _, component := range authModule.Components {
		switch component.Name {
		case AuthProxyServerComponent:
			image = component.StorageService
		}
	}

	deployment := getStorageServiceScaffold(cr.Name, cr.Namespace, image, 1, configSecretProviderClassName)

	// set karavi-storage-secret volume
	deployment.Spec.Template.Spec.Volumes = append(deployment.Spec.Template.Spec.Volumes, corev1.Volume{
		Name: "storage-volume",
		VolumeSource: corev1.VolumeSource{
			Secret: &corev1.SecretVolumeSource{
				SecretName: "karavi-storage-secret",
			},
		},
	})
	for i, c := range deployment.Spec.Template.Spec.Containers {
		if c.Name == "storage-service" {
			deployment.Spec.Template.Spec.Containers[i].VolumeMounts = append(deployment.Spec.Template.Spec.Containers[i].VolumeMounts, corev1.VolumeMount{
				Name:      "storage-volume",
				MountPath: "/etc/karavi-authorization/storage",
			})
			break
		}
	}

	deploymentBytes, err := json.Marshal(&deployment)
	if err != nil {
		return fmt.Errorf("marshalling storage-service deployment: %w", err)
	}

	deploymentYaml, err := yaml.JSONToYAML(deploymentBytes)
	if err != nil {
		return fmt.Errorf("converting storage-service json to yaml: %w", err)
	}

	return applyDeleteObjects(ctx, ctrlClient, string(deploymentYaml), isDeleting)
}

func authorizationStorageServiceV2(ctx context.Context, isDeleting bool, cr csmv1.ContainerStorageModule, ctrlClient crclient.Client) error {
	log := logger.GetLogger(ctx)
	authModule, err := getAuthorizationModule(cr)
	if err != nil {
		return err
	}

	// SecretProviderClasses and K8s secret for storage credentials is supported from config v2.3.0 (CSM 1.15) onwards
	storageCreds, err := operatorutils.MinVersionCheck("v2.3.0", authModule.ConfigVersion)
	if err != nil {
		return err
	}

	// Vault is supported only till config v2.2.0 (CSM 1.14)
	if !storageCreds {
		err = applyDeleteVaultCertificates(ctx, isDeleting, cr, ctrlClient)
		if err != nil {
			return fmt.Errorf("applying/deleting vault certificates: %w", err)
		}
	}

	replicas := 0
	sentinelName := ""
	redisReplicas := 0
	image := ""
	vaults := []csmv1.Vault{}
	var secretProviderClasses *csmv1.StorageSystemSecretProviderClasses
	var secrets []string
	leaderElection := true
	otelCollector := ""
	for _, component := range authModule.Components {
		switch component.Name {
		case AuthProxyServerComponent:
			replicas = component.StorageServiceReplicas
			image = component.StorageService
			leaderElection = component.LeaderElection
			otelCollector = component.OpenTelemetryCollectorAddress
		case AuthRedisComponent:
			sentinelName = component.Sentinel
			redisReplicas = component.RedisReplicas
			redisSecretProviderClassName = ""
			redisSecretName = defaultRedisSecretName
			redisUsernameKey = defaultRedisUsernameKey
			redisPasswordKey = defaultRedisPasswordKey

			for _, config := range component.RedisSecretProviderClass {
				if config.SecretProviderClassName != "" && config.RedisSecretName != "" {
					redisSecretProviderClassName = config.SecretProviderClassName
					redisSecretName = config.RedisSecretName
					redisUsernameKey = config.RedisUsernameKey
					redisPasswordKey = config.RedisPasswordKey
				}
			}
		case AuthVaultComponent:
			vaults = component.Vaults
		case AuthStorageSystemCredentialsComponent:
			secretProviderClasses = component.SecretProviderClasses
			secrets = component.Secrets
		case AuthConfigSecretComponent:
			// create config kubernetes secret or use a secret provider class
			for _, config := range component.ConfigSecretProviderClass {
				configSecretProviderClassName = config.ConfigSecretProviderClassName
			}
		default:
			continue
		}
	}

	// Either SecretProviderClasses OR Secrets must be specified (mutually exclusive) from config v2.3.0 (CSM 1.15) onwards
	if storageCreds {
		hasSPC := secretProviderClasses != nil && (len(secretProviderClasses.Vaults) > 0 || len(secretProviderClasses.Conjurs) > 0)
		hasSecrets := len(secrets) > 0

		if hasSPC == hasSecrets {
			return fmt.Errorf("exactly one of SecretProviderClasses or Secrets must be specified in the CSM Authorization CR — not both, not neither")
		}
	}

	// conversion to int32 is safe for a value up to 2147483647
	// #nosec G115
	deployment := getStorageServiceScaffold(cr.Name, cr.Namespace, image, int32(replicas), configSecretProviderClassName)

	// SecretProviderClasses is supported from config v2.3.0 (CSM 1.15) onwards
	if storageCreds {
		// Determine whether to read from secret provider classes or kubernetes secrets
		if secretProviderClasses != nil && (len(secretProviderClasses.Vaults) > 0 || len(secretProviderClasses.Conjurs) > 0) {
			log.Info("Using secret provider classes for storage system credentials")
			// set volumes for secret provider classes
			configureSecretProviderClass(secretProviderClasses, &deployment)
		} else {
			log.Info("Using Kubernetes secret for storage system credentials")
			// set volumes for kubernetes secrets
			mountSecretVolumes(secrets, &deployment)
		}

		// redis secret provider class
		if redisSecretProviderClassName != "" && redisSecretName != "" {
			mountRedisVolumes(&deployment.Spec.Template.Spec, redisSecretProviderClassName)
		}
	} else {
		log.Info("Using Vault for storage system credentials")
		// Vault is supported only till config v2.2.0 (CSM 1.14)
		// set vault volumes
		mountVaultVolumes(vaults, &deployment)
	}

	// set redis envs
	redis := []corev1.EnvVar{
		{
			Name:  "SENTINELS",
			Value: buildSentinelList(redisReplicas, sentinelName, cr.Namespace),
		},
		{
			Name: "REDIS_PASSWORD",
			ValueFrom: &corev1.EnvVarSource{
				SecretKeyRef: &corev1.SecretKeySelector{
					LocalObjectReference: corev1.LocalObjectReference{
						Name: redisSecretName,
					},
					Key: redisPasswordKey,
				},
			},
		},
	}
	for i, c := range deployment.Spec.Template.Spec.Containers {
		if c.Name == "storage-service" {
			deployment.Spec.Template.Spec.Containers[i].Env = append(deployment.Spec.Template.Spec.Containers[i].Env, redis...)
			break
		}
	}

	// Vault is supported only till config v2.2.0 (CSM 1.14)
	var vaultArgs []string
	if !storageCreds {
		for _, vault := range vaults {
			vaultArgs = append(vaultArgs, fmt.Sprintf("--vault=%s,%s,%s,%t", vault.Identifier, vault.Address, vault.Role, vault.SkipCertificateValidation))
		}
	}

	// set arguments
	args := []string{
		"--redis-sentinel=$(SENTINELS)",
		"--redis-password=$(REDIS_PASSWORD)",
		fmt.Sprintf("--leader-election=%t", leaderElection),
	}

	// if the config version is greater than v2.0.0-alpha, add the collector-address arg
	v2Version, err := operatorutils.MinVersionCheck("v2.0.0", authModule.ConfigVersion)
	if err != nil {
		return err
	}
	if v2Version {
		args = append(args, fmt.Sprintf("--collector-address=%s", otelCollector))
	}
	args = append(args, vaultArgs...)

	for i, c := range deployment.Spec.Template.Spec.Containers {
		if c.Name == "storage-service" {
			deployment.Spec.Template.Spec.Containers[i].Args = append(deployment.Spec.Template.Spec.Containers[i].Args, args...)
			break
		}
	}

	// if the config version is greater than v2.0.0-alpha, set promhttp container port
	if v2Version {
		for i, c := range deployment.Spec.Template.Spec.Containers {
			if c.Name == "storage-service" {
				deployment.Spec.Template.Spec.Containers[i].Ports = append(deployment.Spec.Template.Spec.Containers[i].Ports,
					corev1.ContainerPort{
						Name:          "promhttp",
						Protocol:      "TCP",
						ContainerPort: 2112,
					},
				)
				break
			}
		}
	}

	deploymentBytes, err := json.Marshal(&deployment)
	if err != nil {
		return fmt.Errorf("marshalling storage-service deployment: %w", err)
	}

	deploymentYaml, err := yaml.JSONToYAML(deploymentBytes)
	if err != nil {
		return fmt.Errorf("converting storage-service json to yaml: %w", err)
	}

	err = applyDeleteObjects(ctx, ctrlClient, string(deploymentYaml), isDeleting)
	if err != nil {
		return fmt.Errorf("applying storage-service deployment: %w", err)
	}
	return nil
}

func mountVaultVolumes(vaults []csmv1.Vault, deployment *appsv1.Deployment) {
	for _, vault := range vaults {
		volume := corev1.Volume{
			Name: fmt.Sprintf("vault-client-certificate-%s", vault.Identifier),
			VolumeSource: corev1.VolumeSource{
				Projected: &corev1.ProjectedVolumeSource{
					Sources: []corev1.VolumeProjection{{}},
				},
			},
		}

		if vault.CertificateAuthority != "" {
			volume.VolumeSource.Projected.Sources = append(volume.VolumeSource.Projected.Sources, corev1.VolumeProjection{
				Secret: &corev1.SecretProjection{
					LocalObjectReference: corev1.LocalObjectReference{
						Name: fmt.Sprintf("vault-certificate-authority-%s", vault.Identifier),
					},
				},
			})
		}

		if vault.ClientCertificate != "" && vault.ClientKey != "" {
			volume.VolumeSource.Projected.Sources = append(volume.VolumeSource.Projected.Sources, corev1.VolumeProjection{
				Secret: &corev1.SecretProjection{
					LocalObjectReference: corev1.LocalObjectReference{
						Name: fmt.Sprintf("vault-client-certificate-%s", vault.Identifier),
					},
				},
			})
		} else {
			volume.VolumeSource.Projected.Sources = append(volume.VolumeSource.Projected.Sources, corev1.VolumeProjection{
				Secret: &corev1.SecretProjection{
					LocalObjectReference: corev1.LocalObjectReference{
						Name: fmt.Sprintf("storage-service-selfsigned-tls-%s", vault.Identifier),
					},
				},
			})
		}

		deployment.Spec.Template.Spec.Volumes = append(deployment.Spec.Template.Spec.Volumes, volume)
	}

	for i, c := range deployment.Spec.Template.Spec.Containers {
		if c.Name == "storage-service" {
			for _, vault := range vaults {
				deployment.Spec.Template.Spec.Containers[i].VolumeMounts = append(deployment.Spec.Template.Spec.Containers[i].VolumeMounts, corev1.VolumeMount{
					Name:      fmt.Sprintf("vault-client-certificate-%s", vault.Identifier),
					MountPath: fmt.Sprintf("/etc/vault/%s", vault.Identifier),
				})
			}
			break
		}
	}
}

func mountSecretVolumes(secrets []string, deployment *appsv1.Deployment) {
	for _, secret := range secrets {
		volume := corev1.Volume{
			Name: fmt.Sprintf("storage-system-secrets-%s", secret),
			VolumeSource: corev1.VolumeSource{
				Secret: &corev1.SecretVolumeSource{
					SecretName: secret,
				},
			},
		}

		deployment.Spec.Template.Spec.Volumes = append(deployment.Spec.Template.Spec.Volumes, volume)
	}

	// set volume mounts for kubernetes secrets
	for i, c := range deployment.Spec.Template.Spec.Containers {
		if c.Name == "storage-service" {
			for _, secret := range secrets {
				deployment.Spec.Template.Spec.Containers[i].VolumeMounts = append(deployment.Spec.Template.Spec.Containers[i].VolumeMounts, corev1.VolumeMount{
					Name:      fmt.Sprintf("storage-system-secrets-%s", secret),
					MountPath: fmt.Sprintf("/etc/csm-authorization/%s", secret),
					ReadOnly:  true,
				})
			}
			break
		}
	}
}

// configureSecretProviderClass configures the secret provider class volumes, mounts, and annotations in the deployment
func configureSecretProviderClass(secretProviderClasses *csmv1.StorageSystemSecretProviderClasses, deployment *appsv1.Deployment) {
	configureVaultSecretProvider(secretProviderClasses, deployment)
	configureConjurSecretProvider(secretProviderClasses, deployment)
}

func configureVaultSecretProvider(secretProviderClasses *csmv1.StorageSystemSecretProviderClasses, deployment *appsv1.Deployment) {
	readOnly := true
	for _, vault := range secretProviderClasses.Vaults {
		volume := corev1.Volume{
			Name: fmt.Sprintf("secrets-store-inline-%s", vault),
			VolumeSource: corev1.VolumeSource{
				CSI: &corev1.CSIVolumeSource{
					Driver:   "secrets-store.csi.k8s.io",
					ReadOnly: &readOnly,
					VolumeAttributes: map[string]string{
						"secretProviderClass": vault,
					},
				},
			},
		}

		deployment.Spec.Template.Spec.Volumes = append(deployment.Spec.Template.Spec.Volumes, volume)
	}

	for i, c := range deployment.Spec.Template.Spec.Containers {
		if c.Name == "storage-service" {
			for _, vault := range secretProviderClasses.Vaults {
				deployment.Spec.Template.Spec.Containers[i].VolumeMounts = append(deployment.Spec.Template.Spec.Containers[i].VolumeMounts, corev1.VolumeMount{
					Name:      fmt.Sprintf("secrets-store-inline-%s", vault),
					MountPath: fmt.Sprintf("/etc/csm-authorization/%s", vault),
					ReadOnly:  true,
				})
			}
		}
	}
}

func configureConjurSecretProvider(secretProviderClasses *csmv1.StorageSystemSecretProviderClasses, deployment *appsv1.Deployment) {
	readOnly := true
	for _, conjur := range secretProviderClasses.Conjurs {
		volume := corev1.Volume{
			Name: fmt.Sprintf("secrets-store-inline-%s", conjur.Name),
			VolumeSource: corev1.VolumeSource{
				CSI: &corev1.CSIVolumeSource{
					Driver:   "secrets-store.csi.k8s.io",
					ReadOnly: &readOnly,
					VolumeAttributes: map[string]string{
						"secretProviderClass": conjur.Name,
					},
				},
			},
		}

		deployment.Spec.Template.Spec.Volumes = append(deployment.Spec.Template.Spec.Volumes, volume)
	}

	for i, c := range deployment.Spec.Template.Spec.Containers {
		if c.Name == "storage-service" {
			annotationFormat := "- %s: %s"
			var secretStringBuilder strings.Builder
			for _, conjur := range secretProviderClasses.Conjurs {
				deployment.Spec.Template.Spec.Containers[i].VolumeMounts = append(deployment.Spec.Template.Spec.Containers[i].VolumeMounts, corev1.VolumeMount{
					Name:      fmt.Sprintf("secrets-store-inline-%s", conjur.Name),
					MountPath: fmt.Sprintf("/etc/csm-authorization/%s", conjur.Name),
					ReadOnly:  true,
				})

				for _, path := range conjur.Paths {
					if secretStringBuilder.String() != "" {
						secretStringBuilder.WriteString("\n")
					}
					secretStringBuilder.WriteString(fmt.Sprintf(annotationFormat, path.UsernamePath, path.UsernamePath))
					secretStringBuilder.WriteString("\n")
					secretStringBuilder.WriteString(fmt.Sprintf(annotationFormat, path.PasswordPath, path.PasswordPath))
				}
			}

			if secretPaths := secretStringBuilder.String(); secretPaths != "" {
				annotations := deployment.Spec.Template.ObjectMeta.Annotations
				if annotations == nil {
					annotations = make(map[string]string)
				}
				annotations["conjur.org/secrets"] = secretPaths
				deployment.Spec.Template.ObjectMeta.Annotations = annotations
			}
			break
		}
	}
}

func applyDeleteAuthorizationProxyServerV2(ctx context.Context, isDeleting bool, cr csmv1.ContainerStorageModule, ctrlClient crclient.Client) error {
	authModule, err := getAuthorizationModule(cr)
	if err != nil {
		return err
	}

	replicas := 0
	redisReplicas := 0
	sentinelName := ""
	proxyImage := ""
	opaImage := ""
	opaKubeMgmtImage := ""
	for _, component := range authModule.Components {
		switch component.Name {
		case AuthProxyServerComponent:
			replicas = component.ProxyServiceReplicas
			proxyImage = component.ProxyService
			opaImage = component.Opa
			opaKubeMgmtImage = component.OpaKubeMgmt
		case AuthRedisComponent:
			sentinelName = component.Sentinel
			redisReplicas = component.RedisReplicas
			redisSecretProviderClassName = ""
			redisSecretName = defaultRedisSecretName
			redisUsernameKey = defaultRedisUsernameKey
			redisPasswordKey = defaultRedisPasswordKey

			for _, config := range component.RedisSecretProviderClass {
				if config.SecretProviderClassName != "" && config.RedisSecretName != "" {
					redisSecretProviderClassName = config.SecretProviderClassName
					redisSecretName = config.RedisSecretName
					redisUsernameKey = config.RedisUsernameKey
					redisPasswordKey = config.RedisPasswordKey
				}
			}
		case AuthConfigSecretComponent:
			// create config signing kubernetes secret or use a secret provider class
			for _, config := range component.ConfigSecretProviderClass {
				configSecretProviderClassName = config.ConfigSecretProviderClassName
			}
		default:
			continue
		}
	}

	// conversion to int32 is safe for a value up to 2147483647
	// #nosec G115
<<<<<<< HEAD
	deployment := getProxyServerScaffold(cr.Name, sentinelName, cr.Namespace, proxyImage, opaImage, opaKubeMgmtImage, configSecretProviderClassName, redisSecretName, redisPasswordKey, int32(replicas), sentinels)
=======
	deployment := getProxyServerScaffold(cr.Name, sentinelName, cr.Namespace, proxyImage, opaImage, opaKubeMgmtImage, redisSecretName, redisPasswordKey, int32(replicas), redisReplicas)
>>>>>>> 3371d3f9

	if redisSecretProviderClassName != "" && redisSecretName != "" {
		mountRedisVolumes(&deployment.Spec.Template.Spec, redisSecretProviderClassName)
	}

	mountConfigVolume(authModule, &deployment)

	deploymentBytes, err := yaml.Marshal(&deployment)
	if err != nil {
		return fmt.Errorf("marshalling proxy-server deployment: %w", err)
	}

	err = applyDeleteObjects(ctx, ctrlClient, string(deploymentBytes), isDeleting)
	if err != nil {
		return fmt.Errorf("applying proxy-server deployment: %w", err)
	}
	return nil
}

func applyDeleteAuthorizationTenantServiceV2(ctx context.Context, isDeleting bool, cr csmv1.ContainerStorageModule, ctrlClient crclient.Client) error {
	authModule, err := getAuthorizationModule(cr)
	if err != nil {
		return err
	}

	replicas := 0
	redisReplicas := 0
	image := ""
	sentinelName := ""
	for _, component := range authModule.Components {
		switch component.Name {
		case AuthProxyServerComponent:
			image = component.TenantService
			replicas = component.TenantServiceReplicas
		case AuthRedisComponent:
			sentinelName = component.Sentinel
			redisReplicas = component.RedisReplicas
			redisSecretProviderClassName = ""
			redisSecretName = defaultRedisSecretName
			redisUsernameKey = defaultRedisUsernameKey
			redisPasswordKey = defaultRedisPasswordKey

			for _, config := range component.RedisSecretProviderClass {
				if config.SecretProviderClassName != "" && config.RedisSecretName != "" {
					redisSecretProviderClassName = config.SecretProviderClassName
					redisSecretName = config.RedisSecretName
					redisUsernameKey = config.RedisUsernameKey
					redisPasswordKey = config.RedisPasswordKey
				}
			}
		case AuthConfigSecretComponent:
			// create config signing kubernetes secret or use a secret provider class
			for _, config := range component.ConfigSecretProviderClass {
				configSecretProviderClassName = config.ConfigSecretProviderClassName
			}
		default:
			continue
		}
	}

	// conversion to int32 is safe for a value up to 2147483647
	// #nosec G115
<<<<<<< HEAD
	deployment := getTenantServiceScaffold(cr.Name, cr.Namespace, sentinelName, image, configSecretProviderClassName, redisSecretName, redisPasswordKey, int32(replicas), sentinelReplicas)
=======
	deployment := getTenantServiceScaffold(cr.Name, cr.Namespace, sentinelName, image, redisSecretName, redisPasswordKey, int32(replicas), redisReplicas)
>>>>>>> 3371d3f9

	if redisSecretProviderClassName != "" && redisSecretName != "" {
		mountRedisVolumes(&deployment.Spec.Template.Spec, redisSecretProviderClassName)
	}

	mountConfigVolume(authModule, &deployment)

	deploymentBytes, err := yaml.Marshal(&deployment)
	if err != nil {
		return fmt.Errorf("marshalling tenant-service deployment: %w", err)
	}

	err = applyDeleteObjects(ctx, ctrlClient, string(deploymentBytes), isDeleting)
	if err != nil {
		return fmt.Errorf("applying tenant-service deployment: %w", err)
	}
	return nil
}

func applyDeleteAuthorizationRedisStatefulsetV2(ctx context.Context, isDeleting bool, cr csmv1.ContainerStorageModule, ctrlClient crclient.Client) error {
	authModule, err := getAuthorizationModule(cr)
	if err != nil {
		return err
	}

	redisName := ""
	image := ""
	redisReplicas := 0
	for _, component := range authModule.Components {
		switch component.Name {
		case AuthRedisComponent:
			redisName = component.RedisName
			image = component.Redis
			redisReplicas = component.RedisReplicas
			redisSecretProviderClassName = ""
			redisSecretName = defaultRedisSecretName
			redisUsernameKey = defaultRedisUsernameKey
			redisPasswordKey = defaultRedisPasswordKey

			for _, config := range component.RedisSecretProviderClass {
				if config.SecretProviderClassName != "" && config.RedisSecretName != "" {
					redisSecretProviderClassName = config.SecretProviderClassName
					redisSecretName = config.RedisSecretName
					redisUsernameKey = config.RedisUsernameKey
					redisPasswordKey = config.RedisPasswordKey
				}
			}
		default:
			continue
		}
	}

	checksum, err := getRedisChecksumFromSecretData(ctx, ctrlClient, cr, redisSecretName)
	if err != nil {
		return fmt.Errorf("getting redis secret checksum: %w", err)
	}

	// conversion to int32 is safe for a value up to 2147483647
	// #nosec G115
	statefulset := getAuthorizationRedisStatefulsetScaffold(cr.Name, redisName, cr.Namespace, image, redisSecretName, redisPasswordKey, checksum, int32(redisReplicas))

	if redisSecretProviderClassName != "" && redisSecretName != "" {
		mountRedisVolumes(&statefulset.Spec.Template.Spec, redisSecretProviderClassName)
	}

	statefulsetBytes, err := yaml.Marshal(&statefulset)
	if err != nil {
		return fmt.Errorf("marshalling redis statefulset: %w", err)
	}

	err = applyDeleteObjects(ctx, ctrlClient, string(statefulsetBytes), isDeleting)
	if err != nil {
		return fmt.Errorf("applying redis statefulset: %w", err)
	}
	return nil
}

func applyDeleteAuthorizationRediscommanderDeploymentV2(ctx context.Context, isDeleting bool, cr csmv1.ContainerStorageModule, ctrlClient crclient.Client) error {
	authModule, err := getAuthorizationModule(cr)
	if err != nil {
		return err
	}

	rediscommanderName := ""
	sentinelName := ""
	image := ""
	redisReplicas := 0
	for _, component := range authModule.Components {
		switch component.Name {
		case AuthRedisComponent:
			rediscommanderName = component.RedisCommander
			sentinelName = component.Sentinel
			image = component.Commander
			redisReplicas = component.RedisReplicas
			redisSecretProviderClassName = ""
			redisSecretName = defaultRedisSecretName
			redisUsernameKey = defaultRedisUsernameKey
			redisPasswordKey = defaultRedisPasswordKey

			for _, config := range component.RedisSecretProviderClass {
				if config.SecretProviderClassName != "" && config.RedisSecretName != "" {
					redisSecretProviderClassName = config.SecretProviderClassName
					redisSecretName = config.RedisSecretName
					redisUsernameKey = config.RedisUsernameKey
					redisPasswordKey = config.RedisPasswordKey
				}
			}
		default:
			continue
		}
	}

	checksum, err := getRedisChecksumFromSecretData(ctx, ctrlClient, cr, redisSecretName)
	if err != nil {
		return fmt.Errorf("getting redis secret checksum: %w", err)
	}

	// conversion to int32 is safe for a value up to 2147483647
	// #nosec G115
	deployment := getAuthorizationRediscommanderDeploymentScaffold(cr.Name, rediscommanderName, cr.Namespace, image, redisSecretName, redisUsernameKey, redisPasswordKey, sentinelName, checksum, redisReplicas)

	if redisSecretProviderClassName != "" && redisSecretName != "" {
		mountRedisVolumes(&deployment.Spec.Template.Spec, redisSecretProviderClassName)
	}

	deploymentBytes, err := yaml.Marshal(&deployment)
	if err != nil {
		return fmt.Errorf("marshalling rediscommander deployment: %w", err)
	}

	err = applyDeleteObjects(ctx, ctrlClient, string(deploymentBytes), isDeleting)
	if err != nil {
		return fmt.Errorf("applying rediscommander deployment: %w", err)
	}
	return nil
}

func applyDeleteAuthorizationSentinelStatefulsetV2(ctx context.Context, isDeleting bool, cr csmv1.ContainerStorageModule, ctrlClient crclient.Client) error {
	authModule, err := getAuthorizationModule(cr)
	if err != nil {
		return err
	}

	sentinelName := ""
	redisName := ""
	image := ""
	redisReplicas := 0
	for _, component := range authModule.Components {
		switch component.Name {
		case AuthRedisComponent:
			sentinelName = component.Sentinel
			redisName = component.RedisName
			image = component.Redis
			redisReplicas = component.RedisReplicas
			redisSecretProviderClassName = ""
			redisSecretName = defaultRedisSecretName
			redisUsernameKey = defaultRedisUsernameKey
			redisPasswordKey = defaultRedisPasswordKey

			for _, config := range component.RedisSecretProviderClass {
				if config.SecretProviderClassName != "" && config.RedisSecretName != "" {
					redisSecretProviderClassName = config.SecretProviderClassName
					redisSecretName = config.RedisSecretName
					redisUsernameKey = config.RedisUsernameKey
					redisPasswordKey = config.RedisPasswordKey
				}
			}
		default:
			continue
		}
	}

	checksum, err := getRedisChecksumFromSecretData(ctx, ctrlClient, cr, redisSecretName)
	if err != nil {
		return fmt.Errorf("getting redis secret checksum: %w", err)
	}

	// conversion to int32 is safe for a value up to 2147483647
	// #nosec G115
	statefulset := getAuthorizationSentinelStatefulsetScaffold(cr.Name, sentinelName, redisName, cr.Namespace, image, redisSecretName, redisPasswordKey, checksum, int32(redisReplicas))

	if redisSecretProviderClassName != "" && redisSecretName != "" {
		mountRedisVolumes(&statefulset.Spec.Template.Spec, redisSecretProviderClassName)
	}

	statefulsetBytes, err := yaml.Marshal(&statefulset)
	if err != nil {
		return fmt.Errorf("marshalling sentinel statefulset: %w", err)
	}

	err = applyDeleteObjects(ctx, ctrlClient, string(statefulsetBytes), isDeleting)
	if err != nil {
		return fmt.Errorf("applying sentinel statefulset: %w", err)
	}
	return nil
}

// mountRedisVolumes mounts redis volumes for an authorization deployment or statefulset
func mountRedisVolumes(spec *corev1.PodSpec, secretProviderClassName string) {
	volumeName := fmt.Sprintf("secrets-store-inline-%s", secretProviderClassName)
	mountPath := fmt.Sprintf("/etc/csm-authorization/%s", secretProviderClassName)
	readOnly := true

	// check if volume already exists
	volumeExists := false
	for _, volume := range spec.Volumes {
		if volume.Name == volumeName {
			volumeExists = true
			break
		}
	}

	// check if volume mount already exists
	mountExists := false
	for _, container := range spec.Containers {
		for _, mount := range container.VolumeMounts {
			if mount.Name == volumeName && mount.MountPath == mountPath {
				mountExists = true
				break
			}
		}

		if mountExists {
			break
		}
	}

	// add volume for redis secret provider class
	if !volumeExists {
		redisVolume := corev1.Volume{
			Name: volumeName,
			VolumeSource: corev1.VolumeSource{
				CSI: &corev1.CSIVolumeSource{
					Driver:   "secrets-store.csi.k8s.io",
					ReadOnly: &readOnly,
					VolumeAttributes: map[string]string{
						"secretProviderClass": secretProviderClassName,
					},
				},
			},
		}
		spec.Volumes = append(spec.Volumes, redisVolume)
	}

	// set volume mount for redis secret provider class
	if !mountExists {
		for i := range spec.Containers {
			redisVolumeMount := corev1.VolumeMount{
				Name:      volumeName,
				MountPath: mountPath,
				ReadOnly:  true,
			}
			spec.Containers[i].VolumeMounts = append(spec.Containers[i].VolumeMounts, redisVolumeMount)
		}
	}
}

func applyDeleteVaultCertificates(ctx context.Context, isDeleting bool, cr csmv1.ContainerStorageModule, ctrlClient crclient.Client) error {
	authModule, err := getAuthorizationModule(cr)
	if err != nil {
		return err
	}

	// get vault certificate data from CR
	vaults := []csmv1.Vault{}
loop:
	for _, component := range authModule.Components {
		switch component.Name {
		case AuthVaultComponent:
			vaults = component.Vaults
			break loop
		default:
			continue
		}
	}

	for _, vault := range vaults {
		if vault.CertificateAuthority != "" {
			vaultCABytes, err := base64.StdEncoding.DecodeString(vault.CertificateAuthority)
			if err != nil {
				return fmt.Errorf("decoding vault certificate authority: %w", err)
			}

			secret := corev1.Secret{
				TypeMeta: metav1.TypeMeta{
					APIVersion: "v1",
					Kind:       "Secret",
				},
				ObjectMeta: metav1.ObjectMeta{
					Name:      fmt.Sprintf("vault-certificate-authority-%s", vault.Identifier),
					Namespace: cr.Namespace,
				},
				Type: corev1.SecretTypeOpaque,
				Data: map[string][]byte{
					"ca.crt": vaultCABytes,
				},
			}

			secretBytes, err := json.Marshal(&secret)
			if err != nil {
				return fmt.Errorf("marshalling vault certificate authority secret: %w", err)
			}

			yamlString, err := yaml.JSONToYAML(secretBytes)
			if err != nil {
				return fmt.Errorf("converting vault certificate authority json to yaml: %w", err)
			}

			err = applyDeleteObjects(ctx, ctrlClient, string(yamlString), isDeleting)
			if err != nil {
				return fmt.Errorf("applying vault certificate authority secret: %w", err)
			}
		}

		if vault.ClientCertificate != "" && vault.ClientKey != "" {
			vaultCertBytes, err := base64.StdEncoding.DecodeString(vault.ClientCertificate)
			if err != nil {
				return fmt.Errorf("decoding vault certificate: %w", err)
			}

			vaultKeyBytes, err := base64.StdEncoding.DecodeString(vault.ClientKey)
			if err != nil {
				return fmt.Errorf("decoding vault private key: %w", err)
			}

			secret := corev1.Secret{
				TypeMeta: metav1.TypeMeta{
					APIVersion: "v1",
					Kind:       "Secret",
				},
				ObjectMeta: metav1.ObjectMeta{
					Name:      fmt.Sprintf("vault-client-certificate-%s", vault.Identifier),
					Namespace: cr.Namespace,
				},
				Type: corev1.SecretTypeTLS,
				Data: map[string][]byte{
					"tls.crt": vaultCertBytes,
					"tls.key": vaultKeyBytes,
				},
			}

			secretBytes, err := json.Marshal(&secret)
			if err != nil {
				return fmt.Errorf("marshalling vault certificate secret: %w", err)
			}

			yamlString, err := yaml.JSONToYAML(secretBytes)
			if err != nil {
				return fmt.Errorf("converting vault certificate json to yaml: %w", err)
			}

			err = applyDeleteObjects(ctx, ctrlClient, string(yamlString), isDeleting)
			if err != nil {
				return fmt.Errorf("applying vault certificate secret: %w", err)
			}
		} else {
			issuer := createSelfSignedIssuer(cr, fmt.Sprintf("storage-service-selfsigned-%s", vault.Identifier))

			issuerByes, err := json.Marshal(issuer)
			if err != nil {
				return fmt.Errorf("marshaling storage-service-selfsigned issuer: %v", err)
			}

			issuerYaml, err := yaml.JSONToYAML(issuerByes)
			if err != nil {
				return fmt.Errorf("converting storage-service-selfsigned issuer json to yaml: %v", err)
			}

			// create/delete issuer
			err = applyDeleteObjects(ctx, ctrlClient, string(issuerYaml), isDeleting)
			if err != nil {
				return err
			}

			certificate := createSelfSignedCertificate(
				cr,
				[]string{fmt.Sprintf("storage-service.%s.svc.cluster.local", cr.Namespace)},
				fmt.Sprintf("storage-service-selfsigned-%s", vault.Identifier),
				fmt.Sprintf("storage-service-selfsigned-tls-%s", vault.Identifier),
				fmt.Sprintf("storage-service-selfsigned-%s", vault.Identifier))

			certBytes, err := json.Marshal(certificate)
			if err != nil {
				return fmt.Errorf("marshaling storage-service-selfsigned certificate: %v", err)
			}

			certYaml, err := yaml.JSONToYAML(certBytes)
			if err != nil {
				return fmt.Errorf("converting storage-service-selfsigned certificate json to yaml: %v", err)
			}

			// create/delete certificate
			err = applyDeleteObjects(ctx, ctrlClient, string(certYaml), isDeleting)
			if err != nil {
				return err
			}
		}
	}
	return nil
}

// AuthorizationIngress - apply/delete ingress objects
func AuthorizationIngress(ctx context.Context, isDeleting, isOpenShift bool, cr csmv1.ContainerStorageModule, r operatorutils.ReconcileCSM, ctrlClient crclient.Client) error {
	ingress, err := createIngress(isOpenShift, cr)
	if err != nil {
		return fmt.Errorf("creating ingress: %v", err)
	}

	ingressBytes, err := json.Marshal(ingress)
	if err != nil {
		return fmt.Errorf("marshaling ingress: %v", err)
	}

	ingressYaml, err := yaml.JSONToYAML(ingressBytes)
	if err != nil {
		return fmt.Errorf("marshaling ingress: %v", err)
	}

	// Wait for NGINX ingress controller to be ready before creating Ingresses
	// Needed for Kubernetes only
	if !isDeleting && !isOpenShift {
		if err := operatorutils.WaitForNginxController(ctx, cr, r, time.Duration(10)*time.Second); err != nil {
			return fmt.Errorf("NGINX ingress controller is not ready: %v", err)
		}
	}

	err = applyDeleteObjects(ctx, ctrlClient, string(ingressYaml), isDeleting)
	if err != nil {
		return err
	}

	return nil
}

// getNginxIngressController - configure nginx ingress controller with the specified namespace before installation
func getNginxIngressController(op operatorutils.OperatorConfig, cr csmv1.ContainerStorageModule) (string, error) {
	YamlString := ""

	auth, err := getAuthorizationModule(cr)
	if err != nil {
		return YamlString, err
	}

	buf, err := readConfigFile(auth, cr, op, AuthNginxIngressManifest)
	if err != nil {
		return YamlString, err
	}

	YamlString = string(buf)
	authNamespace := cr.Namespace
	YamlString = strings.ReplaceAll(YamlString, AuthNamespace, authNamespace)
	YamlString = strings.ReplaceAll(YamlString, CSMName, cr.Name)
	YamlString = strings.ReplaceAll(YamlString, AuthCSMNameSpace, cr.Namespace)

	return YamlString, nil
}

// NginxIngressController - apply/delete nginx ingress controller objects
func NginxIngressController(ctx context.Context, isDeleting bool, op operatorutils.OperatorConfig, cr csmv1.ContainerStorageModule, ctrlClient crclient.Client) error {
	YamlString, err := getNginxIngressController(op, cr)
	if err != nil {
		return err
	}

	err = applyDeleteObjects(ctx, ctrlClient, YamlString, isDeleting)
	if err != nil {
		return err
	}

	return nil
}

// getPolicies - configure policies with the specified namespace before installation
func getPolicies(op operatorutils.OperatorConfig, cr csmv1.ContainerStorageModule) (string, error) {
	YamlString := ""

	auth, err := getAuthorizationModule(cr)
	if err != nil {
		return YamlString, err
	}

	buf, err := readConfigFile(auth, cr, op, AuthPolicyManifest)
	if err != nil {
		return YamlString, err
	}

	YamlString = string(buf)
	authNamespace := cr.Namespace
	YamlString = strings.ReplaceAll(YamlString, AuthNamespace, authNamespace)

	return YamlString, nil
}

// InstallPolicies - apply/delete authorization opa policy objects
func InstallPolicies(ctx context.Context, isDeleting bool, op operatorutils.OperatorConfig, cr csmv1.ContainerStorageModule, ctrlClient crclient.Client) error {
	YamlString, err := getPolicies(op, cr)
	if err != nil {
		return err
	}

	err = applyDeleteObjects(ctx, ctrlClient, YamlString, isDeleting)
	if err != nil {
		return err
	}

	return nil
}

func getCerts(ctx context.Context, op operatorutils.OperatorConfig, cr csmv1.ContainerStorageModule) (bool, string, error) {
	log := logger.GetLogger(ctx)
	YamlString := ""
	authNamespace := cr.Namespace

	authModule, err := getAuthorizationModule(cr)
	if err != nil {
		return false, YamlString, err
	}

	for _, component := range authModule.Components {
		if component.Name == AuthProxyServerComponent {
			authHostname = component.Hostname
			authCertificate = component.Certificate
			authPrivateKey = component.PrivateKey

			log.Infof("Authorization hostname: %s", authHostname)
		}
	}

	if authCertificate != "" || authPrivateKey != "" {
		// use custom tls secret
		if authCertificate != "" && authPrivateKey != "" {
			log.Info("using user provided certificate and key for authorization")
			buf, err := readConfigFile(authModule, cr, op, AuthCustomCert)
			if err != nil {
				return false, YamlString, err
			}

			YamlString = string(buf)
			YamlString = strings.ReplaceAll(YamlString, AuthNamespace, authNamespace)
			YamlString = strings.ReplaceAll(YamlString, AuthCert, authCertificate)
			YamlString = strings.ReplaceAll(YamlString, AuthPrivateKey, authPrivateKey)
		} else {
			return false, YamlString, fmt.Errorf("authorization install failed -- either certificate or private key missing for custom cert")
		}
	} else {
		// use self-signed cert
		log.Info("using self-signed certificate for authorization")
		return true, "", nil
	}

	return false, YamlString, nil
}

// InstallWithCerts - apply/delete certificate related objects
func InstallWithCerts(ctx context.Context, isDeleting bool, op operatorutils.OperatorConfig, cr csmv1.ContainerStorageModule, ctrlClient crclient.Client) error {
	useSelfSignedCert, YamlString, err := getCerts(ctx, op, cr)
	if err != nil {
		return err
	}

	if useSelfSignedCert {
		issuer := createSelfSignedIssuer(cr, "selfsigned")
		issuerByes, err := json.Marshal(issuer)
		if err != nil {
			return fmt.Errorf("marshaling ingress: %v", err)
		}

		issuerYaml, err := yaml.JSONToYAML(issuerByes)
		if err != nil {
			return fmt.Errorf("marshaling ingress: %v", err)
		}

		// create/delete issuer
		err = applyDeleteObjects(ctx, ctrlClient, string(issuerYaml), isDeleting)
		if err != nil {
			return err
		}

		hosts, err := getHosts(cr)
		if err != nil {
			return err
		}

		cert := createSelfSignedCertificate(cr, hosts, "karavi-auth", "karavi-selfsigned-tls", "selfsigned")

		certBytes, err := json.Marshal(cert)
		if err != nil {
			return fmt.Errorf("marshaling ingress: %v", err)
		}

		certYaml, err := yaml.JSONToYAML(certBytes)
		if err != nil {
			return fmt.Errorf("marshaling ingress: %v", err)
		}

		// create/delete certificate
		err = applyDeleteObjects(ctx, ctrlClient, string(certYaml), isDeleting)
		if err != nil {
			return err
		}
	}

	err = applyDeleteObjects(ctx, ctrlClient, YamlString, isDeleting)
	if err != nil {
		return err
	}

	return nil
}

// getAuthCrdDeploy - apply and deploy authorization crd manifest
func getAuthCrdDeploy(op operatorutils.OperatorConfig, cr csmv1.ContainerStorageModule) (string, error) {
	yamlString := ""

	auth, err := getAuthorizationModule(cr)
	if err != nil {
		return yamlString, err
	}

	buf, err := readConfigFile(auth, cr, op, AuthCrds)
	if err != nil {
		return yamlString, err
	}

	yamlString = string(buf)

	yamlString = strings.ReplaceAll(yamlString, AuthNamespace, cr.Namespace)
	yamlString = strings.ReplaceAll(yamlString, AuthCSMNameSpace, cr.Namespace)

	return yamlString, nil
}

// AuthCrdDeploy - apply and delete Auth crds deployment
func AuthCrdDeploy(ctx context.Context, op operatorutils.OperatorConfig, cr csmv1.ContainerStorageModule, ctrlClient crclient.Client) error {
	auth, err := getAuthorizationModule(cr)
	if err != nil {
		return err
	}

	// v1 does not have custom resources, so treat it like a no-op
	if ok, err := operatorutils.MinVersionCheck("v2.0.0-alpha", auth.ConfigVersion); !ok {
		return nil
	} else if err != nil {
		return err
	}

	yamlString, err := getAuthCrdDeploy(op, cr)
	if err != nil {
		return err
	}

	err = applyDeleteObjects(ctx, ctrlClient, yamlString, false)
	if err != nil {
		return err
	}

	return nil
}

func createSelfSignedIssuer(cr csmv1.ContainerStorageModule, name string) *certificate.Issuer {
	return &certificate.Issuer{
		TypeMeta: metav1.TypeMeta{
			Kind: "Issuer",
		},
		ObjectMeta: metav1.ObjectMeta{
			Name:      name,
			Namespace: cr.Namespace,
		},
		Spec: certificate.IssuerSpec{
			IssuerConfig: certificate.IssuerConfig{
				SelfSigned: &certificate.SelfSignedIssuer{
					CRLDistributionPoints: []string{},
				},
			},
		},
	}
}

func createSelfSignedCertificate(cr csmv1.ContainerStorageModule, hosts []string, name string, secretName string, issuerName string) *certificate.Certificate {
	return &certificate.Certificate{
		TypeMeta: metav1.TypeMeta{
			Kind: "Certificate",
		},
		ObjectMeta: metav1.ObjectMeta{
			Name:      name,
			Namespace: cr.Namespace,
		},
		Spec: certificate.CertificateSpec{
			SecretName: secretName,
			Duration: &metav1.Duration{
				Duration: duration, // 90d
			},
			RenewBefore: &metav1.Duration{
				Duration: renewBefore, // 15d
			},
			Subject: &certificate.X509Subject{
				Organizations: []string{"dellemc"},
			},
			IsCA: false,
			PrivateKey: &certificate.CertificatePrivateKey{
				Algorithm: "RSA",
				Encoding:  "PKCS1",
				Size:      2048,
			},
			Usages: []certificate.KeyUsage{
				"client auth",
				"server auth",
			},
			DNSNames: hosts,
			IssuerRef: cmmetav1.ObjectReference{
				Name:  issuerName,
				Kind:  "Issuer",
				Group: "cert-manager.io",
			},
		},
	}
}

func createIngress(isOpenShift bool, cr csmv1.ContainerStorageModule) (*networking.Ingress, error) {
	authModule, err := getAuthorizationModule(cr)
	if err != nil {
		return nil, err
	}

	className, err := getClassName(isOpenShift, cr)
	if err != nil {
		return nil, fmt.Errorf("getting ingress class name: %v", err)
	}

	annotations, err := getAnnotations(isOpenShift, cr)
	if err != nil {
		return nil, fmt.Errorf("getting annotations: %v", err)
	}

	hosts, err := getHosts(cr)
	if err != nil {
		return nil, fmt.Errorf("getting hosts: %v", err)
	}

	rules, err := setIngressRules(cr)
	if err != nil {
		return nil, fmt.Errorf("setting ingress rules: %v", err)
	}

	for _, component := range authModule.Components {
		if component.Name == AuthProxyServerComponent {
			if component.Certificate != "" && component.PrivateKey != "" {
				secretName = "user-provided-tls"
			} else {
				secretName = "karavi-selfsigned-tls"
			}
		}
	}

	ingress := networking.Ingress{
		TypeMeta: metav1.TypeMeta{
			Kind: "Ingress",
		},
		ObjectMeta: metav1.ObjectMeta{
			Name:        "proxy-server",
			Namespace:   cr.Namespace,
			Annotations: annotations,
		},
		Spec: networking.IngressSpec{
			IngressClassName: &className,
			TLS: []networking.IngressTLS{
				{
					Hosts:      hosts,
					SecretName: secretName,
				},
			},
			Rules: rules,
		},
	}

	return &ingress, nil
}

func getAnnotations(isOpenShift bool, cr csmv1.ContainerStorageModule) (map[string]string, error) {
	authModule, err := getAuthorizationModule(cr)
	if err != nil {
		return nil, err
	}

	annotations := make(map[string]string)

	if isOpenShift {
		annotations["route.openshift.io/termination"] = "edge"
	}

	for _, component := range authModule.Components {
		if component.Name == AuthProxyServerComponent {
			for _, ingress := range component.ProxyServerIngress {
				for annotation, value := range ingress.Annotations {
					annotations[annotation] = value
				}
			}
		}
	}

	return annotations, nil
}

func getHosts(cr csmv1.ContainerStorageModule) ([]string, error) {
	authModule, err := getAuthorizationModule(cr)
	if err != nil {
		return nil, err
	}

	var hosts []string
	for _, component := range authModule.Components {
		if component.Name == AuthProxyServerComponent {
			// hostname
			hosts = append(hosts, component.Hostname)

			for _, proxyServerIngress := range component.ProxyServerIngress {
				// proxyServerIngress.hosts
				hosts = append(hosts, proxyServerIngress.Hosts...)
			}
		}
	}

	return hosts, nil
}

func getClassName(isOpenShift bool, cr csmv1.ContainerStorageModule) (string, error) {
	authModule, err := getAuthorizationModule(cr)
	if err != nil {
		return "", err
	}

	for _, component := range authModule.Components {
		if component.Name == AuthProxyServerComponent {
			for _, proxyServerIngress := range component.ProxyServerIngress {
				if !isOpenShift {
					proxyIngressClassName = proxyServerIngress.IngressClassName
				} else {
					proxyIngressClassName = "openshift-default"
				}
			}
		}
	}

	return proxyIngressClassName, nil
}

func setIngressRules(cr csmv1.ContainerStorageModule) ([]networking.IngressRule, error) {
	var rules []networking.IngressRule
	hosts, err := getHosts(cr)
	if err != nil {
		return nil, fmt.Errorf("getting hosts: %v", err)
	}

	for _, host := range hosts {
		rule := []networking.IngressRule{
			{
				Host: host,
				IngressRuleValue: networking.IngressRuleValue{
					HTTP: &networking.HTTPIngressRuleValue{
						Paths: []networking.HTTPIngressPath{
							{
								Backend: networking.IngressBackend{
									Service: &networking.IngressServiceBackend{
										Name: "proxy-server",
										Port: networking.ServiceBackendPort{
											Number: 8080,
										},
									},
								},
								Path:     "/",
								PathType: &pathType,
							},
						},
					},
				},
			},
		}

		rules = append(rules, rule...)
	}

	noHostRule := []networking.IngressRule{
		{
			// no host specified, uses cluster node IP address
			IngressRuleValue: networking.IngressRuleValue{
				HTTP: &networking.HTTPIngressRuleValue{
					Paths: []networking.HTTPIngressPath{
						{
							Backend: networking.IngressBackend{
								Service: &networking.IngressServiceBackend{
									Name: "proxy-server",
									Port: networking.ServiceBackendPort{
										Number: 8080,
									},
								},
							},
							Path:     "/",
							PathType: &pathType,
						},
					},
				},
			},
		},
	}

	rules = append(rules, noHostRule...)

	return rules, nil
}

func getRedisChecksumFromSecretData(ctx context.Context, ctrlClient crclient.Client, cr csmv1.ContainerStorageModule, secretName string) (string, error) {
	log := logger.GetLogger(ctx)
	redisSecret := &corev1.Secret{}

	err := ctrlClient.Get(ctx, types.NamespacedName{
		Name:      secretName,
		Namespace: cr.GetNamespace(),
	}, redisSecret)
	if err != nil {
		if k8serrors.IsNotFound(err) {
			log.Infof("Redis secret %s not found; assuming it was deleted.", secretName)
			return "", nil
		}
		log.Warn(err, "Failed to query for redis secret, it could have been deleted.")
		return "", err
	}

	rendered := corev1.Secret{
		TypeMeta: metav1.TypeMeta{
			APIVersion: "v1",
			Kind:       "Secret",
		},
		ObjectMeta: metav1.ObjectMeta{
			Name:      redisSecret.Name,
			Namespace: redisSecret.Namespace,
		},
		Type:       redisSecret.Type,
		StringData: map[string]string{},
	}

	for key, val := range redisSecret.Data {
		rendered.StringData[key] = string(val)
	}

	yamlBytes, err := yaml.Marshal(rendered)
	if err != nil {
		return "", err
	}

	hash := sha256.Sum256(yamlBytes)
	return hex.EncodeToString(hash[:]), nil
}

func mountConfigVolume(authModule csmv1.Module, deployment *appsv1.Deployment) {
	for _, component := range authModule.Components {
		for _, config := range component.ConfigSecretProviderClass {
			if config.ConfigSecretProviderClassName != "" {
				// add volume for config secret provider class
				configVolume := configVolume(configSecretProviderClassName)
				deployment.Spec.Template.Spec.Volumes = append(deployment.Spec.Template.Spec.Volumes, configVolume)

				// set volume mount for config secret provider class
				for i := range deployment.Spec.Template.Spec.Containers {
					configVolumeMount := configVolumeMount()
					deployment.Spec.Template.Spec.Containers[i].VolumeMounts = append(deployment.Spec.Template.Spec.Containers[i].VolumeMounts, configVolumeMount)
				}
			}
		}
	}
}<|MERGE_RESOLUTION|>--- conflicted
+++ resolved
@@ -161,29 +161,17 @@
 )
 
 var (
-<<<<<<< HEAD
-	redisStorageClass             string
-	redisSecretName               string
-	redisUsernameKey              string
-	redisPasswordKey              string
-	configSecretProviderClassName string
-	authHostname                  string
-	proxyIngressClassName         string
-	authCertificate               string
-	authPrivateKey                string
-	secretName                    string
-=======
 	redisStorageClass            string
 	redisSecretProviderClassName string
 	redisSecretName              string
 	redisUsernameKey             string
 	redisPasswordKey             string
+	configSecretProviderClassName string
 	authHostname                 string
 	proxyIngressClassName        string
 	authCertificate              string
 	authPrivateKey               string
 	secretName                   string
->>>>>>> 3371d3f9
 
 	pathType    = networking.PathTypePrefix
 	duration    = 2160 * time.Hour // 90d
@@ -1261,11 +1249,7 @@
 
 	// conversion to int32 is safe for a value up to 2147483647
 	// #nosec G115
-<<<<<<< HEAD
-	deployment := getProxyServerScaffold(cr.Name, sentinelName, cr.Namespace, proxyImage, opaImage, opaKubeMgmtImage, configSecretProviderClassName, redisSecretName, redisPasswordKey, int32(replicas), sentinels)
-=======
-	deployment := getProxyServerScaffold(cr.Name, sentinelName, cr.Namespace, proxyImage, opaImage, opaKubeMgmtImage, redisSecretName, redisPasswordKey, int32(replicas), redisReplicas)
->>>>>>> 3371d3f9
+	deployment := getProxyServerScaffold(cr.Name, sentinelName, cr.Namespace, proxyImage, opaImage, opaKubeMgmtImage, configSecretProviderClassName, redisSecretName, redisPasswordKey, int32(replicas), redisReplicas)
 
 	if redisSecretProviderClassName != "" && redisSecretName != "" {
 		mountRedisVolumes(&deployment.Spec.Template.Spec, redisSecretProviderClassName)
@@ -1328,11 +1312,7 @@
 
 	// conversion to int32 is safe for a value up to 2147483647
 	// #nosec G115
-<<<<<<< HEAD
-	deployment := getTenantServiceScaffold(cr.Name, cr.Namespace, sentinelName, image, configSecretProviderClassName, redisSecretName, redisPasswordKey, int32(replicas), sentinelReplicas)
-=======
-	deployment := getTenantServiceScaffold(cr.Name, cr.Namespace, sentinelName, image, redisSecretName, redisPasswordKey, int32(replicas), redisReplicas)
->>>>>>> 3371d3f9
+	deployment := getTenantServiceScaffold(cr.Name, cr.Namespace, sentinelName, image, configSecretProviderClassName, redisSecretName, redisPasswordKey, int32(replicas), redisReplicas)
 
 	if redisSecretProviderClassName != "" && redisSecretName != "" {
 		mountRedisVolumes(&deployment.Spec.Template.Spec, redisSecretProviderClassName)
