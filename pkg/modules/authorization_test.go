// Copyright (c) 2022 Dell Inc., or its subsidiaries. All Rights Reserved.
//
// Licensed under the Apache License, Version 2.0 (the "License");
// you may not use this file except in compliance with the License.
// You may obtain a copy of the License at
//
//  http://www.apache.org/licenses/LICENSE-2.0

package modules

import (
	"context"
	"testing"

	csmv1 "github.com/dell/csm-operator/api/v1"
	drivers "github.com/dell/csm-operator/pkg/drivers"
	utils "github.com/dell/csm-operator/pkg/utils"
	"github.com/stretchr/testify/assert"
	appsv1 "k8s.io/api/apps/v1"
	corev1 "k8s.io/api/core/v1"
	networking "k8s.io/api/networking/v1"
	metav1 "k8s.io/apimachinery/pkg/apis/meta/v1"
	applyv1 "k8s.io/client-go/applyconfigurations/apps/v1"
	acorev1 "k8s.io/client-go/applyconfigurations/core/v1"
	"k8s.io/client-go/kubernetes"
	"k8s.io/client-go/kubernetes/fake"

	ctrlClient "sigs.k8s.io/controller-runtime/pkg/client"
	ctrlClientFake "sigs.k8s.io/controller-runtime/pkg/client/fake"
)

func TestCheckAnnotationAuth(t *testing.T) {
	t.Run("it handles an empty annotation", func(t *testing.T) {
		var empty map[string]string
		err := CheckAnnotationAuth(empty)
		if err == nil {
			t.Errorf("expected non-nil err, got %v", err)
		}
	})

	t.Run("it handles an incorrect auth annotation", func(t *testing.T) {
		want := "com.dell.karavi-authorization-proxy"
		invalid := map[string]string{
			"annotation": "test.proxy",
		}
		got := CheckAnnotationAuth(invalid)
		if got == nil {
			t.Errorf("got %v, expected annotation to be %s", got, want)
		}
	})

	t.Run("it handles an invalid annotation", func(t *testing.T) {
		got := map[string]string{
			"com.dell.karavi-authorization-proxy": "false",
		}
		err := CheckAnnotationAuth(got)
		if err == nil {
			t.Errorf("got %v, expected annotation to be true %s", got, err)
		}
	})
}

func TestCheckApplyVolumesAuth(t *testing.T) {
	got := []acorev1.VolumeApplyConfiguration{}
	err := CheckApplyVolumesAuth(got)
	if err == nil {
		t.Errorf("got %v, expected karavi-authorization-config volume", got)
	}
}

func TestCheckApplyContainersAuth(t *testing.T) {
	t.Run("it handles no volume mount", func(t *testing.T) {
		got := []acorev1.ContainerApplyConfiguration{
			*acorev1.Container().WithName("karavi-authorization-proxy"),
		}
		driver := "powerscale"
		err := CheckApplyContainersAuth(got, driver, true)
		if err == nil {
			t.Errorf("got %v, expected karavi-authorization-config to be injected", got)
		}
	})

	t.Run("it handles an empty container", func(t *testing.T) {
		got := []acorev1.ContainerApplyConfiguration{}
		driver := "powerscale"
		err := CheckApplyContainersAuth(got, driver, true)
		if err == nil {
			t.Errorf("got %v, expected karavi-authorization-config to be injected", got)
		}
	})
}

func TestAuthInjectDaemonset(t *testing.T) {
	ctx := context.Background()
	correctlyInjected := func(ds applyv1.DaemonSetApplyConfiguration, drivertype string, skipCertificateValidation bool) error {
		err := CheckAnnotationAuth(ds.Annotations)
		if err != nil {
			return err
		}
		err = CheckApplyVolumesAuth(ds.Spec.Template.Spec.Volumes)
		if err != nil {
			return err
		}

		err = CheckApplyContainersAuth(ds.Spec.Template.Spec.Containers, drivertype, skipCertificateValidation)
		if err != nil {
			return err
		}
		return nil
	}
	//*appsv1.DaemonSet
	tests := map[string]func(t *testing.T) (bool, bool, applyv1.DaemonSetApplyConfiguration, utils.OperatorConfig){
		"success - greenfield injection": func(*testing.T) (bool, bool, applyv1.DaemonSetApplyConfiguration, utils.OperatorConfig) {
			customResource, err := getCustomResource("./testdata/cr_powerscale_auth.yaml")
			if err != nil {
				panic(err)
			}
			nodeYAML, err := drivers.GetNode(ctx, customResource, operatorConfig, csmv1.PowerScaleName, "node.yaml")
			if err != nil {
				panic(err)
			}

			return true, true, nodeYAML.DaemonSetApplyConfig, operatorConfig
		},
		"success - brownfield injection": func(*testing.T) (bool, bool, applyv1.DaemonSetApplyConfiguration, utils.OperatorConfig) {
			customResource, err := getCustomResource("./testdata/cr_powerscale_auth.yaml")
			if err != nil {
				panic(err)
			}
			nodeYAML, err := drivers.GetNode(ctx, customResource, operatorConfig, csmv1.PowerScaleName, "node.yaml")
			if err != nil {
				panic(err)
			}
			newDaemonSet, err := AuthInjectDaemonset(nodeYAML.DaemonSetApplyConfig, customResource, operatorConfig)
			if err != nil {
				panic(err)
			}

			return true, true, *newDaemonSet, operatorConfig
		},
		"success - validate certificate": func(*testing.T) (bool, bool, applyv1.DaemonSetApplyConfiguration, utils.OperatorConfig) {
			customResource, err := getCustomResource("./testdata/cr_powerscale_auth_validate_cert.yaml")
			if err != nil {
				panic(err)
			}
			nodeYAML, err := drivers.GetNode(ctx, customResource, operatorConfig, csmv1.PowerScaleName, "node.yaml")
			if err != nil {
				panic(err)
			}
			newDaemonSet, err := AuthInjectDaemonset(nodeYAML.DaemonSetApplyConfig, customResource, operatorConfig)
			if err != nil {
				panic(err)
			}

			return true, false, *newDaemonSet, operatorConfig
		},
		"fail - bad config path": func(*testing.T) (bool, bool, applyv1.DaemonSetApplyConfiguration, utils.OperatorConfig) {
			customResource, err := getCustomResource("./testdata/cr_powerscale_auth.yaml")
			if err != nil {
				panic(err)
			}
			nodeYAML, err := drivers.GetNode(ctx, customResource, operatorConfig, csmv1.PowerScaleName, "node.yaml")
			if err != nil {
				panic(err)
			}
			tmpOperatorConfig := operatorConfig
			tmpOperatorConfig.ConfigDirectory = "bad/path"

			return false, false, nodeYAML.DaemonSetApplyConfig, tmpOperatorConfig
		},
	}
	for name, tc := range tests {
		t.Run(name, func(t *testing.T) {
			success, skipCertificateValidation, ds, opConfig := tc(t)
			customResource, err := getCustomResource("./testdata/cr_powerscale_auth.yaml")
			if err != nil {
				panic(err)
			}
			newDaemonSet, err := AuthInjectDaemonset(ds, customResource, opConfig)
			if success {
				assert.NoError(t, err)
				if err := correctlyInjected(*newDaemonSet, string(customResource.Spec.Driver.CSIDriverType), skipCertificateValidation); err != nil {
					assert.NoError(t, err)
				}
			} else {
				assert.Error(t, err)
			}
		})
	}
}

func TestAuthInjectDeployment(t *testing.T) {
	ctx := context.Background()
	correctlyInjected := func(dp applyv1.DeploymentApplyConfiguration, drivertype string, skipCertificateValidation bool) error {
		err := CheckAnnotationAuth(dp.Annotations)
		if err != nil {
			return err
		}
		err = CheckApplyVolumesAuth(dp.Spec.Template.Spec.Volumes)
		if err != nil {
			return err
		}
		err = CheckApplyContainersAuth(dp.Spec.Template.Spec.Containers, drivertype, skipCertificateValidation)
		if err != nil {
			return err
		}
		return nil
	}

	tests := map[string]func(t *testing.T) (bool, bool, applyv1.DeploymentApplyConfiguration, utils.OperatorConfig, csmv1.ContainerStorageModule){
		"success - greenfield injection": func(*testing.T) (bool, bool, applyv1.DeploymentApplyConfiguration, utils.OperatorConfig, csmv1.ContainerStorageModule) {
			customResource, err := getCustomResource("./testdata/cr_powerscale_auth.yaml")
			if err != nil {
				panic(err)
			}
			controllerYAML, err := drivers.GetController(ctx, customResource, operatorConfig, csmv1.PowerScaleName)
			if err != nil {
				panic(err)
			}
			return true, true, controllerYAML.Deployment, operatorConfig, customResource
		},
		"success - brownfield injection": func(*testing.T) (bool, bool, applyv1.DeploymentApplyConfiguration, utils.OperatorConfig, csmv1.ContainerStorageModule) {
			customResource, err := getCustomResource("./testdata/cr_powerscale_auth.yaml")
			if err != nil {
				panic(err)
			}
			tmpCR := customResource
			controllerYAML, err := drivers.GetController(ctx, tmpCR, operatorConfig, csmv1.PowerScaleName)
			if err != nil {
				panic(err)
			}
			newDeployment, err := AuthInjectDeployment(controllerYAML.Deployment, tmpCR, operatorConfig)
			if err != nil {
				panic(err)
			}

			return true, true, *newDeployment, operatorConfig, customResource
<<<<<<< HEAD
		},
		"success - validate certificate": func(*testing.T) (bool, bool, applyv1.DeploymentApplyConfiguration, utils.OperatorConfig, csmv1.ContainerStorageModule) {
			customResource, err := getCustomResource("./testdata/cr_powerscale_auth_validate_cert.yaml")
			if err != nil {
				panic(err)
			}
			tmpCR := customResource
			controllerYAML, err := drivers.GetController(ctx, tmpCR, operatorConfig, csmv1.PowerScaleName)
			if err != nil {
				panic(err)
			}
			newDeployment, err := AuthInjectDeployment(controllerYAML.Deployment, tmpCR, operatorConfig)
			if err != nil {
				panic(err)
			}

			return true, false, *newDeployment, operatorConfig, customResource
		},
=======
		},
		"success - validate certificate": func(*testing.T) (bool, bool, applyv1.DeploymentApplyConfiguration, utils.OperatorConfig, csmv1.ContainerStorageModule) {
			customResource, err := getCustomResource("./testdata/cr_powerscale_auth_validate_cert.yaml")
			if err != nil {
				panic(err)
			}
			tmpCR := customResource
			controllerYAML, err := drivers.GetController(ctx, tmpCR, operatorConfig, csmv1.PowerScaleName)
			if err != nil {
				panic(err)
			}
			newDeployment, err := AuthInjectDeployment(controllerYAML.Deployment, tmpCR, operatorConfig)
			if err != nil {
				panic(err)
			}

			return true, false, *newDeployment, operatorConfig, customResource
		},
>>>>>>> 10cd586f
		"fail - bad config path": func(*testing.T) (bool, bool, applyv1.DeploymentApplyConfiguration, utils.OperatorConfig, csmv1.ContainerStorageModule) {
			customResource, err := getCustomResource("./testdata/cr_powerscale_auth.yaml")
			if err != nil {
				panic(err)
			}
			controllerYAML, err := drivers.GetController(ctx, customResource, operatorConfig, csmv1.PowerScaleName)
			if err != nil {
				panic(err)
			}
			tmpOperatorConfig := operatorConfig
			tmpOperatorConfig.ConfigDirectory = "bad/path"

			return false, true, controllerYAML.Deployment, tmpOperatorConfig, customResource
		},
	}
	for name, tc := range tests {
		t.Run(name, func(t *testing.T) {
			success, skipCertificateValidation, dp, opConfig, cr := tc(t)
			newDeployment, err := AuthInjectDeployment(dp, cr, opConfig)
			if success {
				assert.NoError(t, err)
				if err := correctlyInjected(*newDeployment, string(cr.Spec.Driver.CSIDriverType), skipCertificateValidation); err != nil {
					assert.NoError(t, err)
				}
			} else {
				assert.Error(t, err)
			}
		})
	}
}

func TestAuthorizationPreCheck(t *testing.T) {
	tests := map[string]func(t *testing.T) (bool, csmv1.Module, csmv1.ContainerStorageModule, ctrlClient.Client){
		"success": func(*testing.T) (bool, csmv1.Module, csmv1.ContainerStorageModule, ctrlClient.Client) {
			customResource, err := getCustomResource("./testdata/cr_powerscale_auth.yaml")
			if err != nil {
				panic(err)
			}
			namespace := customResource.Namespace
			tmpCR := customResource
			auth := tmpCR.Spec.Modules[0]

			karaviAuthconfig := getSecret(namespace, "karavi-authorization-config")
			proxyAuthzTokens := getSecret(namespace, "proxy-authz-tokens")

			client := ctrlClientFake.NewClientBuilder().WithObjects(karaviAuthconfig, proxyAuthzTokens).Build()

			return true, auth, tmpCR, client
		},
		"success - version provided": func(*testing.T) (bool, csmv1.Module, csmv1.ContainerStorageModule, ctrlClient.Client) {
			customResource, err := getCustomResource("./testdata/cr_powerscale_auth.yaml")
			if err != nil {
				panic(err)
			}
			namespace := customResource.Namespace
			tmpCR := customResource
			auth := tmpCR.Spec.Modules[0]
			auth.ConfigVersion = "v1.10.0"

			karaviAuthconfig := getSecret(namespace, "karavi-authorization-config")
			proxyAuthzTokens := getSecret(namespace, "proxy-authz-tokens")

			client := ctrlClientFake.NewClientBuilder().WithObjects(karaviAuthconfig, proxyAuthzTokens).Build()

			return true, auth, tmpCR, client
		},
		"fail - SKIP_CERTIFICATE_VALIDATION is false but no cert": func(*testing.T) (bool, csmv1.Module, csmv1.ContainerStorageModule, ctrlClient.Client) {
			customResource, err := getCustomResource("./testdata/cr_powerscale_auth.yaml")
			if err != nil {
				panic(err)
			}
			namespace := customResource.Namespace
			tmpCR := customResource
			auth := tmpCR.Spec.Modules[0]

			// set skipCertificateValidation to false
			for i, env := range auth.Components[0].Envs {
				if env.Name == "SKIP_CERTIFICATE_VALIDATION" {
					auth.Components[0].Envs[i].Value = "false"
				}
			}

			karaviAuthconfig := getSecret(namespace, "karavi-authorization-config")
			proxyAuthzTokens := getSecret(namespace, "proxy-authz-tokens")
			client := ctrlClientFake.NewClientBuilder().WithObjects(karaviAuthconfig, proxyAuthzTokens).Build()

			return false, auth, tmpCR, client
		},
		"fail - invalid SKIP_CERTIFICATE_VALIDATION value": func(*testing.T) (bool, csmv1.Module, csmv1.ContainerStorageModule, ctrlClient.Client) {
			customResource, err := getCustomResource("./testdata/cr_powerscale_auth.yaml")
			if err != nil {
				panic(err)
			}
			tmpCR := customResource
			auth := tmpCR.Spec.Modules[0]
			// set skipCertificateValidation to false
			for i, env := range auth.Components[0].Envs {
				if env.Name == "SKIP_CERTIFICATE_VALIDATION" {
					auth.Components[0].Envs[i].Value = "1234"
				}
			}

			client := ctrlClientFake.NewClientBuilder().WithObjects().Build()

			return false, auth, tmpCR, client
		},
		"fail - empty proxy host": func(*testing.T) (bool, csmv1.Module, csmv1.ContainerStorageModule, ctrlClient.Client) {
			customResource, err := getCustomResource("./testdata/cr_powerscale_auth.yaml")
			if err != nil {
				panic(err)
			}
			tmpCR := customResource
			auth := tmpCR.Spec.Modules[0]

			for i, env := range auth.Components[0].Envs {
				if env.Name == "PROXY_HOST" {
					auth.Components[0].Envs[i].Value = ""
				}
			}
			client := ctrlClientFake.NewClientBuilder().WithObjects().Build()

			return false, auth, tmpCR, client
		},

		"fail - unsupported driver": func(*testing.T) (bool, csmv1.Module, csmv1.ContainerStorageModule, ctrlClient.Client) {
			customResource, err := getCustomResource("./testdata/cr_powerscale_auth.yaml")
			if err != nil {
				panic(err)
			}

			tmpCR := customResource
			tmpCR.Spec.Driver.CSIDriverType = "unsupported-driver"
			auth := tmpCR.Spec.Modules[0]

			client := ctrlClientFake.NewClientBuilder().WithObjects().Build()

			return false, auth, tmpCR, client
		},
		"fail - unsupported auth version": func(*testing.T) (bool, csmv1.Module, csmv1.ContainerStorageModule, ctrlClient.Client) {
			customResource, err := getCustomResource("./testdata/cr_powerscale_auth.yaml")
			if err != nil {
				panic(err)
			}

			tmpCR := customResource
			auth := tmpCR.Spec.Modules[0]
			auth.ConfigVersion = "v100000.0.0"

			client := ctrlClientFake.NewClientBuilder().WithObjects().Build()

			return false, auth, tmpCR, client
		},
	}
	for name, tc := range tests {
		t.Run(name, func(t *testing.T) {
			success, auth, tmpCR, client := tc(t)
			err := AuthorizationPrecheck(context.TODO(), operatorConfig, auth, tmpCR, client)
			if success {
				assert.NoError(t, err)
			} else {
				assert.Error(t, err)
			}
		})
	}
}

func TestAuthorizationServerPreCheck(t *testing.T) {
	type fakeControllerRuntimeClientWrapper func(clusterConfigData []byte) (ctrlClient.Client, error)

	tests := map[string]func(t *testing.T) (bool, csmv1.Module, csmv1.ContainerStorageModule, ctrlClient.Client, fakeControllerRuntimeClientWrapper){
		"success": func(*testing.T) (bool, csmv1.Module, csmv1.ContainerStorageModule, ctrlClient.Client, fakeControllerRuntimeClientWrapper) {
			customResource, err := getCustomResource("./testdata/cr_auth_proxy.yaml")
			if err != nil {
				panic(err)
			}

			tmpCR := customResource
			auth := tmpCR.Spec.Modules[0]

			karaviConfig := getSecret(customResource.Namespace, "karavi-config-secret")
			karaviStorage := getSecret(customResource.Namespace, "karavi-storage-secret")
			karaviTLS := getSecret(customResource.Namespace, "karavi-auth-tls")

			sourceClient := ctrlClientFake.NewClientBuilder().WithObjects(karaviConfig, karaviStorage, karaviTLS).Build()

			fakeControllerRuntimeClient := func(clusterConfigData []byte) (ctrlClient.Client, error) {
				clusterClient := ctrlClientFake.NewClientBuilder().WithObjects(karaviConfig, karaviStorage, karaviTLS).Build()
				return clusterClient, nil
			}

			return true, auth, tmpCR, sourceClient, fakeControllerRuntimeClient
		},
		"success - version provided": func(*testing.T) (bool, csmv1.Module, csmv1.ContainerStorageModule, ctrlClient.Client, fakeControllerRuntimeClientWrapper) {
			customResource, err := getCustomResource("./testdata/cr_auth_proxy.yaml")
			if err != nil {
				panic(err)
			}

			tmpCR := customResource
			auth := tmpCR.Spec.Modules[0]
			auth.ConfigVersion = "v1.10.0"
			karaviConfig := getSecret(customResource.Namespace, "karavi-config-secret")
			karaviStorage := getSecret(customResource.Namespace, "karavi-storage-secret")
			karaviTLS := getSecret(customResource.Namespace, "karavi-auth-tls")

			sourceClient := ctrlClientFake.NewClientBuilder().WithObjects(karaviConfig, karaviStorage, karaviTLS).Build()
			fakeControllerRuntimeClient := func(clusterConfigData []byte) (ctrlClient.Client, error) {
				clusterClient := ctrlClientFake.NewClientBuilder().WithObjects(karaviConfig, karaviStorage, karaviTLS).Build()
				return clusterClient, nil
			}

			return true, auth, tmpCR, sourceClient, fakeControllerRuntimeClient
		},
		"fail - unsupported authorization version": func(*testing.T) (bool, csmv1.Module, csmv1.ContainerStorageModule, ctrlClient.Client, fakeControllerRuntimeClientWrapper) {
			customResource, err := getCustomResource("./testdata/cr_auth_proxy.yaml")
			if err != nil {
				panic(err)
			}

			tmpCR := customResource
			auth := tmpCR.Spec.Modules[0]
			auth.ConfigVersion = "v100000.0.0"

			sourceClient := ctrlClientFake.NewClientBuilder().WithObjects().Build()

			fakeControllerRuntimeClient := func(clusterConfigData []byte) (ctrlClient.Client, error) {
				return ctrlClientFake.NewClientBuilder().WithObjects().Build(), nil
			}

			return false, auth, tmpCR, sourceClient, fakeControllerRuntimeClient
		},
		"fail - empty proxy host": func(*testing.T) (bool, csmv1.Module, csmv1.ContainerStorageModule, ctrlClient.Client, fakeControllerRuntimeClientWrapper) {
			customResource, err := getCustomResource("./testdata/cr_auth_proxy.yaml")
			if err != nil {
				panic(err)
			}
			tmpCR := customResource
			auth := tmpCR.Spec.Modules[0]

			for i, env := range auth.Components[0].Envs {
				if env.Name == "PROXY_HOST" {
					auth.Components[0].Envs[i].Value = ""
				}
			}
			sourceClient := ctrlClientFake.NewClientBuilder().WithObjects().Build()

			fakeControllerRuntimeClient := func(clusterConfigData []byte) (ctrlClient.Client, error) {
				clusterClient := ctrlClientFake.NewClientBuilder().WithObjects().Build()
				return clusterClient, nil
			}

			return false, auth, tmpCR, sourceClient, fakeControllerRuntimeClient
		},
	}
	for name, tc := range tests {
		t.Run(name, func(t *testing.T) {
			oldNewControllerRuntimeClientWrapper := utils.NewControllerRuntimeClientWrapper
			oldNewK8sClientWrapper := utils.NewK8sClientWrapper
			defer func() {
				utils.NewControllerRuntimeClientWrapper = oldNewControllerRuntimeClientWrapper
				utils.NewK8sClientWrapper = oldNewK8sClientWrapper
			}()

			success, auth, tmpCR, sourceClient, fakeControllerRuntimeClient := tc(t)
			utils.NewControllerRuntimeClientWrapper = fakeControllerRuntimeClient
			utils.NewK8sClientWrapper = func(clusterConfigData []byte) (*kubernetes.Clientset, error) {
				return nil, nil
			}

			fakeReconcile := utils.FakeReconcileCSM{
				Client:    sourceClient,
				K8sClient: fake.NewSimpleClientset(),
			}

			err := AuthorizationServerPrecheck(context.TODO(), operatorConfig, auth, tmpCR, &fakeReconcile)
			if success {
				assert.NoError(t, err)
			} else {
				assert.Error(t, err)
			}
		})
	}
}

func TestAuthorizationServerDeployment(t *testing.T) {
	tests := map[string]func(t *testing.T) (bool, bool, csmv1.ContainerStorageModule, ctrlClient.Client, utils.OperatorConfig){
		"success - deleting": func(*testing.T) (bool, bool, csmv1.ContainerStorageModule, ctrlClient.Client, utils.OperatorConfig) {
			customResource, err := getCustomResource("./testdata/cr_auth_proxy.yaml")
			if err != nil {
				panic(err)
			}

			tmpCR := customResource

			cm := &corev1.ConfigMap{
				TypeMeta: metav1.TypeMeta{
					Kind: "ConfigMap",
				},
				ObjectMeta: metav1.ObjectMeta{
					Name: "csm-config-params",
				},
			}

			sourceClient := ctrlClientFake.NewClientBuilder().WithObjects(cm).Build()

			return true, true, tmpCR, sourceClient, operatorConfig
		},
		"success - creating": func(*testing.T) (bool, bool, csmv1.ContainerStorageModule, ctrlClient.Client, utils.OperatorConfig) {
			customResource, err := getCustomResource("./testdata/cr_auth_proxy.yaml")
			if err != nil {
				panic(err)
			}

			tmpCR := customResource

			sourceClient := ctrlClientFake.NewClientBuilder().WithObjects().Build()

			return true, false, tmpCR, sourceClient, operatorConfig
		},
		"success - creating with default redis storage class": func(*testing.T) (bool, bool, csmv1.ContainerStorageModule, ctrlClient.Client, utils.OperatorConfig) {
			customResource, err := getCustomResource("./testdata/cr_auth_proxy_no_redis.yaml")
			if err != nil {
				panic(err)
			}

			tmpCR := customResource

			sourceClient := ctrlClientFake.NewClientBuilder().WithObjects().Build()

			return true, false, tmpCR, sourceClient, operatorConfig
		},
		"fail - authorization module not found": func(*testing.T) (bool, bool, csmv1.ContainerStorageModule, ctrlClient.Client, utils.OperatorConfig) {
			customResource, err := getCustomResource("./testdata/cr_powerscale_replica.yaml")
			if err != nil {
				panic(err)
			}

			tmpCR := customResource

			sourceClient := ctrlClientFake.NewClientBuilder().WithObjects().Build()

			return false, false, tmpCR, sourceClient, operatorConfig
		},
	}
	for name, tc := range tests {
		t.Run(name, func(t *testing.T) {
			success, isDeleting, cr, sourceClient, op := tc(t)

			err := AuthorizationServerDeployment(context.TODO(), isDeleting, op, cr, sourceClient)
			if success {
				assert.NoError(t, err)
			} else {
				assert.Error(t, err)
			}
		})
	}
}

func TestAuthorizationIngress(t *testing.T) {
	tests := map[string]func(t *testing.T) (bool, bool, csmv1.ContainerStorageModule, ctrlClient.Client, utils.OperatorConfig){
		"success - deleting": func(*testing.T) (bool, bool, csmv1.ContainerStorageModule, ctrlClient.Client, utils.OperatorConfig) {
			customResource, err := getCustomResource("./testdata/cr_auth_proxy.yaml")
			if err != nil {
				panic(err)
			}

			tmpCR := customResource

			i1 := &networking.Ingress{
				TypeMeta: metav1.TypeMeta{
					Kind: "Ingress",
				},
				ObjectMeta: metav1.ObjectMeta{
					Name: "proxy-server",
				},
			}

			i2 := &networking.Ingress{
				TypeMeta: metav1.TypeMeta{
					Kind: "Ingress",
				},
				ObjectMeta: metav1.ObjectMeta{
					Name: "tenant-service",
				},
			}

			sourceClient := ctrlClientFake.NewClientBuilder().WithObjects(i1, i2).Build()

			return true, true, tmpCR, sourceClient, operatorConfig
		},
		"success - creating": func(*testing.T) (bool, bool, csmv1.ContainerStorageModule, ctrlClient.Client, utils.OperatorConfig) {
			customResource, err := getCustomResource("./testdata/cr_auth_proxy.yaml")
			if err != nil {
				panic(err)
			}

			tmpCR := customResource
			namespace := customResource.Namespace
			name := namespace + "-ingress-nginx-controller"

			dp := &appsv1.Deployment{
				TypeMeta: metav1.TypeMeta{
					Kind: "Deployment",
				},
				ObjectMeta: metav1.ObjectMeta{
					Name:      name,
					Namespace: namespace,
				},
				Spec: appsv1.DeploymentSpec{
					Selector: &metav1.LabelSelector{
						MatchLabels: map[string]string{"app.kubernetes.io/name": "ingress-nginx"},
					},
				},
			}

			pod := &corev1.Pod{
				TypeMeta: metav1.TypeMeta{
					Kind: "Pod",
				},
				ObjectMeta: metav1.ObjectMeta{
					Name:      name,
					Namespace: namespace,
				},
			}

			sourceClient := ctrlClientFake.NewClientBuilder().WithObjects(dp, pod).Build()

			return true, true, tmpCR, sourceClient, operatorConfig
		},
<<<<<<< HEAD
		"success - creating v1.9.1": func(*testing.T) (bool, bool, csmv1.ContainerStorageModule, ctrlClient.Client, utils.OperatorConfig) {
=======
		"success - creating v1.10.0": func(*testing.T) (bool, bool, csmv1.ContainerStorageModule, ctrlClient.Client, utils.OperatorConfig) {
>>>>>>> 10cd586f
			customResource, err := getCustomResource("./testdata/cr_auth_proxy.yaml")
			if err != nil {
				panic(err)
			}

			tmpCR := customResource
			namespace := customResource.Namespace
			name := namespace + "-ingress-nginx-controller"

			dp := &appsv1.Deployment{
				TypeMeta: metav1.TypeMeta{
					Kind: "Deployment",
				},
				ObjectMeta: metav1.ObjectMeta{
					Name:      name,
					Namespace: namespace,
				},
				Spec: appsv1.DeploymentSpec{
					Selector: &metav1.LabelSelector{
						MatchLabels: map[string]string{"app.kubernetes.io/name": "ingress-nginx"},
					},
				},
			}

			pod := &corev1.Pod{
				TypeMeta: metav1.TypeMeta{
					Kind: "Pod",
				},
				ObjectMeta: metav1.ObjectMeta{
					Name:      name,
					Namespace: namespace,
				},
			}

			sourceClient := ctrlClientFake.NewClientBuilder().WithObjects(dp, pod).Build()

			return true, true, tmpCR, sourceClient, operatorConfig
		},
		"success - creating v1.9.0": func(*testing.T) (bool, bool, csmv1.ContainerStorageModule, ctrlClient.Client, utils.OperatorConfig) {
			customResource, err := getCustomResource("./testdata/cr_auth_proxy_v190.yaml")
			if err != nil {
				panic(err)
			}

			tmpCR := customResource
			namespace := customResource.Namespace
			name := namespace + "-ingress-nginx-controller"

			dp := &appsv1.Deployment{
				TypeMeta: metav1.TypeMeta{
					Kind: "Deployment",
				},
				ObjectMeta: metav1.ObjectMeta{
					Name:      name,
					Namespace: namespace,
				},
				Spec: appsv1.DeploymentSpec{
					Selector: &metav1.LabelSelector{
						MatchLabels: map[string]string{"app.kubernetes.io/name": "ingress-nginx"},
					},
				},
			}

			pod := &corev1.Pod{
				TypeMeta: metav1.TypeMeta{
					Kind: "Pod",
				},
				ObjectMeta: metav1.ObjectMeta{
					Name:      name,
					Namespace: namespace,
				},
			}

			sourceClient := ctrlClientFake.NewClientBuilder().WithObjects(dp, pod).Build()

			return true, true, tmpCR, sourceClient, operatorConfig
		},
		"fail - wrong module name": func(*testing.T) (bool, bool, csmv1.ContainerStorageModule, ctrlClient.Client, utils.OperatorConfig) {
			customResource, err := getCustomResource("./testdata/cr_powerscale_replica.yaml")
			if err != nil {
				panic(err)
			}

			tmpCR := customResource

			sourceClient := ctrlClientFake.NewClientBuilder().WithObjects().Build()

			return false, false, tmpCR, sourceClient, operatorConfig
		},
	}
	for name, tc := range tests {
		t.Run(name, func(t *testing.T) {
			success, isDeleting, cr, sourceClient, op := tc(t)
			fakeReconcile := utils.FakeReconcileCSM{
				Client:    sourceClient,
				K8sClient: fake.NewSimpleClientset(),
			}
			err := AuthorizationIngress(context.TODO(), isDeleting, op, cr, &fakeReconcile, sourceClient)
			if success {
				assert.NoError(t, err)
			} else {
				assert.Error(t, err)
			}
		})
	}
}

func TestInstallPolicies(t *testing.T) {
	tests := map[string]func(t *testing.T) (bool, bool, csmv1.ContainerStorageModule, ctrlClient.Client, utils.OperatorConfig){
		"success - deleting": func(*testing.T) (bool, bool, csmv1.ContainerStorageModule, ctrlClient.Client, utils.OperatorConfig) {
			customResource, err := getCustomResource("./testdata/cr_auth_proxy.yaml")
			if err != nil {
				panic(err)
			}

			tmpCR := customResource

			cr := &corev1.ConfigMap{
				TypeMeta: metav1.TypeMeta{
					Kind: "ConfigMap",
				},
				ObjectMeta: metav1.ObjectMeta{
					Name: "common",
				},
			}

			sourceClient := ctrlClientFake.NewClientBuilder().WithObjects(cr).Build()

			return true, true, tmpCR, sourceClient, operatorConfig
		},
		"success - creating": func(*testing.T) (bool, bool, csmv1.ContainerStorageModule, ctrlClient.Client, utils.OperatorConfig) {
			customResource, err := getCustomResource("./testdata/cr_auth_proxy.yaml")
			if err != nil {
				panic(err)
			}

			tmpCR := customResource

			sourceClient := ctrlClientFake.NewClientBuilder().WithObjects().Build()

			return true, false, tmpCR, sourceClient, operatorConfig
		},

		"fail - wrong module name": func(*testing.T) (bool, bool, csmv1.ContainerStorageModule, ctrlClient.Client, utils.OperatorConfig) {
			customResource, err := getCustomResource("./testdata/cr_powerscale_replica.yaml")
			if err != nil {
				panic(err)
			}

			tmpCR := customResource

			sourceClient := ctrlClientFake.NewClientBuilder().WithObjects().Build()

			return false, false, tmpCR, sourceClient, operatorConfig
		},
	}
	for name, tc := range tests {
		t.Run(name, func(t *testing.T) {
			success, isDeleting, cr, sourceClient, op := tc(t)

			err := InstallPolicies(context.TODO(), isDeleting, op, cr, sourceClient)
			if success {
				assert.NoError(t, err)
			} else {
				assert.Error(t, err)
			}
		})
	}
}

func TestNginxIngressController(t *testing.T) {
	tests := map[string]func(t *testing.T) (bool, bool, csmv1.ContainerStorageModule, ctrlClient.Client, utils.OperatorConfig){
		"success - deleting": func(*testing.T) (bool, bool, csmv1.ContainerStorageModule, ctrlClient.Client, utils.OperatorConfig) {
			customResource, err := getCustomResource("./testdata/cr_auth_proxy.yaml")
			if err != nil {
				panic(err)
			}

			tmpCR := customResource

			cr := &networking.IngressClass{
				TypeMeta: metav1.TypeMeta{
					Kind: "IngressClass",
				},
				ObjectMeta: metav1.ObjectMeta{
					Name: "nginx",
				},
			}

			sourceClient := ctrlClientFake.NewClientBuilder().WithObjects(cr).Build()
			return true, true, tmpCR, sourceClient, operatorConfig
		},
		"success - creating": func(*testing.T) (bool, bool, csmv1.ContainerStorageModule, ctrlClient.Client, utils.OperatorConfig) {
			customResource, err := getCustomResource("./testdata/cr_auth_proxy.yaml")
			if err != nil {
				panic(err)
			}

			tmpCR := customResource

			sourceClient := ctrlClientFake.NewClientBuilder().WithObjects().Build()
			return true, false, tmpCR, sourceClient, operatorConfig
		},

		"fail - wrong module name": func(*testing.T) (bool, bool, csmv1.ContainerStorageModule, ctrlClient.Client, utils.OperatorConfig) {
			customResource, err := getCustomResource("./testdata/cr_powerscale_replica.yaml")
			if err != nil {
				panic(err)
			}

			tmpCR := customResource

			sourceClient := ctrlClientFake.NewClientBuilder().WithObjects().Build()

			return false, false, tmpCR, sourceClient, operatorConfig
		},
	}
	for name, tc := range tests {
		t.Run(name, func(t *testing.T) {
			success, isDeleting, cr, sourceClient, op := tc(t)

			err := NginxIngressController(context.TODO(), isDeleting, op, cr, sourceClient)
			if success {
				assert.NoError(t, err)
			} else {
				assert.Error(t, err)
			}
		})
	}
}<|MERGE_RESOLUTION|>--- conflicted
+++ resolved
@@ -235,7 +235,6 @@
 			}
 
 			return true, true, *newDeployment, operatorConfig, customResource
-<<<<<<< HEAD
 		},
 		"success - validate certificate": func(*testing.T) (bool, bool, applyv1.DeploymentApplyConfiguration, utils.OperatorConfig, csmv1.ContainerStorageModule) {
 			customResource, err := getCustomResource("./testdata/cr_powerscale_auth_validate_cert.yaml")
@@ -254,26 +253,6 @@
 
 			return true, false, *newDeployment, operatorConfig, customResource
 		},
-=======
-		},
-		"success - validate certificate": func(*testing.T) (bool, bool, applyv1.DeploymentApplyConfiguration, utils.OperatorConfig, csmv1.ContainerStorageModule) {
-			customResource, err := getCustomResource("./testdata/cr_powerscale_auth_validate_cert.yaml")
-			if err != nil {
-				panic(err)
-			}
-			tmpCR := customResource
-			controllerYAML, err := drivers.GetController(ctx, tmpCR, operatorConfig, csmv1.PowerScaleName)
-			if err != nil {
-				panic(err)
-			}
-			newDeployment, err := AuthInjectDeployment(controllerYAML.Deployment, tmpCR, operatorConfig)
-			if err != nil {
-				panic(err)
-			}
-
-			return true, false, *newDeployment, operatorConfig, customResource
-		},
->>>>>>> 10cd586f
 		"fail - bad config path": func(*testing.T) (bool, bool, applyv1.DeploymentApplyConfiguration, utils.OperatorConfig, csmv1.ContainerStorageModule) {
 			customResource, err := getCustomResource("./testdata/cr_powerscale_auth.yaml")
 			if err != nil {
@@ -703,11 +682,7 @@
 
 			return true, true, tmpCR, sourceClient, operatorConfig
 		},
-<<<<<<< HEAD
-		"success - creating v1.9.1": func(*testing.T) (bool, bool, csmv1.ContainerStorageModule, ctrlClient.Client, utils.OperatorConfig) {
-=======
 		"success - creating v1.10.0": func(*testing.T) (bool, bool, csmv1.ContainerStorageModule, ctrlClient.Client, utils.OperatorConfig) {
->>>>>>> 10cd586f
 			customResource, err := getCustomResource("./testdata/cr_auth_proxy.yaml")
 			if err != nil {
 				panic(err)
