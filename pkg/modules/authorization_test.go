--- conflicted
+++ resolved
@@ -685,11 +685,7 @@
 
 			return true, true, tmpCR, sourceClient
 		},
-<<<<<<< HEAD
-		"success - creating v2.0.0-alpha": func(*testing.T) (bool, bool, csmv1.ContainerStorageModule, ctrlClient.Client, utils.OperatorConfig) {
-=======
-		"success - creating v1.10.0": func(*testing.T) (bool, bool, csmv1.ContainerStorageModule, ctrlClient.Client) {
->>>>>>> 5d1d151f
+		"success - creating v2.0.0-alpha": func(*testing.T) (bool, bool, csmv1.ContainerStorageModule, ctrlClient.Client) {
 			customResource, err := getCustomResource("./testdata/cr_auth_proxy.yaml")
 			if err != nil {
 				panic(err)
