--- conflicted
+++ resolved
@@ -11,16 +11,12 @@
 import (
 	"context"
 	"fmt"
-<<<<<<< HEAD
-	"strings"
 
 	corev1 "k8s.io/api/core/v1"
 	k8serrors "k8s.io/apimachinery/pkg/api/errors"
 	"k8s.io/apimachinery/pkg/types"
-=======
 	"strconv"
 	"strings"
->>>>>>> d098d249
 
 	csmv1 "github.com/dell/csm-operator/api/v1"
 	drivers "github.com/dell/csm-operator/pkg/drivers"
@@ -30,7 +26,6 @@
 	appsv1 "k8s.io/api/apps/v1"
 	corev1 "k8s.io/api/core/v1"
 	k8serrors "k8s.io/apimachinery/pkg/api/errors"
-	"k8s.io/apimachinery/pkg/types"
 	confv1 "k8s.io/client-go/applyconfigurations/apps/v1"
 	"k8s.io/client-go/kubernetes"
 	"sigs.k8s.io/controller-runtime/pkg/client"
@@ -287,11 +282,7 @@
 		return err
 	}
 
-<<<<<<< HEAD
-	powerscaleMetricsObjects, err := utils.GetModuleComponentObj([]byte(YamlString))
-=======
-	otelObjects, err := utils.GetObservabilityComponentObj([]byte(YamlString))
->>>>>>> d098d249
+	otelObjects, err := utils.GetModuleComponentObj([]byte(YamlString))
 	if err != nil {
 		return err
 	}
@@ -356,11 +347,7 @@
 		return err
 	}
 
-<<<<<<< HEAD
-	powerscaleMetricsObjects, err := utils.GetModuleComponentObj([]byte(YamlString))
-=======
-	powerscaleMetricsObjects, err := utils.GetObservabilityComponentObj([]byte(ObjectsYamlString))
->>>>>>> d098d249
+	powerscaleMetricsObjects, err := utils.GetModuleComponentObj([]byte(ObjectsYamlString))
 	if err != nil {
 		return err
 	}
