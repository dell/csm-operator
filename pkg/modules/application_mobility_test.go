// Copyright (c) 2022 - 2023 Dell Inc., or its subsidiaries. All Rights Reserved.
//
// Licensed under the Apache License, Version 2.0 (the "License");
// you may not use this file except in compliance with the License.
// You may obtain a copy of the License at
//
//  http://www.apache.org/licenses/LICENSE-2.0

package modules

import (
	"context"
	"testing"

	csmv1 "github.com/dell/csm-operator/api/v1"
	appsv1 "k8s.io/api/apps/v1"
	metav1 "k8s.io/apimachinery/pkg/apis/meta/v1"
	utils "github.com/dell/csm-operator/pkg/utils"
	"github.com/stretchr/testify/assert"
	ctrlClient "sigs.k8s.io/controller-runtime/pkg/client"
	ctrlClientFake "sigs.k8s.io/controller-runtime/pkg/client/fake"
)

func TestAppMobilityModuleDeployment(t *testing.T) {
	tests := map[string]func(t *testing.T) (bool, bool, csmv1.ContainerStorageModule, ctrlClient.Client, utils.OperatorConfig){
		"happy path": func(*testing.T) (bool, bool, csmv1.ContainerStorageModule, ctrlClient.Client, utils.OperatorConfig) {
			customResource, err := getCustomResource("./testdata/cr_application_mobility.yaml")
			if err != nil {
				panic(err)
			}

			tmpCR := customResource
			sourceClient := ctrlClientFake.NewClientBuilder().WithObjects().Build()

			return true, false, tmpCR, sourceClient, operatorConfig
		},
		"fail - app mobility module not found": func(*testing.T) (bool, bool, csmv1.ContainerStorageModule, ctrlClient.Client, utils.OperatorConfig) {
			customResource, err := getCustomResource("./testdata/cr_powerscale_replica.yaml")
			if err != nil {
				panic(err)
			}

			sourceClient := ctrlClientFake.NewClientBuilder().WithObjects().Build()
			tmpCR := customResource

			return false, false, tmpCR, sourceClient, operatorConfig
		},
		"fail - app mob config file not found": func(*testing.T) (bool, bool, csmv1.ContainerStorageModule, ctrlClient.Client, utils.OperatorConfig) {
			customResource, err := getCustomResource("./testdata/cr_application_mobility.yaml")
			if err != nil {
				panic(err)
			}

			tmpCR := customResource
			badOperatorConfig.ConfigDirectory = "invalid-dir"
			sourceClient := ctrlClientFake.NewClientBuilder().WithObjects().Build()

			return false, false, tmpCR, sourceClient, badOperatorConfig
		},
	}
	for name, tc := range tests {
		t.Run(name, func(t *testing.T) {

			success, isDeleting, cr, sourceClient, op := tc(t)

			err := AppMobilityDeployment(context.TODO(), isDeleting, op, cr, sourceClient)
			if success {
				assert.NoError(t, err)
			} else {
				assert.Error(t, err)
			}

		})
	}
}

<<<<<<< HEAD
/*func TestAppMobilityCertManager(t *testing.T) {
	tests := map[string]func(t *testing.T) (bool, bool, csmv1.ContainerStorageModule, ctrlClient.Client, utils.OperatorConfig){
		"success - deleting": func(*testing.T) (bool, bool, csmv1.ContainerStorageModule, ctrlClient.Client, utils.OperatorConfig) {
			customResource, err := getCustomResource("./testdata/cr_application_mobility.yaml")
=======
func TestAppMobilityWebhookService(t *testing.T) {
	tests := map[string]func(t *testing.T) (bool, bool, csmv1.ContainerStorageModule, ctrlClient.Client, utils.OperatorConfig){
		"success - deleting": func(*testing.T) (bool, bool, csmv1.ContainerStorageModule, ctrlClient.Client, utils.OperatorConfig) {
			customResource, err := getCustomResource("./testdata/cr_app_mob_webhook_service.yaml")
>>>>>>> 960ea2a6
			if err != nil {
				panic(err)
			}

			tmpCR := customResource

			cr := &appsv1.Deployment{
				TypeMeta: metav1.TypeMeta{
<<<<<<< HEAD
					Kind: "Deployment",
				},
				ObjectMeta: metav1.ObjectMeta{
					Name: "appmobility-cert-manager",
=======
					Kind: "Service",
				},
				ObjectMeta: metav1.ObjectMeta{
					Name: "app-mobility-webhook-service",
>>>>>>> 960ea2a6
				},
			}

			sourceClient := ctrlClientFake.NewClientBuilder().WithObjects(cr).Build()
			return true, true, tmpCR, sourceClient, operatorConfig
		},
		"success - creating": func(*testing.T) (bool, bool, csmv1.ContainerStorageModule, ctrlClient.Client, utils.OperatorConfig) {
<<<<<<< HEAD
			customResource, err := getCustomResource("./testdata/cr_application_mobility.yaml")
=======
			customResource, err := getCustomResource("./testdata/cr_app_mob_webhook_service.yaml")
>>>>>>> 960ea2a6
			if err != nil {
				panic(err)
			}

			tmpCR := customResource

			sourceClient := ctrlClientFake.NewClientBuilder().WithObjects().Build()
			return true, false, tmpCR, sourceClient, operatorConfig
		},
	}
	for name, tc := range tests {
		t.Run(name, func(t *testing.T) {

			success, isDeleting, cr, sourceClient, op := tc(t)

<<<<<<< HEAD
			err := AppMobilityCertManager(context.TODO(), isDeleting, op, cr, sourceClient)
=======
			err := AppMobilityWebhookService(context.TODO(), isDeleting, op, cr, sourceClient)
>>>>>>> 960ea2a6
			if success {
				assert.NoError(t, err)

			} else {
				assert.Error(t, err)
			}

		})
	}
<<<<<<< HEAD
}*/
=======
}
>>>>>>> 960ea2a6
<|MERGE_RESOLUTION|>--- conflicted
+++ resolved
@@ -13,10 +13,10 @@
 	"testing"
 
 	csmv1 "github.com/dell/csm-operator/api/v1"
+	utils "github.com/dell/csm-operator/pkg/utils"
+	"github.com/stretchr/testify/assert"
 	appsv1 "k8s.io/api/apps/v1"
 	metav1 "k8s.io/apimachinery/pkg/apis/meta/v1"
-	utils "github.com/dell/csm-operator/pkg/utils"
-	"github.com/stretchr/testify/assert"
 	ctrlClient "sigs.k8s.io/controller-runtime/pkg/client"
 	ctrlClientFake "sigs.k8s.io/controller-runtime/pkg/client/fake"
 )
@@ -74,17 +74,10 @@
 	}
 }
 
-<<<<<<< HEAD
-/*func TestAppMobilityCertManager(t *testing.T) {
-	tests := map[string]func(t *testing.T) (bool, bool, csmv1.ContainerStorageModule, ctrlClient.Client, utils.OperatorConfig){
-		"success - deleting": func(*testing.T) (bool, bool, csmv1.ContainerStorageModule, ctrlClient.Client, utils.OperatorConfig) {
-			customResource, err := getCustomResource("./testdata/cr_application_mobility.yaml")
-=======
 func TestAppMobilityWebhookService(t *testing.T) {
 	tests := map[string]func(t *testing.T) (bool, bool, csmv1.ContainerStorageModule, ctrlClient.Client, utils.OperatorConfig){
 		"success - deleting": func(*testing.T) (bool, bool, csmv1.ContainerStorageModule, ctrlClient.Client, utils.OperatorConfig) {
 			customResource, err := getCustomResource("./testdata/cr_app_mob_webhook_service.yaml")
->>>>>>> 960ea2a6
 			if err != nil {
 				panic(err)
 			}
@@ -93,17 +86,10 @@
 
 			cr := &appsv1.Deployment{
 				TypeMeta: metav1.TypeMeta{
-<<<<<<< HEAD
-					Kind: "Deployment",
-				},
-				ObjectMeta: metav1.ObjectMeta{
-					Name: "appmobility-cert-manager",
-=======
 					Kind: "Service",
 				},
 				ObjectMeta: metav1.ObjectMeta{
 					Name: "app-mobility-webhook-service",
->>>>>>> 960ea2a6
 				},
 			}
 
@@ -111,11 +97,7 @@
 			return true, true, tmpCR, sourceClient, operatorConfig
 		},
 		"success - creating": func(*testing.T) (bool, bool, csmv1.ContainerStorageModule, ctrlClient.Client, utils.OperatorConfig) {
-<<<<<<< HEAD
-			customResource, err := getCustomResource("./testdata/cr_application_mobility.yaml")
-=======
 			customResource, err := getCustomResource("./testdata/cr_app_mob_webhook_service.yaml")
->>>>>>> 960ea2a6
 			if err != nil {
 				panic(err)
 			}
@@ -131,11 +113,7 @@
 
 			success, isDeleting, cr, sourceClient, op := tc(t)
 
-<<<<<<< HEAD
-			err := AppMobilityCertManager(context.TODO(), isDeleting, op, cr, sourceClient)
-=======
 			err := AppMobilityWebhookService(context.TODO(), isDeleting, op, cr, sourceClient)
->>>>>>> 960ea2a6
 			if success {
 				assert.NoError(t, err)
 
@@ -145,8 +123,4 @@
 
 		})
 	}
-<<<<<<< HEAD
-}*/
-=======
-}
->>>>>>> 960ea2a6
+}