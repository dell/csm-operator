// Copyright (c) 2025 Dell Inc., or its subsidiaries. All Rights Reserved.
//
// Licensed under the Apache License, Version 2.0 (the "License");
// you may not use this file except in compliance with the License.
// You may obtain a copy of the License at
//
//  http://www.apache.org/licenses/LICENSE-2.0

package modules

import (
	"crypto/sha256"
	"encoding/hex"
	"fmt"
	"testing"

	corev1 "k8s.io/api/core/v1"
)

func TestGetProxyServerScaffold(t *testing.T) {
	name := "test-csm"
	sentinelName := "sentinel"
	namespace := "test-namespace"
	proxyImage := "proxy-image:latest"
	opaImage := "opa-image:latest"
	opaKubeMgmtImage := "kube-mgmt-image:latest"
	configSecretProviderClassName := "array-creds"
	redisSecretName := "redis-secret"
	redisPasswordKey := "redis-password"
	replicas := int32(3)
	sentinel := int(5)

	deploy := getProxyServerScaffold(name, sentinelName, namespace, proxyImage, opaImage, opaKubeMgmtImage, configSecretProviderClassName, redisSecretName, redisPasswordKey, replicas, sentinel)

	if deploy.Name != "proxy-server" {
		t.Errorf("expected name 'proxy-server', got %s", deploy.Name)
	}
	if deploy.Namespace != namespace {
		t.Errorf("expected namespace %s, got %s", namespace, deploy.Namespace)
	}
	if *deploy.Spec.Replicas != replicas {
		t.Errorf("expected replicas %d, got %d", replicas, *deploy.Spec.Replicas)
	}

	if len(deploy.Spec.Template.Spec.Containers) != 3 {
		t.Errorf("expected 3 containers, got %d", len(deploy.Spec.Template.Spec.Containers))
	}

	envVars := deploy.Spec.Template.Spec.Containers[0].Env
	found := false
	for _, env := range envVars {
		if env.Name == "REDIS_PASSWORD" {
			found = true
			break
		}
	}
	if !found {
		t.Error("expected REDIS_PASSWORD env var not found")
	}
}

func TestGetStorageServiceScaffold(t *testing.T) {
	name := "test-csm"
	namespace := "test-namespace"
	image := "storage-service:latest"
	replicas := int32(2)
	configSecretProviderClassName := "array-creds"

	deploy := getStorageServiceScaffold(name, namespace, image, replicas, configSecretProviderClassName)

	if deploy.Name != "storage-service" {
		t.Errorf("expected name 'storage-service', got %s", deploy.Name)
	}
	if deploy.Namespace != namespace {
		t.Errorf("expected namespace %s, got %s", namespace, deploy.Namespace)
	}
	if *deploy.Spec.Replicas != replicas {
		t.Errorf("expected replicas %d, got %d", replicas, *deploy.Spec.Replicas)
	}

	// Labels
	labels := deploy.Spec.Template.Labels
	if labels["csm"] != name {
		t.Errorf("expected label csm=%s, got %s", name, labels["csm"])
	}

	// Container checks
	containers := deploy.Spec.Template.Spec.Containers
	if len(containers) != 1 {
		t.Fatalf("expected 1 container, got %d", len(containers))
	}
	container := containers[0]
	if container.Name != "storage-service" {
		t.Errorf("expected container name 'storage-service', got %s", container.Name)
	}
	if container.Image != image {
		t.Errorf("expected image %s, got %s", image, container.Image)
	}

	// Environment variable
	foundEnv := false
	for _, env := range container.Env {
		if env.Name == "NAMESPACE" && env.Value == namespace {
			foundEnv = true
			break
		}
	}
	if !foundEnv {
		t.Error("expected NAMESPACE env var with correct value not found")
	}

	// Volume mounts
	expectedMounts := map[string]string{
		"config-volume":     "/etc/karavi-authorization/config",
		"csm-config-params": "/etc/karavi-authorization/csm-config-params",
	}
	for _, mount := range container.VolumeMounts {
		expectedPath, ok := expectedMounts[mount.Name]
		if !ok {
			t.Errorf("unexpected volume mount: %s", mount.Name)
		} else if mount.MountPath != expectedPath {
			t.Errorf("expected mount path %s for volume %s, got %s", expectedPath, mount.Name, mount.MountPath)
		}
	}
}

func TestGetTenantServiceScaffold(t *testing.T) {
	name := "test-csm"
	namespace := "test-namespace"
	sentinelName := "sentinel"
	image := "tenant-service:latest"
	configSecretProviderClassName := "array-creds"
	redisSecretName := "redis-secret"
	redisPasswordKey := "redis-password"
	replicas := int32(3)
	sentinelReplicas := 5

	deploy := getTenantServiceScaffold(name, namespace, sentinelName, image, configSecretProviderClassName, redisSecretName, redisPasswordKey, replicas, sentinelReplicas)

	if deploy.Name != "tenant-service" {
		t.Errorf("expected name 'tenant-service', got %s", deploy.Name)
	}
	if deploy.Namespace != namespace {
		t.Errorf("expected namespace %s, got %s", namespace, deploy.Namespace)
	}
	if *deploy.Spec.Replicas != replicas {
		t.Errorf("expected replicas %d, got %d", replicas, *deploy.Spec.Replicas)
	}

	// Labels
	labels := deploy.Spec.Template.Labels
	if labels["csm"] != name {
		t.Errorf("expected label csm=%s, got %s", name, labels["csm"])
	}

	// Container
	containers := deploy.Spec.Template.Spec.Containers
	if len(containers) != 1 {
		t.Fatalf("expected 1 container, got %d", len(containers))
	}
	container := containers[0]
	if container.Name != "tenant-service" {
		t.Errorf("expected container name 'tenant-service', got %s", container.Name)
	}
	if container.Image != image {
		t.Errorf("expected image %s, got %s", image, container.Image)
	}

	// Env vars
	var foundRedisPassword bool
	for _, env := range container.Env {
		if env.Name == "REDIS_PASSWORD" && env.ValueFrom != nil && env.ValueFrom.SecretKeyRef != nil {
			if env.ValueFrom.SecretKeyRef.Key == redisPasswordKey {
				foundRedisPassword = true
			}
		}
	}
	if !foundRedisPassword {
		t.Error("expected REDIS_PASSWORD env var with correct secret key not found")
	}

	// Args
	expectedArgs := []string{
		"--redis-sentinel=$(SENTINELS)",
		"--redis-password=$(REDIS_PASSWORD)",
	}
	if len(container.Args) != len(expectedArgs) {
		t.Errorf("expected %d args, got %d", len(expectedArgs), len(container.Args))
	}
	for i, arg := range expectedArgs {
		if container.Args[i] != arg {
			t.Errorf("expected arg %d to be %s, got %s", i, arg, container.Args[i])
		}
	}

	// Ports
	if len(container.Ports) != 1 || container.Ports[0].ContainerPort != 50051 {
		t.Error("expected container port 50051 not found")
	}

	// Volume mounts
	expectedMounts := map[string]string{
		"config-volume":     "/etc/karavi-authorization/config",
		"csm-config-params": "/etc/karavi-authorization/csm-config-params",
	}
	for _, mount := range container.VolumeMounts {
		expectedPath, ok := expectedMounts[mount.Name]
		if !ok {
			t.Errorf("unexpected volume mount: %s", mount.Name)
		} else if mount.MountPath != expectedPath {
			t.Errorf("expected mount path %s for volume %s, got %s", expectedPath, mount.Name, mount.MountPath)
		}
	}
}

func TestGetAuthorizationRedisStatefulsetScaffold(t *testing.T) {
	crName := "test-cr"
	name := "redis"
	namespace := "default"
	image := "redis:latest"
	redisSecretName := "redis-secret"
	redisPasswordKey := "password"
	replicas := int32(3)
	hash := sha256.Sum256([]byte("data"))
	checksum := hex.EncodeToString(hash[:])

	sts := getAuthorizationRedisStatefulsetScaffold(crName, name, namespace, image, redisSecretName, redisPasswordKey, checksum, replicas)

	if sts.Name != name {
		t.Errorf("expected name %s, got %s", name, sts.Name)
	}
	if sts.Namespace != namespace {
		t.Errorf("expected namespace %s, got %s", namespace, sts.Namespace)
	}
	if *sts.Spec.Replicas != replicas {
		t.Errorf("expected replicas %d, got %d", replicas, *sts.Spec.Replicas)
	}
	if sts.Spec.Template.Labels["csm"] != crName {
		t.Errorf("expected label csm=%s, got %s", crName, sts.Spec.Template.Labels["csm"])
	}
	if sts.Spec.Template.Spec.Containers[0].Image != image {
		t.Errorf("expected container image %s, got %s", image, sts.Spec.Template.Spec.Containers[0].Image)
	}
	if sts.Spec.Template.Spec.InitContainers[0].Env[0].ValueFrom.SecretKeyRef.Name != redisSecretName {
		t.Errorf("expected secret name %s, got %s", redisSecretName, sts.Spec.Template.Spec.InitContainers[0].Env[0].ValueFrom.SecretKeyRef.Name)
	}
	if sts.Spec.Template.Spec.InitContainers[0].Env[0].ValueFrom.SecretKeyRef.Key != redisPasswordKey {
		t.Errorf("expected secret key %s, got %s", redisPasswordKey, sts.Spec.Template.Spec.InitContainers[0].Env[0].ValueFrom.SecretKeyRef.Key)
	}
}

func TestGetAuthorizationRediscommanderDeploymentScaffold(t *testing.T) {
	crName := "test-cr"
	name := "redis-commander"
	sentinelName := "sentinel"
	namespace := "default"
	image := "rediscommander:latest"
	redisSecretName := "redis-secret"
	redisUsernameKey := "username"
	redisPasswordKey := "password"
	replicas := 5
	hash := sha256.Sum256([]byte("data"))
	checksum := hex.EncodeToString(hash[:])

	deploy := getAuthorizationRediscommanderDeploymentScaffold(crName, name, namespace, image, redisSecretName, redisUsernameKey, redisPasswordKey, sentinelName, checksum, replicas)

	envVars := deploy.Spec.Template.Spec.Containers[0].Env
	found := false
	for _, env := range envVars {
		if env.Name == "SENTINELS" {
			found = true
			break
		}
	}
	fmt.Println(envVars)
	if !found {
		t.Errorf("expected mocked SENTINELS env var, but not found")
	}
}

func TestGetAuthorizationSentinelStatefulsetScaffold(t *testing.T) {
	crName := "test-cr"
	name := "sentinel"
	redisName := "redis-csm"
	namespace := "default"
	image := "redis:7.0"
	redisSecretName := "redis-secret"
	redisPasswordKey := "password"
	replicas := int32(3)
	hash := sha256.Sum256([]byte("data"))
	checksum := hex.EncodeToString(hash[:])

	sts := getAuthorizationSentinelStatefulsetScaffold(crName, name, redisName, namespace, image, redisSecretName, redisPasswordKey, checksum, replicas)

	if sts.Name != name {
		t.Errorf("expected name %s, got %s", name, sts.Name)
	}
	if *sts.Spec.Replicas != replicas {
		t.Errorf("expected replicas %d, got %d", replicas, *sts.Spec.Replicas)
	}
	if sts.Spec.ServiceName != name {
		t.Errorf("expected service name %s, got %s", name, sts.Spec.ServiceName)
	}

	// Label checks
	labels := sts.Spec.Template.Labels
	if labels["csm"] != crName || labels["app"] != name {
		t.Errorf("unexpected labels: %+v", labels)
	}

	// Init container checks
	initContainer := sts.Spec.Template.Spec.InitContainers[0]
	if initContainer.Name != "config" {
		t.Errorf("expected init container name 'config', got %s", initContainer.Name)
	}
	if initContainer.Image != image {
		t.Errorf("expected init container image %s, got %s", image, initContainer.Image)
	}
	if len(initContainer.Env) == 0 || initContainer.Env[0].Name != "REDIS_PASSWORD" {
		t.Errorf("expected REDIS_PASSWORD env var in init container")
	}
	if initContainer.Env[0].ValueFrom.SecretKeyRef.Name != redisSecretName {
		t.Errorf("expected secret name %s, got %s", redisSecretName, initContainer.Env[0].ValueFrom.SecretKeyRef.Name)
	}
	if initContainer.Env[0].ValueFrom.SecretKeyRef.Key != redisPasswordKey {
		t.Errorf("expected secret key %s, got %s", redisPasswordKey, initContainer.Env[0].ValueFrom.SecretKeyRef.Key)
	}

	// Main container checks
	mainContainer := sts.Spec.Template.Spec.Containers[0]
	if mainContainer.Name != name {
		t.Errorf("expected main container name %s, got %s", name, mainContainer.Name)
	}
	if mainContainer.Image != image {
		t.Errorf("expected main container image %s, got %s", image, mainContainer.Image)
	}
	if len(mainContainer.Ports) == 0 || mainContainer.Ports[0].ContainerPort != 5000 {
		t.Errorf("expected container port 5000, got %+v", mainContainer.Ports)
	}

	// Volume checks
	volumeNames := map[string]bool{}
	for _, vol := range sts.Spec.Template.Spec.Volumes {
		volumeNames[vol.Name] = true
	}
	if !volumeNames["redis-config"] || !volumeNames["data"] {
		t.Errorf("expected volumes 'redis-config' and 'data' to be present, got %+v", volumeNames)
	}
}

func TestCreateRedisK8sSecret(t *testing.T) {
	name := "name"
	namespace := "test-namespace"
	secret := createRedisK8sSecret(name, namespace)

	if secret.Name != name {
		t.Errorf("expected secret name 'name', got %s", name)
	}
	if secret.Namespace != namespace {
		t.Errorf("expected namespace 'test-namespace', got %s", namespace)
	}
	if secret.Type != corev1.SecretTypeBasicAuth {
		t.Errorf("expected secret type BasicAuth, got %s", secret.Type)
	}
	if secret.StringData["commander_user"] != "dev" {
		t.Errorf("expected username 'dev', got %s", secret.StringData["username"])
	}
	if secret.StringData["password"] != "K@ravi123!" {
		t.Errorf("expected password 'K@ravi123!', got %s", secret.StringData["password"])
	}
<<<<<<< HEAD
}

func TestRedisVolume(t *testing.T) {
	secretName := "redis-secret"
	volume := redisVolume(secretName)

	if volume.Name != "secrets-store-inline-redis" {
		t.Errorf("expected volume name 'secrets-store-inline-redis', got %s", volume.Name)
	}
	if volume.VolumeSource.CSI == nil {
		t.Fatal("expected CSI volume source, got nil")
	}
	if volume.VolumeSource.CSI.Driver != "secrets-store.csi.k8s.io" {
		t.Errorf("expected CSI driver 'secrets-store.csi.k8s.io', got %s", volume.VolumeSource.CSI.Driver)
	}
	if volume.VolumeSource.CSI.VolumeAttributes["secretProviderClass"] != secretName {
		t.Errorf("expected secretProviderClass '%s', got %s", secretName, volume.VolumeSource.CSI.VolumeAttributes["secretProviderClass"])
	}
}

func TestRedisVolumeMount(t *testing.T) {
	mount := redisVolumeMount()

	if mount.Name != "secrets-store-inline-redis" {
		t.Errorf("expected mount name 'secrets-store-inline-redis', got %s", mount.Name)
	}
	if mount.MountPath != "/etc/csm-authorization/redis" {
		t.Errorf("expected mount path '/etc/csm-authorization/redis', got %s", mount.MountPath)
	}
	if !mount.ReadOnly {
		t.Error("expected mount to be read-only")
	}
}

func TestConfigVolume(t *testing.T) {
	secretName := "config-secret"
	volume := configVolume(secretName)

	if volume.Name != "secrets-store-inline-config" {
		t.Errorf("expected volume name 'secrets-store-inline-config', got %s", volume.Name)
	}
	if volume.VolumeSource.CSI == nil {
		t.Fatal("expected CSI volume source, got nil")
	}
	if volume.VolumeSource.CSI.Driver != "secrets-store.csi.k8s.io" {
		t.Errorf("expected CSI driver 'secrets-store.csi.k8s.io', got %s", volume.VolumeSource.CSI.Driver)
	}
	if volume.VolumeSource.CSI.VolumeAttributes["secretProviderClass"] != secretName {
		t.Errorf("expected secretProviderClass '%s', got %s", secretName, volume.VolumeSource.CSI.VolumeAttributes["secretProviderClass"])
	}
}

func TestConfigVolumeMount(t *testing.T) {
	mount := configVolumeMount()

	if mount.Name != "secrets-store-inline-config" {
		t.Errorf("expected mount name 'secrets-store-inline-config', got %s", mount.Name)
	}
	if mount.MountPath != "/etc/karavi-authorization/config" {
		t.Errorf("expected mount path '/etc/karavi-authorization/config', got %s", mount.MountPath)
	}
	if !mount.ReadOnly {
		t.Error("expected mount to be read-only")
	}
=======
>>>>>>> 3371d3f9
}<|MERGE_RESOLUTION|>--- conflicted
+++ resolved
@@ -368,39 +368,6 @@
 	if secret.StringData["password"] != "K@ravi123!" {
 		t.Errorf("expected password 'K@ravi123!', got %s", secret.StringData["password"])
 	}
-<<<<<<< HEAD
-}
-
-func TestRedisVolume(t *testing.T) {
-	secretName := "redis-secret"
-	volume := redisVolume(secretName)
-
-	if volume.Name != "secrets-store-inline-redis" {
-		t.Errorf("expected volume name 'secrets-store-inline-redis', got %s", volume.Name)
-	}
-	if volume.VolumeSource.CSI == nil {
-		t.Fatal("expected CSI volume source, got nil")
-	}
-	if volume.VolumeSource.CSI.Driver != "secrets-store.csi.k8s.io" {
-		t.Errorf("expected CSI driver 'secrets-store.csi.k8s.io', got %s", volume.VolumeSource.CSI.Driver)
-	}
-	if volume.VolumeSource.CSI.VolumeAttributes["secretProviderClass"] != secretName {
-		t.Errorf("expected secretProviderClass '%s', got %s", secretName, volume.VolumeSource.CSI.VolumeAttributes["secretProviderClass"])
-	}
-}
-
-func TestRedisVolumeMount(t *testing.T) {
-	mount := redisVolumeMount()
-
-	if mount.Name != "secrets-store-inline-redis" {
-		t.Errorf("expected mount name 'secrets-store-inline-redis', got %s", mount.Name)
-	}
-	if mount.MountPath != "/etc/csm-authorization/redis" {
-		t.Errorf("expected mount path '/etc/csm-authorization/redis', got %s", mount.MountPath)
-	}
-	if !mount.ReadOnly {
-		t.Error("expected mount to be read-only")
-	}
 }
 
 func TestConfigVolume(t *testing.T) {
@@ -433,6 +400,4 @@
 	if !mount.ReadOnly {
 		t.Error("expected mount to be read-only")
 	}
-=======
->>>>>>> 3371d3f9
 }