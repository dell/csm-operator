apiVersion: storage.dell.com/v1
kind: ContainerStorageModule
metadata:
  name: test-isilon
  namespace: test-isilon
spec:
  driver:
    csiDriverType: "isilon"
<<<<<<< HEAD
    configVersion: v2.5.0
    authSecret: test-isilon-creds 
    replicas: 1
    common:
      image: "dellemc/csi-isilon:v2.5.0"
=======
    configVersion: v2.6.0
    authSecret: test-isilon-creds 
    replicas: 1
    common:
      image: "dellemc/csi-isilon:v2.6.0"
>>>>>>> 31ea3df5
      imagePullPolicy: IfNotPresent

  modules:
    - name: replication
      enabled: true
      components:
      - name: dell-csi-replicator
        image: dellemc/dell-csi-replicator:v1.4.0
        envs:
          - name: "X_CSI_REPLICATION_PREFIX"
            value: "replication.storage.dell.com"
          - name: "X_CSI_REPLICATION_CONTEXT_PREFIX"
            value: "powerscale"
      
      
      - name: dell-replication-controller-manager
<<<<<<< HEAD
        image: dellemc/dell-replication-controller:v1.3.1
=======
        image: dellemc/dell-replication-controller:v1.4.0
>>>>>>> 31ea3df5
        envs:
          - name: "TARGET_CLUSTERS_IDS"
            value: "test-target-cluster-1,test-target-cluster-2"

          - name: "REPLICATION_CTRL_LOG_LEVEL"
            value: "debug"
          
          - name: "REPLICATION_CTRL_REPLICAS"
            value: "1"

          - name: "LEADER_ELECTION"
            value: "true"

          - name: "RETRY_INTERVAL_MIN"
            value: "1s"

          - name: "RETRY_INTERVAL_MAX"
            value: "5m"<|MERGE_RESOLUTION|>--- conflicted
+++ resolved
@@ -6,19 +6,11 @@
 spec:
   driver:
     csiDriverType: "isilon"
-<<<<<<< HEAD
-    configVersion: v2.5.0
-    authSecret: test-isilon-creds 
-    replicas: 1
-    common:
-      image: "dellemc/csi-isilon:v2.5.0"
-=======
     configVersion: v2.6.0
     authSecret: test-isilon-creds 
     replicas: 1
     common:
       image: "dellemc/csi-isilon:v2.6.0"
->>>>>>> 31ea3df5
       imagePullPolicy: IfNotPresent
 
   modules:
@@ -35,11 +27,7 @@
       
       
       - name: dell-replication-controller-manager
-<<<<<<< HEAD
-        image: dellemc/dell-replication-controller:v1.3.1
-=======
         image: dellemc/dell-replication-controller:v1.4.0
->>>>>>> 31ea3df5
         envs:
           - name: "TARGET_CLUSTERS_IDS"
             value: "test-target-cluster-1,test-target-cluster-2"
