--- conflicted
+++ resolved
@@ -532,11 +532,8 @@
 
 	log := logger.GetLogger(ctx)
 
-<<<<<<< HEAD
 	unitTestRun := DetermineUnitTestRun(ctx)
 
-=======
->>>>>>> 430bd76e
 	// requeue will use reconcile.Result.Requeue field to track if operator should try reconcile again
 	requeue := reconcile.Result{}
 	running, err := calculateState(ctx, instance, r, newStatus)
@@ -550,11 +547,8 @@
 	}
 
 	// if not running, state is failed, and we want to reconcile again
-<<<<<<< HEAD
+
 	if !running && !unitTestRun {
-=======
-	if !running {
->>>>>>> 430bd76e
 		requeue = reconcile.Result{Requeue: true}
 		log.Info("CSM state is failed, will requeue")
 	}
