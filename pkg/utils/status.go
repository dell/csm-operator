--- conflicted
+++ resolved
@@ -28,13 +28,9 @@
 
 func getDeploymentStatus(ctx context.Context, instance *csmv1.ContainerStorageModule, r ReconcileCSM) (int32, csmv1.PodStatus, error) {
 	deployment := &appsv1.Deployment{}
-<<<<<<< HEAD
-	log := logger.GetLogger(ctx)
-
-	err := r.GetClient().Get(ctx, types.NamespacedName{Name: instance.GetControllerName(),
-=======
+	log := logger.GetLogger(ctx)
+
 	err := r.GetClient().Get(ctx, t1.NamespacedName{Name: instance.GetControllerName(),
->>>>>>> 76e23f43
 		Namespace: instance.GetNamespace()}, deployment)
 	if err != nil {
 		return 0, csmv1.PodStatus{}, err
@@ -195,7 +191,7 @@
 	csm := new(csmv1.ContainerStorageModule)
 	err := r.GetClient().Get(ctx, namespacedName, csm)
 	if err != nil {
-		reqLogger.Info("Get CSM failed", "error", err.Error())
+		log.Errorw("Get CSM failed", "error", err.Error())
 		return err
 	}
 	csm.Status = *instance.GetCSMStatus()
@@ -233,24 +229,13 @@
 
 	running, err := CalculateState(ctx, instance, r, newStatus)
 	if err != nil {
-<<<<<<< HEAD
 		log.Error("HandleSuccess Driver status ", "error", err.Error())
-=======
-		reqLogger.Info("Driver status ", "error", err.Error())
 		newStatus.State = constants.Failed
->>>>>>> 76e23f43
 	}
 	if running {
 		newStatus.State = constants.Running
 	}
-<<<<<<< HEAD
-	if err != nil {
-		newStatus.State = constants.Failed
-	}
 	log.Infow("HandleSuccess Driver state ", "newStatus.State", newStatus.State)
-=======
-	reqLogger.Info("Driver state ", "newStatus.State", newStatus.State)
->>>>>>> 76e23f43
 	if newStatus.State == constants.Running {
 		// If previously we were in running state
 		if oldStatus.State == constants.Running {
@@ -258,14 +243,5 @@
 		}
 		return reconcile.Result{}, nil
 	}
-<<<<<<< HEAD
-	updateStatusError := UpdateStatus(ctx, instance, r, newStatus)
-	if updateStatusError != nil {
-		log.Error(updateStatusError, "failed to update the status")
-		return LogBannerAndReturn(reconcile.Result{Requeue: true}, updateStatusError)
-	}
 	return LogBannerAndReturn(reconcile.Result{}, nil)
-=======
-	return LogBannerAndReturn(reconcile.Result{}, nil, reqLogger)
->>>>>>> 76e23f43
 }