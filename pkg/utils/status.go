package utils

import (
	"context"
	"errors"
	"fmt"
	csmv1 "github.com/dell/csm-operator/api/v1alpha1"
	"github.com/dell/csm-operator/pkg/constants"
	"github.com/go-logr/logr"
	appsv1 "k8s.io/api/apps/v1"
	corev1 "k8s.io/api/core/v1"
<<<<<<< HEAD
=======
	v1 "k8s.io/api/core/v1"
>>>>>>> 898dc027
	"k8s.io/apimachinery/pkg/types"
	"sigs.k8s.io/controller-runtime/pkg/client"
	"sigs.k8s.io/controller-runtime/pkg/reconcile"
	"sync"
)

<<<<<<< HEAD
=======
var reqLogger logr.Logger
var dMutex sync.RWMutex

func getInt32(pointer *int32) int32 {
	if pointer == nil {
		return 0
	}
	return *pointer
}

>>>>>>> 898dc027
func getDeploymentStatus(ctx context.Context, instance *csmv1.ContainerStorageModule, r ReconcileCSM) (int32, csmv1.PodStatus, error) {
	deployment := &appsv1.Deployment{}
	err := r.GetClient().Get(ctx, types.NamespacedName{Name: instance.GetControllerName(),
		Namespace: instance.GetNamespace()}, deployment)
	if err != nil {
		return 0, csmv1.PodStatus{}, err
	}
<<<<<<< HEAD
	if controller.Status.UpdatedReplicas == 0 || controller.Status.ReadyReplicas == 0 {
		stopped = append(stopped, instance.GetControllerName())
		err = errors.New("pod stopped")
	} else {
		podList := &corev1.PodList{}
		opts := []client.ListOption{
			client.InNamespace(instance.GetNamespace()),
			client.MatchingLabels{"app": instance.GetControllerName()},
		}
		err = r.GetClient().List(ctx, podList, opts...)
		if err != nil {
			return controller.Status.UpdatedReplicas, csmv1.PodStatus{}, err
		}
		for _, pod := range podList.Items {
			if pod.Status.Phase == "Pending" {
				starting = append(starting, pod.Name)
				err = errors.New("pod starting ")
			} else {
				available = append(available, pod.Name)
=======
	replicas := getInt32(deployment.Spec.Replicas)
	readyPods := 0
	failedCount := 0
	reqLogger.Info("==============")
	reqLogger.Info("deployment", "status", deployment.Status)
	reqLogger.Info("==============")

	//app=test-isilon-controller
	label := instance.GetNamespace() + "-controller"
	podList := &v1.PodList{}
	opts := []client.ListOption{
		client.InNamespace(instance.GetNamespace()),
		client.MatchingLabels{"app": label},
	}
	err = r.GetClient().List(ctx, podList, opts...)
	if err != nil {
		return replicas, csmv1.PodStatus{}, err
	}
	for _, pod := range podList.Items {

		reqLogger.Info("==============")
		reqLogger.Info("deployment pod", "count", readyPods, "name", pod.Name, "status", pod.Status.Phase)
		reqLogger.Info("==============")

		if pod.Status.Phase == corev1.PodRunning {
			readyPods++
			for _, containerStatus := range pod.Status.ContainerStatuses {
				if containerStatus.State.Running == nil {
					readyPods--
					failedCount++
					break
				}
>>>>>>> 898dc027
			}
		} else {
			failedCount++
		}
	}

	return replicas, csmv1.PodStatus{
		Available: fmt.Sprintf("%d", readyPods),
		Desired:   fmt.Sprintf("%d", replicas),
		Failed:    fmt.Sprintf("%d", failedCount),
	}, nil
}

func getDaemonSetStatus(ctx context.Context, instance *csmv1.ContainerStorageModule, r ReconcileCSM) (int32, csmv1.PodStatus, error) {
	ds := &appsv1.DaemonSet{}
	err := r.GetClient().Get(ctx, types.NamespacedName{Name: instance.GetNodeName(),
		Namespace: instance.GetNamespace()}, ds)
	if err != nil {
		return 0, csmv1.PodStatus{}, err
	}
<<<<<<< HEAD
	if node.Status.DesiredNumberScheduled == 0 || node.Status.NumberReady == 0 {
		stopped = append(stopped, instance.GetNodeName())
		err = errors.New("pod stopped")
	} else {
		podList := &corev1.PodList{}
		opts := []client.ListOption{
			client.InNamespace(instance.GetNamespace()),
			client.MatchingLabels{"app": instance.GetNodeName()},
		}
		err = r.GetClient().List(ctx, podList, opts...)
		if err != nil {
			return node.Status.DesiredNumberScheduled, csmv1.PodStatus{}, err
		}
		for _, pod := range podList.Items {
			if pod.Status.Phase == "Pending" {
				starting = append(starting, pod.Name)
				err = errors.New("pod starting ")
			} else {
				available = append(available, pod.Name)
			}
=======
	faliedCount := 0
	podList := &v1.PodList{}
	opts := []client.ListOption{
		client.InNamespace(instance.GetNamespace()),
		client.MatchingLabels{"app": instance.GetNodeName()},
	}
	err = r.GetClient().List(ctx, podList, opts...)
	if err != nil {
		return ds.Status.DesiredNumberScheduled, csmv1.PodStatus{}, err
	}
	msg := "Pods ok"
	for _, pod := range podList.Items {
		if pod.Status.Phase != corev1.PodRunning {
			faliedCount++
			msg += "Pod not running " + pod.Name
>>>>>>> 898dc027
		}
	}
	if faliedCount > 0 {
		err = errors.New(msg)
	}
	return ds.Status.DesiredNumberScheduled, csmv1.PodStatus{
		Available: fmt.Sprintf("%d", ds.Status.NumberAvailable),
		Desired:   fmt.Sprintf("%d", ds.Status.DesiredNumberScheduled),
		Failed:    fmt.Sprintf("%d", faliedCount),
	}, err
}

// CalculateState of pods
func CalculateState(ctx context.Context, instance *csmv1.ContainerStorageModule, r ReconcileCSM, newStatus *csmv1.ContainerStorageModuleStatus) (bool, error) {
	running := false
	controllerReplicas, controllerStatus, controllerErr := getDeploymentStatus(ctx, instance, r)
	newStatus.ControllerStatus = controllerStatus
	expected, nodeStatus, daemonSetErr := getDaemonSetStatus(ctx, instance, r)
	newStatus.NodeStatus = nodeStatus

	newStatus.State = constants.Failed
	reqLogger.Info("controller", "replicas count", controllerReplicas)
	reqLogger.Info("controller", "controllerStatus.Available", controllerStatus.Available)

	reqLogger.Info("node pods", "expected", expected)
	reqLogger.Info("node pods", "nodeStatus.Available", nodeStatus.Available)

	if (fmt.Sprintf("%d", controllerReplicas) == controllerStatus.Available) && (fmt.Sprintf("%d", expected) == nodeStatus.Available) {
		running = true
		newStatus.State = constants.Succeeded
	}
	reqLogger.Info("csm", "calculate state", newStatus.State)
	var err error
	if controllerErr != nil {
		err = controllerErr
	}
	if daemonSetErr != nil {
		err = daemonSetErr
	}
	if daemonSetErr != nil && controllerErr != nil {
		err = fmt.Errorf("controllerError: %s, daemonseterror: %s", controllerErr.Error(), daemonSetErr.Error())
	}
	SetStatus(instance, newStatus, reqLogger)
	return running, err
}

// SetStatus of csm
func SetStatus(instance *csmv1.ContainerStorageModule, newStatus *csmv1.ContainerStorageModuleStatus, reqLogger logr.Logger) {
	instance.GetCSMStatus().State = newStatus.State
	reqLogger.Info("State", "Controller",
		newStatus.ControllerStatus, "Node", newStatus.NodeStatus)
	instance.GetCSMStatus().ControllerStatus = newStatus.ControllerStatus
	instance.GetCSMStatus().NodeStatus = newStatus.NodeStatus
}

// UpdateStatus of csm
func UpdateStatus(ctx context.Context, instance *csmv1.ContainerStorageModule, r ReconcileCSM, reqLogger logr.Logger, newStatus *csmv1.ContainerStorageModuleStatus) error {
	dMutex.Lock()
	defer dMutex.Unlock()
	reqLogger.Info("current csm status", "status", instance.Status.State)
	reqLogger.Info("new status", "state", newStatus.State)

	SetStatus(instance, newStatus, reqLogger)

	if newStatus.State == constants.Succeeded {
		running, err := CalculateState(ctx, instance, r, newStatus)
		if err != nil {
			reqLogger.Info("Driver status ", "error", err.Error())
			newStatus.State = constants.Failed
		}
		reqLogger.Info("Attempting to update CR status", "running", running)
	}
	err := r.GetClient().Status().Update(ctx, instance)
	if err != nil {
		reqLogger.Error(err, "Failed to update CR status")
		return err
	}
	reqLogger.Info("updated CR status ok")
	return nil
}

// HandleValidationError for csm
func HandleValidationError(ctx context.Context, instance *csmv1.ContainerStorageModule, r ReconcileCSM, reqLogger logr.Logger,
	validationError error) (reconcile.Result, error) {
	reqLogger.Error(validationError, "Validation error")
	newStatus := instance.GetCSMStatus()
	// Update the status
	reqLogger.Info("Marking the driver status as InvalidConfig")
	newStatus.State = constants.Failed
	err := UpdateStatus(ctx, instance, r, reqLogger, newStatus)
	if err != nil {
		reqLogger.Error(err, "Failed to update CR status")
	}
	reqLogger.Error(validationError, fmt.Sprintf("*************Create/Update %s failed ********",
		instance.GetDriverType()))
	return LogBannerAndReturn(reconcile.Result{Requeue: false}, nil, reqLogger)
}

// HandleSuccess for csm
func HandleSuccess(ctx context.Context, instance *csmv1.ContainerStorageModule, r ReconcileCSM, log logr.Logger, newStatus, oldStatus *csmv1.ContainerStorageModuleStatus) (reconcile.Result, error) {
	reqLogger = log
	running, err := CalculateState(ctx, instance, r, newStatus)
	if err != nil {
		reqLogger.Info("Driver status ", "error", err.Error())
	}
	if running {
		newStatus.State = constants.Running
	}
	if err != nil {
		newStatus.State = constants.Failed
	}
	reqLogger.Info("Driver state ", "newStatus.State", newStatus.State)
	if newStatus.State == constants.Running {
		// If previously we were in running state
		if oldStatus.State == constants.Running {
			reqLogger.Info("Driver state didn't change from Running")
		}
		return LogBannerAndReturn(reconcile.Result{}, nil, reqLogger)
	}
	updateStatusError := UpdateStatus(ctx, instance, r, reqLogger, newStatus)
	if updateStatusError != nil {
		reqLogger.Error(updateStatusError, "failed to update the status")
		return LogBannerAndReturn(reconcile.Result{Requeue: true}, updateStatusError, reqLogger)
	}
	return LogBannerAndReturn(reconcile.Result{}, nil, reqLogger)
}<|MERGE_RESOLUTION|>--- conflicted
+++ resolved
@@ -9,18 +9,13 @@
 	"github.com/go-logr/logr"
 	appsv1 "k8s.io/api/apps/v1"
 	corev1 "k8s.io/api/core/v1"
-<<<<<<< HEAD
-=======
 	v1 "k8s.io/api/core/v1"
->>>>>>> 898dc027
 	"k8s.io/apimachinery/pkg/types"
 	"sigs.k8s.io/controller-runtime/pkg/client"
 	"sigs.k8s.io/controller-runtime/pkg/reconcile"
 	"sync"
 )
 
-<<<<<<< HEAD
-=======
 var reqLogger logr.Logger
 var dMutex sync.RWMutex
 
@@ -31,7 +26,6 @@
 	return *pointer
 }
 
->>>>>>> 898dc027
 func getDeploymentStatus(ctx context.Context, instance *csmv1.ContainerStorageModule, r ReconcileCSM) (int32, csmv1.PodStatus, error) {
 	deployment := &appsv1.Deployment{}
 	err := r.GetClient().Get(ctx, types.NamespacedName{Name: instance.GetControllerName(),
@@ -39,27 +33,7 @@
 	if err != nil {
 		return 0, csmv1.PodStatus{}, err
 	}
-<<<<<<< HEAD
-	if controller.Status.UpdatedReplicas == 0 || controller.Status.ReadyReplicas == 0 {
-		stopped = append(stopped, instance.GetControllerName())
-		err = errors.New("pod stopped")
-	} else {
-		podList := &corev1.PodList{}
-		opts := []client.ListOption{
-			client.InNamespace(instance.GetNamespace()),
-			client.MatchingLabels{"app": instance.GetControllerName()},
-		}
-		err = r.GetClient().List(ctx, podList, opts...)
-		if err != nil {
-			return controller.Status.UpdatedReplicas, csmv1.PodStatus{}, err
-		}
-		for _, pod := range podList.Items {
-			if pod.Status.Phase == "Pending" {
-				starting = append(starting, pod.Name)
-				err = errors.New("pod starting ")
-			} else {
-				available = append(available, pod.Name)
-=======
+
 	replicas := getInt32(deployment.Spec.Replicas)
 	readyPods := 0
 	failedCount := 0
@@ -92,7 +66,6 @@
 					failedCount++
 					break
 				}
->>>>>>> 898dc027
 			}
 		} else {
 			failedCount++
@@ -113,28 +86,7 @@
 	if err != nil {
 		return 0, csmv1.PodStatus{}, err
 	}
-<<<<<<< HEAD
-	if node.Status.DesiredNumberScheduled == 0 || node.Status.NumberReady == 0 {
-		stopped = append(stopped, instance.GetNodeName())
-		err = errors.New("pod stopped")
-	} else {
-		podList := &corev1.PodList{}
-		opts := []client.ListOption{
-			client.InNamespace(instance.GetNamespace()),
-			client.MatchingLabels{"app": instance.GetNodeName()},
-		}
-		err = r.GetClient().List(ctx, podList, opts...)
-		if err != nil {
-			return node.Status.DesiredNumberScheduled, csmv1.PodStatus{}, err
-		}
-		for _, pod := range podList.Items {
-			if pod.Status.Phase == "Pending" {
-				starting = append(starting, pod.Name)
-				err = errors.New("pod starting ")
-			} else {
-				available = append(available, pod.Name)
-			}
-=======
+
 	faliedCount := 0
 	podList := &v1.PodList{}
 	opts := []client.ListOption{
@@ -150,7 +102,6 @@
 		if pod.Status.Phase != corev1.PodRunning {
 			faliedCount++
 			msg += "Pod not running " + pod.Name
->>>>>>> 898dc027
 		}
 	}
 	if faliedCount > 0 {
