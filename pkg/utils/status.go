--- conflicted
+++ resolved
@@ -399,7 +399,6 @@
 		log.Infof("error from getDeploymentStatus: %s", controllerErr.Error())
 	}
 
-<<<<<<< HEAD
 	// Auth proxy has no daemonset. Putting this if/else in here and setting nodeStatusGood to true by
 	// default is a little hacky but will be fixed when we refactor the status code in CSM 1.10 or 1.11
 	log.Infof("instance.GetName() is %s", instance.GetName())
@@ -416,25 +415,13 @@
 		nodeStatusGood = (fmt.Sprintf("%d", expected) == nodeStatus.Available)
 	}
 
-	controllerReplicas := newStatus.ControllerStatus.Desired
-	controllerStatus := newStatus.ControllerStatus
-=======
 	newStatus.ControllerStatus = controllerStatus
-	expected, nodeStatus, daemonSetErr := getDaemonSetStatus(ctx, instance, r)
-	newStatus.NodeStatus = nodeStatus
->>>>>>> 180c7465
 
 	log.Infof("deployment controllerReplicas [%s]", controllerReplicas)
 	log.Infof("deployment controllerStatus.Available [%s]", controllerStatus.Available)
 
-<<<<<<< HEAD
 	if (controllerReplicas == controllerStatus.Available) && nodeStatusGood {
-=======
-	log.Infof("daemonset expected [%d]", expected)
-	log.Infof("daemonset nodeStatus.Available [%s]", nodeStatus.Available)
-
-	if (fmt.Sprintf("%d", controllerReplicas) == controllerStatus.Available) && (fmt.Sprintf("%d", expected) == nodeStatus.Available) {
->>>>>>> 180c7465
+
 
 		for _, module := range instance.Spec.Modules {
 			moduleStatus, exists := checkModuleStatus[module.Name]
