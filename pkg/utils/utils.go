--- conflicted
+++ resolved
@@ -1365,7 +1365,6 @@
 	return nil
 }
 
-<<<<<<< HEAD
 // LoadDefaultComponents loads the default module components into cr
 func LoadDefaultComponents(ctx context.Context, cr *csmv1.ContainerStorageModule, op OperatorConfig) error {
 	log := logger.GetLogger(ctx)
@@ -1433,7 +1432,8 @@
 			}
 		}
 	}
-=======
+}
+
 func GetLatestVersion(resourceType string, op OperatorConfig) (string, error) {
 	path := ""
 	switch resourceType {
@@ -1453,5 +1453,4 @@
 		return "", err
 	}
 	return latestVersion.Version, nil
->>>>>>> 7466986d
 }