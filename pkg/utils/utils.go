--- conflicted
+++ resolved
@@ -923,9 +923,7 @@
 func getClusterIDs(ctx context.Context, replica csmv1.Module) []string {
 	log := logger.GetLogger(ctx)
 	var clusterIDs []string
-<<<<<<< HEAD
-
-=======
+
 	if replica.Components == nil {
 		// if we are entering this block then it is a minimal yaml and replication is enabled and we will set default cluster as self
 		components := make([]csmv1.ContainerTemplate, 0)
@@ -940,7 +938,7 @@
 		})
 
 	}
->>>>>>> 1a1ebd26
+
 	for _, comp := range replica.Components {
 		if comp.Name == ReplicationControllerManager {
 			for _, env := range comp.Envs {
