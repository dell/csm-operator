name: Workflow
on:
  push:
    branches: [ main ]
  pull_request:
    branches: [ main ]
jobs:
  code-check:
    name: Check Go formatting, linting, vetting
    runs-on: ubuntu-latest
    steps:
      - name: Checkout the code
        uses: actions/checkout@v2
      - name: Run the formatter, linter, and vetter
        uses: dell/common-github-actions/go-code-formatter-linter-vetter@update-go-version
        with:
          directories: ./...
  sanitize:
    name: Check for forbidden words
    runs-on: ubuntu-latest
    steps:
      - name: Checkout the code
        uses: actions/checkout@v2
      - name: Run the forbidden words scan
        uses: dell/common-github-actions/code-sanitizer@main
        with:
          args: /github/workspace
  test_controller:
    name: Run Go unit tests on controller and check package coverage
    runs-on: ubuntu-latest
    steps:
      - name: Checkout the code
        uses: actions/checkout@v2
      - name: Checkout csm-operator
        uses: actions/checkout@v2
        with:
          repository: 'dell/csm-operator'
          path: 'csm-operator'
      - name: Run unit tests and check package coverage
        uses: dell/common-github-actions/go-code-tester@csm-operator-controllers
        with:
          threshold: 84 
  test_driver:
    name: Run Go unit tests on driver and check package coverage
    runs-on: ubuntu-latest
    steps:
      - name: Checkout the code
        uses: actions/checkout@v2
      - name: Run unit tests and check package coverage
        uses: dell/common-github-actions/go-code-tester@csm-operator-drivers
        with:
<<<<<<< HEAD
          threshold: 90
=======
          threshold: 92
>>>>>>> 3b86568e
  go_security_scan:
    name: Go security
    runs-on: ubuntu-latest
    steps:
      - name: Checkout the code
        uses: actions/checkout@v2
      - name: Run Go Security
        uses: securego/gosec@master
  malware_security_scan:
    name: Malware Scanner
    runs-on: ubuntu-latest
    steps:
      - name: Checkout the code
        uses: actions/checkout@v2
      - name: Run malware scan
        uses: dell/common-github-actions/malware-scanner@main
        with:
          directories: .
          options: -ri
  image_security_scan:
    name: Image Scanner
    runs-on: ubuntu-latest
    env:
      BASE_IMG : ubuntu:latest
    steps:
      - name: Set up Go 1.17+
        uses: actions/setup-go@v2
        with:
          go-version: ^1.17
        id: go
      - name: Checkout the code
        uses: actions/checkout@v2
      - name: Build Docker Images
        run: DEFAULT_IMG=csm-operator:latest make docker-build
      - name: Scan controller Image
        uses: Azure/container-scan@v0
        with:
          image-name: csm-operator:latest
          severity-threshold: HIGH
<|MERGE_RESOLUTION|>--- conflicted
+++ resolved
@@ -49,11 +49,7 @@
       - name: Run unit tests and check package coverage
         uses: dell/common-github-actions/go-code-tester@csm-operator-drivers
         with:
-<<<<<<< HEAD
-          threshold: 90
-=======
           threshold: 92
->>>>>>> 3b86568e
   go_security_scan:
     name: Go security
     runs-on: ubuntu-latest
