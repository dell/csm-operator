--- conflicted
+++ resolved
@@ -80,11 +80,7 @@
       - name: cert
         secret:
           defaultMode: 420
-<<<<<<< HEAD
           secretName: webhook-server-cert 
-=======
-          secretName: webhook-server-cert
->>>>>>> 7c815cfc
 ---
 apiVersion: v1
 kind: ServiceAccount
