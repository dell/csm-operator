# Driver Type
powerscale:
  # List of Driver versions and modules that supports the version
<<<<<<< HEAD
  v2.8.0:
      authorization: "v1.9.0"
      replication: "v1.6.0"
      observability: "v1.6.0"
      resiliency: "v1.7.0"
=======
>>>>>>> 1420887e
  v2.9.0:
      authorization: "v1.9.0"
      replication: "v1.7.0"
      observability: "v1.7.0"
      resiliency: "v1.8.0"
  v2.9.1:
      authorization: "v1.9.1"
      replication: "v1.7.1"
      observability: "v1.7.0"
      resiliency: "v1.8.1"
  v2.10.0:
      authorization: "v1.10.0"
      replication: "v1.8.0"
      observability: "v1.8.0"
      resiliency: "v1.9.0"
<<<<<<< HEAD
  v2.11.0:
      authorization: "v2.0.0-alpha"
powerflex:
  # List of Driver versions and modules that supports the version
  v2.8.0:
      observability: "v1.6.0"
      replication: "v1.6.0"
      resiliency: "v1.6.0"
=======
  v2.10.1:
      authorization: "v1.10.1"
      replication: "v1.8.1"
      observability: "v1.8.1"
      resiliency: "v1.9.1"
  v2.11.0:
      authorization: "v1.11.0"
      replication: "v1.9.0"
      observability: "v1.9.0"
      resiliency: "v1.10.0"
powerflex:
  # List of Driver versions and modules that supports the version
>>>>>>> 1420887e
  v2.9.0:
      authorization: "v1.9.0"
      observability: "v1.7.0"
      replication: "v1.7.0"
      resiliency: "v1.8.0"
  v2.9.1:
      authorization: "v1.9.1"
      observability: "v1.7.0"
      replication: "v1.7.1"
      resiliency: "v1.8.1"
  v2.9.2:
      authorization: "v1.9.1"
      observability: "v1.7.0"
      replication: "v1.7.1"
      resiliency: "v1.8.1"
  v2.10.0:
      authorization: "v1.10.0"
      observability: "v1.8.0"
      replication: "v1.8.0"
      resiliency: "v1.9.0"
<<<<<<< HEAD
  v2.11.0:
      authorization: "v2.0.0-alpha"
=======
  v2.10.1:
      authorization: "v1.10.1"
      observability: "v1.8.1"
      replication: "v1.8.1"
      resiliency: "v1.9.1"
  v2.11.0:
      authorization: "v1.11.0"
      observability: "v1.9.0"
      replication: "v1.9.0"
      resiliency: "v1.10.0"
>>>>>>> 1420887e
powerstore:
  # List of Driver versions and modules that supports the version
  v2.9.0:
      resiliency: "v1.8.0"
  v2.9.1:
      resiliency: "v1.8.1"
  v2.10.0:
      resiliency: "v1.9.0"
  v2.10.1:
      resiliency: "v1.9.1"
  v2.11.0:
      resiliency: "v1.10.0"
powermax:
  # List of Driver versions and modules that supports the version
<<<<<<< HEAD
  v2.8.0:
    csireverseproxy: "v2.7.0"
    replication: "v1.6.0"
=======
>>>>>>> 1420887e
  v2.9.0:
    csireverseproxy: "v2.8.0"
    authorization: "v1.9.0"
    replication: "v1.7.0"
  v2.9.1:
    csireverseproxy: "v2.8.1"
    authorization: "v1.9.1"
    replication: "v1.7.1"
  v2.10.0:
    csireverseproxy: "v2.9.0"
    authorization: "v1.10.0"
    replication: "v1.8.0"
<<<<<<< HEAD
  v2.11.0:
    authorization: "v2.0.0-alpha"
=======
  v2.10.1:
    csireverseproxy: "v2.9.1"
    authorization: "v1.10.1"
    replication: "v1.8.1"
  v2.11.0:
    csireverseproxy: "v2.10.0"
    authorization: "v1.11.0"
    replication: "v1.9.0"
>>>>>>> 1420887e
<|MERGE_RESOLUTION|>--- conflicted
+++ resolved
@@ -1,14 +1,6 @@
 # Driver Type
 powerscale:
   # List of Driver versions and modules that supports the version
-<<<<<<< HEAD
-  v2.8.0:
-      authorization: "v1.9.0"
-      replication: "v1.6.0"
-      observability: "v1.6.0"
-      resiliency: "v1.7.0"
-=======
->>>>>>> 1420887e
   v2.9.0:
       authorization: "v1.9.0"
       replication: "v1.7.0"
@@ -24,16 +16,6 @@
       replication: "v1.8.0"
       observability: "v1.8.0"
       resiliency: "v1.9.0"
-<<<<<<< HEAD
-  v2.11.0:
-      authorization: "v2.0.0-alpha"
-powerflex:
-  # List of Driver versions and modules that supports the version
-  v2.8.0:
-      observability: "v1.6.0"
-      replication: "v1.6.0"
-      resiliency: "v1.6.0"
-=======
   v2.10.1:
       authorization: "v1.10.1"
       replication: "v1.8.1"
@@ -46,7 +28,6 @@
       resiliency: "v1.10.0"
 powerflex:
   # List of Driver versions and modules that supports the version
->>>>>>> 1420887e
   v2.9.0:
       authorization: "v1.9.0"
       observability: "v1.7.0"
@@ -67,10 +48,6 @@
       observability: "v1.8.0"
       replication: "v1.8.0"
       resiliency: "v1.9.0"
-<<<<<<< HEAD
-  v2.11.0:
-      authorization: "v2.0.0-alpha"
-=======
   v2.10.1:
       authorization: "v1.10.1"
       observability: "v1.8.1"
@@ -81,7 +58,6 @@
       observability: "v1.9.0"
       replication: "v1.9.0"
       resiliency: "v1.10.0"
->>>>>>> 1420887e
 powerstore:
   # List of Driver versions and modules that supports the version
   v2.9.0:
@@ -96,12 +72,6 @@
       resiliency: "v1.10.0"
 powermax:
   # List of Driver versions and modules that supports the version
-<<<<<<< HEAD
-  v2.8.0:
-    csireverseproxy: "v2.7.0"
-    replication: "v1.6.0"
-=======
->>>>>>> 1420887e
   v2.9.0:
     csireverseproxy: "v2.8.0"
     authorization: "v1.9.0"
@@ -114,10 +84,6 @@
     csireverseproxy: "v2.9.0"
     authorization: "v1.10.0"
     replication: "v1.8.0"
-<<<<<<< HEAD
-  v2.11.0:
-    authorization: "v2.0.0-alpha"
-=======
   v2.10.1:
     csireverseproxy: "v2.9.1"
     authorization: "v1.10.1"
@@ -125,5 +91,4 @@
   v2.11.0:
     csireverseproxy: "v2.10.0"
     authorization: "v1.11.0"
-    replication: "v1.9.0"
->>>>>>> 1420887e
+    replication: "v1.9.0"