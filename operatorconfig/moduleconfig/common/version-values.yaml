# Driver Type
powerscale:
  # List of Driver versions and modules that supports the version
  v2.6.0:
      authorization: "v1.6.0"
      replication: "v1.4.0"
      observability: "v1.5.0"
  v2.7.0:
      authorization: "v1.7.0"
      replication: "v1.5.0"
      observability: "v1.5.0"
      resiliency: "v1.6.0"
  v2.8.0:
<<<<<<< HEAD
      authorization: "v1.8.0"
      replication: "v1.5.0"
=======
      authorization: "v1.7.0"
      replication: "v1.6.0"
>>>>>>> 79585d2a
      observability: "v1.6.0"
      resiliency: "v1.7.0"
powerflex:
  # List of Driver versions and modules that supports the version
  v2.6.0:
      authorization: "v1.6.0"
      observability: "v1.5.0"
      replication: "v1.4.0"
  v2.7.0:
      authorization: "v1.7.0"
      observability: "v1.5.0"
      replication: "v1.5.0"
      resiliency: "v1.6.0"
  v2.8.0:
      authorization: "v1.7.0"
      observability: "v1.6.0"
      replication: "v1.6.0"
      resiliency: "v1.6.0"
powerstore:
  # List of Driver versions and modules that supports the version
  v2.7.0:
      resiliency: "v1.6.0"
  v2.8.0:
      resiliency: "v1.7.0"
powermax:
  # List of Driver versions and modules that supports the version
  v2.6.0:
    csireverseproxy: "v2.6.0"
    authorization: "v1.6.0"
    replication: "v1.4.0"
  v2.7.0:
    csireverseproxy: "v2.6.0"
    authorization: "v1.7.0"
    replication: "v1.5.0"
  v2.8.0:
    csireverseproxy: "v2.6.0"
    authorization: "v1.7.0"
    replication: "v1.6.0"<|MERGE_RESOLUTION|>--- conflicted
+++ resolved
@@ -11,13 +11,8 @@
       observability: "v1.5.0"
       resiliency: "v1.6.0"
   v2.8.0:
-<<<<<<< HEAD
       authorization: "v1.8.0"
-      replication: "v1.5.0"
-=======
-      authorization: "v1.7.0"
       replication: "v1.6.0"
->>>>>>> 79585d2a
       observability: "v1.6.0"
       resiliency: "v1.7.0"
 powerflex:
