--- conflicted
+++ resolved
@@ -427,11 +427,6 @@
       common.roles[a]
 
       v := claimed_roles[i]
-<<<<<<< HEAD
-      
-=======
-
->>>>>>> 922d8351
       quota := common.roles[v].system_types[input.systemtype].system_ids[input.storagesystemid].pool_quotas[input.storagesystemid]
       quota >= to_number(input.request.size)
 
@@ -448,9 +443,4 @@
       v := claimed_roles[i]
       common.roles[v].system_types[input.systemtype].system_ids[input.storagesystemid].pool_quotas[input.storagesystemid] == 0
       y := to_number(common.roles[v].system_types[input.systemtype].system_ids[input.storagesystemid].pool_quotas[input.storagesystemid])
-<<<<<<< HEAD
-    }
-
-=======
-    }
->>>>>>> 922d8351
+    }