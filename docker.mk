# Registry for all images
REGISTRY ?= docker.io/dellemc

# IMAGE_TAG_BASE defines the docker.io namespace and part of the image name for remote images.
# This variable is used to construct full image tags for bundle and catalog images.
#
# For example, running 'make bundle-build bundle-push catalog-build catalog-push' will build and push both
# dell.com/csm-operator-bundle:$VERSION and dell.com/csm-operator-catalog:$VERSION.
IMAGE_TAG_BASE ?= dell-csm-operator

# Image tag base for community bundle images
BUNDLE_IMAGE_TAG_BASE_COMMUNITY ?= dell-csm-community-operator-bundle

# Image tag base for community catalog images
CATALOG_IMAGE_TAG_BASE_COMMUNITY ?= dell-csm-community-operator-catalog

<<<<<<< HEAD
# Operator version tagged with build number. For e.g. - v1.4.2.001
VERSION ?= v1.4.2

# Bundle Version is the semantic version(required by operator-sdk)
BUNDLE_VERSION ?= 1.4.2
=======
# Operator version tagged with build number. For e.g. - v1.5.0.001
VERSION ?= v1.5.0

# Bundle Version is the semantic version(required by operator-sdk)
BUNDLE_VERSION ?= 1.5.0
>>>>>>> 10cd586f

# Timestamp local builds
TIMESTAMP := $(shell  date +%Y%m%d%H%M%S)

# Image URL to use all building/pushing image targets
# Local Image
ifeq ($(DEFAULT_IMG),)
DEFAULT_IMG ?= "$(IMAGE_TAG_BASE):$(TIMESTAMP)"
endif

# Operator image name
IMG ?= "$(REGISTRY)/$(IMAGE_TAG_BASE):$(VERSION)"

# OLM Images
# BUNDLE_IMG defines the image:tag used for the bundle.
# You can use it as an arg. (E.g make bundle-build BUNDLE_IMG=<some-registry>/<project-name-bundle>:<tag>)
BUNDLE_IMG ?= "$(REGISTRY)/$(BUNDLE_IMAGE_TAG_BASE_COMMUNITY):$(VERSION)"

<<<<<<< HEAD
# The image tag given to the resulting catalog image (e.g. make catalog-build CATALOG_IMG=example.com/operator-catalog:v1.4.2).
=======
# The image tag given to the resulting catalog image (e.g. make catalog-build CATALOG_IMG=example.com/operator-catalog:v1.5.0).
>>>>>>> 10cd586f
CATALOG_IMG ?= "$(REGISTRY)/$(CATALOG_IMAGE_TAG_BASE_COMMUNITY):$(VERSION)"<|MERGE_RESOLUTION|>--- conflicted
+++ resolved
@@ -14,19 +14,11 @@
 # Image tag base for community catalog images
 CATALOG_IMAGE_TAG_BASE_COMMUNITY ?= dell-csm-community-operator-catalog
 
-<<<<<<< HEAD
-# Operator version tagged with build number. For e.g. - v1.4.2.001
-VERSION ?= v1.4.2
-
-# Bundle Version is the semantic version(required by operator-sdk)
-BUNDLE_VERSION ?= 1.4.2
-=======
 # Operator version tagged with build number. For e.g. - v1.5.0.001
 VERSION ?= v1.5.0
 
 # Bundle Version is the semantic version(required by operator-sdk)
 BUNDLE_VERSION ?= 1.5.0
->>>>>>> 10cd586f
 
 # Timestamp local builds
 TIMESTAMP := $(shell  date +%Y%m%d%H%M%S)
@@ -45,9 +37,5 @@
 # You can use it as an arg. (E.g make bundle-build BUNDLE_IMG=<some-registry>/<project-name-bundle>:<tag>)
 BUNDLE_IMG ?= "$(REGISTRY)/$(BUNDLE_IMAGE_TAG_BASE_COMMUNITY):$(VERSION)"
 
-<<<<<<< HEAD
-# The image tag given to the resulting catalog image (e.g. make catalog-build CATALOG_IMG=example.com/operator-catalog:v1.4.2).
-=======
 # The image tag given to the resulting catalog image (e.g. make catalog-build CATALOG_IMG=example.com/operator-catalog:v1.5.0).
->>>>>>> 10cd586f
 CATALOG_IMG ?= "$(REGISTRY)/$(CATALOG_IMAGE_TAG_BASE_COMMUNITY):$(VERSION)"