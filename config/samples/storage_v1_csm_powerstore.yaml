#
#
# Copyright © 2023 Dell Inc. or its subsidiaries. All Rights Reserved.
#
# Licensed under the Apache License, Version 2.0 (the "License");
# you may not use this file except in compliance with the License.
# You may obtain a copy of the License at
#      http://www.apache.org/licenses/LICENSE-2.0
# Unless required by applicable law or agreed to in writing, software
# distributed under the License is distributed on an "AS IS" BASIS,
# WITHOUT WARRANTIES OR CONDITIONS OF ANY KIND, either express or implied.
# See the License for the specific language governing permissions and
# limitations under the License.
#
#
apiVersion: storage.dell.com/v1
kind: ContainerStorageModule
metadata:
  name: powerstore
  namespace: powerstore
spec:
  driver:
    csiDriverType: "powerstore"
    csiDriverSpec:
      # fsGroupPolicy: Defines if the underlying volume supports changing ownership and permission of the volume before being mounted.
      # Allowed values: ReadWriteOnceWithFSType, File , None
      # Default value: ReadWriteOnceWithFSType
      fSGroupPolicy: "ReadWriteOnceWithFSType"
      # storageCapacity: Helps the scheduler to schedule the pod on a node satisfying the topology constraints, only if the requested capacity is available on the storage array
      # Allowed values:
      #   true: enable storage capacity tracking
      #   false: disable storage capacity tracking
      storageCapacity: true
<<<<<<< HEAD
    # Config version for CSI PowerStore v2.9.1 driver
    configVersion: v2.9.1
=======
    # Config version for CSI PowerStore v2.10.0 driver
    configVersion: v2.10.0
>>>>>>> 10cd586f
    # authSecret: This is the secret used to validate the default PowerStore secret used for installation
    # Allowed values: <metadataName specified in the Manifest>-config
    # For example: If the metadataName is set to powerstore, authSecret value should be set to powerstore-config
    authSecret: powerstore-config
    # Controller count
    replicas: 2
    dnsPolicy: ClusterFirstWithHostNet
    forceUpdate: false
    forceRemoveDriver: true
    common:
<<<<<<< HEAD
      # Image for CSI PowerStore driver v2.9.1
      image: "dellemc/csi-powerstore:v2.9.1"
=======
      # Image for CSI PowerStore driver v2.10.0
      image: "dellemc/csi-powerstore:v2.10.0"
>>>>>>> 10cd586f
      imagePullPolicy: IfNotPresent
      envs:
        - name: X_CSI_POWERSTORE_NODE_NAME_PREFIX
          value: "csi-node"
        - name: X_CSI_FC_PORTS_FILTER_FILE_PATH
          value: "/etc/fc-ports-filter"
        - name: KUBELET_CONFIG_DIR
          value: /var/lib/kubelet
        - name: CSI_LOG_LEVEL
          value: debug

    sideCars:
      # 'csivol' represents a string prepended to each volume created by the CSI driver
      - name: provisioner
        args: ["--volume-name-prefix=csivol"]

      # health monitor is disabled by default, refer to driver documentation before enabling it
      - name: external-health-monitor
        enabled: false
        args: ["--monitor-interval=60s"]

      # Uncomment the following to configure how often external-provisioner polls the driver to detect changed capacity
      # Configure only when the storageCapacity is set as "true"
      # Allowed values: 1m,2m,3m,...,10m,...,60m etc. Default value: 5m
      #- name: provisioner
      #  args: ["--capacity-poll-interval=5m"]

    controller:
      envs:
        # X_CSI_NFS_ACLS: enables setting permissions on NFS mount directory
        # This value will be the default value if a storage class and array config in secret
        # do not contain the NFS ACL (nfsAcls) parameter specified
        # Permissions can be specified in two formats:
        #   1) Unix mode (NFSv3)
        #   2) NFSv4 ACLs (NFSv4)
        #      NFSv4 ACLs are supported on NFSv4 share only.
        # Allowed values:
        #   1) Unix mode: valid octal mode number
        #      Examples: "0777", "777", "0755"
        #   2) NFSv4 acls: valid NFSv4 acls, seperated by comma
        #      Examples: "A::OWNER@:RWX,A::GROUP@:RWX", "A::OWNER@:rxtncy"
        # Optional: true
        # Default value: "0777"
        # nfsAcls: "0777"
        - name: X_CSI_NFS_ACLS
          value: "0777"
        # X_CSI_HEALTH_MONITOR_ENABLED: Enable/Disable health monitor of CSI volumes from Controller plugin - volume condition.
        # Install the 'external-health-monitor' sidecar accordingly.
        # Allowed values:
        #   true: enable checking of health condition of CSI volumes
        #   false: disable checking of health condition of CSI volumes
        # Default value: false
        - name: X_CSI_HEALTH_MONITOR_ENABLED
          value: "false"
        # X_CSI_POWERSTORE_EXTERNAL_ACCESS: Allows to specify additional entries for hostAccess of NFS volumes. Both single IP address and subnet are valid entries.
        # Allowed Values: x.x.x.x/xx or x.x.x.x
        # Default Value: 
        - name: X_CSI_POWERSTORE_EXTERNAL_ACCESS
          value: 

      # nodeSelector: Define node selection constraints for controller pods.
      # For the pod to be eligible to run on a node, the node must have each
      # of the indicated key-value pairs as labels.
      # Leave as blank to consider all nodes
      # Allowed values: map of key-value pairs
      # Default value: None
      nodeSelector:
      # Uncomment if nodes you wish to use have the node-role.kubernetes.io/control-plane taint
      #  node-role.kubernetes.io/control-plane: ""

      # tolerations: Define tolerations for the controllers, if required.
      # Leave as blank to install controller on worker nodes
      # Default value: None
      tolerations:
      # Uncomment if nodes you wish to use have the node-role.kubernetes.io/control-plane taint
      # - key: "node-role.kubernetes.io/control-plane"
      #   operator: "Exists"
      #   effect: "NoSchedule"
    node:
      envs:
        # Set to "true" to enable ISCSI CHAP Authentication
        # CHAP password will be autogenerated by driver
        - name: "X_CSI_POWERSTORE_ENABLE_CHAP"
          value: "false"
        # X_CSI_HEALTH_MONITOR_ENABLED: Enable/Disable health monitor of CSI volumes from node plugin - volume usage
        # Allowed values:
        #   true: enable checking of health condition of CSI volumes
        #   false: disable checking of health condition of CSI volumes
        # Default value: false
        - name: X_CSI_HEALTH_MONITOR_ENABLED
          value: "false"
        # X_CSI_POWERSTORE_MAX_VOLUMES_PER_NODE: Defines the maximum PowerStore volumes that can be created per node
        # Allowed values: Any value greater than or equal to 0
        # Default value: "0"
        - name: X_CSI_POWERSTORE_MAX_VOLUMES_PER_NODE
          value: "0"

      # nodeSelector: Define node selection constraints for node pods.
      # For the pod to be eligible to run on a node, the node must have each
      # of the indicated key-value pairs as labels.
      # Leave as blank to consider all nodes
      # Allowed values: map of key-value pairs
      # Default value: None
      nodeSelector:
      # Uncomment if nodes you wish to use have the node-role.kubernetes.io/control-plane taint
      #  node-role.kubernetes.io/control-plane: ""

      # tolerations: Define tolerations for the controllers, if required.
      # Leave as blank to install controller on worker nodes
      # Default value: None
      tolerations:
      # Uncomment if nodes you wish to use have the node-role.kubernetes.io/control-plane taint
      # - key: "node-role.kubernetes.io/control-plane"
      #   operator: "Exists"
      #   effect: "NoSchedule"
  
  modules:
    - name: resiliency
      # enabled: Enable/Disable Resiliency feature
      # Allowed values:
      #   true: enable Resiliency feature(deploy podmon sidecar)
      #   false: disable Resiliency feature(do not deploy podmon sidecar)
      # Default value: false
      enabled: false
<<<<<<< HEAD
      configVersion: v1.8.1
      components:
        - name: podmon-controller
          image: dellemc/podmon:v1.8.1
=======
      configVersion: v1.9.0
      components:
        - name: podmon-controller
          image: dellemc/podmon:v1.9.0
>>>>>>> 10cd586f
          imagePullPolicy: IfNotPresent
          args:
            - "--labelvalue=csi-powerstore"
            - "--arrayConnectivityPollRate=60"
            - "--skipArrayConnectionValidation=false"
            - "--driverPodLabelValue=dell-storage"
            - "--ignoreVolumelessPods=false"
            - "--arrayConnectivityConnectionLossThreshold=3"
            # Below 4 args should not be modified.
            - "--csisock=unix:/var/run/csi/csi.sock"
            - "--mode=controller"
            - "--driver-config-params=/powerstore-config-params/driver-config-params.yaml"
            - "--driverPath=csi-powerstore.dellemc.com"
        - name: podmon-node
<<<<<<< HEAD
          image: dellemc/podmon:v1.8.1
=======
          image: dellemc/podmon:v1.9.0
>>>>>>> 10cd586f
          imagePullPolicy: IfNotPresent
          envs:
            # podmonAPIPort: Defines the port to be used within the kubernetes cluster
            # Allowed values: Any valid and free port (string)
            # Default value: 8083
            - name: "X_CSI_PODMON_API_PORT"
              value: "8083"
          args:
            - "--labelvalue=csi-powerstore"
            - "--arrayConnectivityPollRate=60"
            - "--leaderelection=false"
            - "--driverPodLabelValue=dell-storage"
            - "--ignoreVolumelessPods=false"
            # Below 4 args should not be modified.
            - "--csisock=unix:/var/lib/kubelet/plugins/csi-powerstore.dellemc.com/csi_sock"
            - "--mode=node"
            - "--driver-config-params=/powerstore-config-params/driver-config-params.yaml"
            - "--driverPath=csi-powerstore.dellemc.com"<|MERGE_RESOLUTION|>--- conflicted
+++ resolved
@@ -31,13 +31,8 @@
       #   true: enable storage capacity tracking
       #   false: disable storage capacity tracking
       storageCapacity: true
-<<<<<<< HEAD
-    # Config version for CSI PowerStore v2.9.1 driver
-    configVersion: v2.9.1
-=======
     # Config version for CSI PowerStore v2.10.0 driver
     configVersion: v2.10.0
->>>>>>> 10cd586f
     # authSecret: This is the secret used to validate the default PowerStore secret used for installation
     # Allowed values: <metadataName specified in the Manifest>-config
     # For example: If the metadataName is set to powerstore, authSecret value should be set to powerstore-config
@@ -48,13 +43,8 @@
     forceUpdate: false
     forceRemoveDriver: true
     common:
-<<<<<<< HEAD
-      # Image for CSI PowerStore driver v2.9.1
-      image: "dellemc/csi-powerstore:v2.9.1"
-=======
       # Image for CSI PowerStore driver v2.10.0
       image: "dellemc/csi-powerstore:v2.10.0"
->>>>>>> 10cd586f
       imagePullPolicy: IfNotPresent
       envs:
         - name: X_CSI_POWERSTORE_NODE_NAME_PREFIX
@@ -179,17 +169,10 @@
       #   false: disable Resiliency feature(do not deploy podmon sidecar)
       # Default value: false
       enabled: false
-<<<<<<< HEAD
-      configVersion: v1.8.1
-      components:
-        - name: podmon-controller
-          image: dellemc/podmon:v1.8.1
-=======
       configVersion: v1.9.0
       components:
         - name: podmon-controller
           image: dellemc/podmon:v1.9.0
->>>>>>> 10cd586f
           imagePullPolicy: IfNotPresent
           args:
             - "--labelvalue=csi-powerstore"
@@ -204,11 +187,7 @@
             - "--driver-config-params=/powerstore-config-params/driver-config-params.yaml"
             - "--driverPath=csi-powerstore.dellemc.com"
         - name: podmon-node
-<<<<<<< HEAD
-          image: dellemc/podmon:v1.8.1
-=======
           image: dellemc/podmon:v1.9.0
->>>>>>> 10cd586f
           imagePullPolicy: IfNotPresent
           envs:
             # podmonAPIPort: Defines the port to be used within the kubernetes cluster
