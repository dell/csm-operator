--- conflicted
+++ resolved
@@ -16,21 +16,13 @@
       #   true: enable storage capacity tracking
       #   false: disable storage capacity tracking
       storageCapacity: true
-<<<<<<< HEAD
-    configVersion: v2.9.1
-=======
     configVersion: v2.10.0
->>>>>>> 10cd586f
     replicas: 1
     dnsPolicy: ClusterFirstWithHostNet
     forceUpdate: false
     forceRemoveDriver: true
     common:
-<<<<<<< HEAD
-      image: "dellemc/csi-vxflexos:v2.9.1"
-=======
       image: "dellemc/csi-vxflexos:v2.10.0"
->>>>>>> 10cd586f
       imagePullPolicy: IfNotPresent
       envs:
         - name: X_CSI_VXFLEXOS_ENABLELISTVOLUMESNAPSHOT
@@ -195,17 +187,10 @@
     - name: authorization
       # enable: Enable/Disable csm-authorization
       enabled: false
-<<<<<<< HEAD
-      configVersion: v1.9.1
-      components:
-      - name: karavi-authorization-proxy
-        image: dellemc/csm-authorization-sidecar:v1.9.1
-=======
       configVersion: v1.10.0
       components:
       - name: karavi-authorization-proxy
         image: dellemc/csm-authorization-sidecar:v1.10.0
->>>>>>> 10cd586f
         envs:
           # proxyHost: hostname of the csm-authorization server
           - name: "PROXY_HOST"
@@ -321,21 +306,13 @@
       #   false: disable replication feature(do not install dell-csi-replicator sidecar)
       # Default value: false
       enabled: false
-<<<<<<< HEAD
-      configVersion: v1.7.1
-=======
       configVersion: v1.8.0
->>>>>>> 10cd586f
       components:
       - name: dell-csi-replicator
         # image: Image to use for dell-csi-replicator. This shouldn't be changed
         # Allowed values: string
         # Default value: None
-<<<<<<< HEAD
-        image: dellemc/dell-csi-replicator:v1.7.1
-=======
         image: dellemc/dell-csi-replicator:v1.8.0
->>>>>>> 10cd586f
         envs:
           # replicationPrefix: prefix to prepend to storage classes parameters
           # Allowed values: string
@@ -350,11 +327,7 @@
       - name: dell-replication-controller-manager
         # image: Defines controller image. This shouldn't be changed
         # Allowed values: string
-<<<<<<< HEAD
-        image: dellemc/dell-replication-controller:v1.7.1
-=======
         image: dellemc/dell-replication-controller:v1.8.0
->>>>>>> 10cd586f
         envs:
           # TARGET_CLUSTERS_IDS: comma separated list of cluster IDs of the targets clusters. DO NOT include the source(wherever CSM Operator is deployed) cluster ID
           # Set the value to "self" in case of stretched/single cluster configuration
@@ -389,17 +362,10 @@
       #   false: disable Resiliency feature(do not deploy podmon sidecar)
       # Default value: false
       enabled: false
-<<<<<<< HEAD
-      configVersion: v1.8.1
-      components:
-        - name: podmon-controller
-          image: dellemc/podmon:v1.8.1
-=======
       configVersion: v1.9.0
       components:
         - name: podmon-controller
           image: dellemc/podmon:v1.9.0
->>>>>>> 10cd586f
           imagePullPolicy: IfNotPresent
           args:
             - "--labelvalue=csi-vxflexos"
@@ -413,11 +379,7 @@
             - "--mode=controller"
             - "--driver-config-params=/vxflexos-config-params/driver-config-params.yaml"
         - name: podmon-node
-<<<<<<< HEAD
-          image: dellemc/podmon:v1.8.1
-=======
           image: dellemc/podmon:v1.9.0
->>>>>>> 10cd586f
           imagePullPolicy: IfNotPresent
           envs:
             # podmonAPIPort: Defines the port to be used within the kubernetes cluster
