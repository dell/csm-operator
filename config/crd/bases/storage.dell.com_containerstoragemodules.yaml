--- conflicted
+++ resolved
@@ -333,8 +333,6 @@
                             RedisReplicas is the number of replicas for the
                             redis deployment
                           type: integer
-<<<<<<< HEAD
-=======
                         redisSecretProviderClass:
                           description: |-
                             RedisSecretProviderClass is the SecretProviderClass Object details for redis
@@ -365,10 +363,6 @@
                             type: object
                           maxItems: 1
                           type: array
-                        replicaCount:
-                          description: ReplicaCount is the replica count for app mobility
-                          type: string
->>>>>>> fb171831
                         roleService:
                           description: RoleService is the image tag for the Container
                           type: string
@@ -775,8 +769,6 @@
                             RedisReplicas is the number of replicas for the
                             redis deployment
                           type: integer
-<<<<<<< HEAD
-=======
                         redisSecretProviderClass:
                           description: |-
                             RedisSecretProviderClass is the SecretProviderClass Object details for redis
@@ -807,10 +799,6 @@
                             type: object
                           maxItems: 1
                           type: array
-                        replicaCount:
-                          description: ReplicaCount is the replica count for app mobility
-                          type: string
->>>>>>> fb171831
                         roleService:
                           description: RoleService is the image tag for the Container
                           type: string
@@ -1237,8 +1225,6 @@
                               RedisReplicas is the number of replicas for
                               the redis deployment
                             type: integer
-<<<<<<< HEAD
-=======
                           redisSecretProviderClass:
                             description: |-
                               RedisSecretProviderClass is the SecretProviderClass Object details for redis
@@ -1269,10 +1255,6 @@
                               type: object
                             maxItems: 1
                             type: array
-                          replicaCount:
-                            description: ReplicaCount is the replica count for app mobility
-                            type: string
->>>>>>> fb171831
                           roleService:
                             description: RoleService is the image tag for the Container
                             type: string
@@ -1675,8 +1657,6 @@
                             RedisReplicas is the number of replicas for the
                             redis deployment
                           type: integer
-<<<<<<< HEAD
-=======
                         redisSecretProviderClass:
                           description: |-
                             RedisSecretProviderClass is the SecretProviderClass Object details for redis
@@ -1707,10 +1687,6 @@
                             type: object
                           maxItems: 1
                           type: array
-                        replicaCount:
-                          description: ReplicaCount is the replica count for app mobility
-                          type: string
->>>>>>> fb171831
                         roleService:
                           description: RoleService is the image tag for the Container
                           type: string
@@ -2121,8 +2097,6 @@
                               RedisReplicas is the number of replicas for
                               the redis deployment
                             type: integer
-<<<<<<< HEAD
-=======
                           redisSecretProviderClass:
                             description: |-
                               RedisSecretProviderClass is the SecretProviderClass Object details for redis
@@ -2153,10 +2127,6 @@
                               type: object
                             maxItems: 1
                             type: array
-                          replicaCount:
-                            description: ReplicaCount is the replica count for app mobility
-                            type: string
->>>>>>> fb171831
                           roleService:
                             description: RoleService is the image tag for the Container
                             type: string
@@ -2595,8 +2565,6 @@
                                 RedisReplicas is the number of replicas for
                                 the redis deployment
                               type: integer
-<<<<<<< HEAD
-=======
                             redisSecretProviderClass:
                               description: |-
                                 RedisSecretProviderClass is the SecretProviderClass Object details for redis
@@ -2627,12 +2595,6 @@
                                 type: object
                               maxItems: 1
                               type: array
-                            replicaCount:
-                              description:
-                                ReplicaCount is the replica count for app
-                                mobility
-                              type: string
->>>>>>> fb171831
                             roleService:
                               description: RoleService is the image tag for the Container
                               type: string
@@ -3057,8 +3019,6 @@
                                 RedisReplicas is the number of replicas for
                                 the redis deployment
                               type: integer
-<<<<<<< HEAD
-=======
                             redisSecretProviderClass:
                               description: |-
                                 RedisSecretProviderClass is the SecretProviderClass Object details for redis
@@ -3089,12 +3049,6 @@
                                 type: object
                               maxItems: 1
                               type: array
-                            replicaCount:
-                              description:
-                                ReplicaCount is the replica count for app
-                                mobility
-                              type: string
->>>>>>> fb171831
                             roleService:
                               description: RoleService is the image tag for the Container
                               type: string
