
---
apiVersion: apiextensions.k8s.io/v1
kind: CustomResourceDefinition
metadata:
  annotations:
    controller-gen.kubebuilder.io/version: v0.6.1
  creationTimestamp: null
  name: containerstoragemodules.storage.dell.com
spec:
  group: storage.dell.com
  names:
    kind: ContainerStorageModule
    listKind: ContainerStorageModuleList
    plural: containerstoragemodules
    shortNames:
    - csm
    singular: containerstoragemodule
  scope: Namespaced
  versions:
  - additionalPrinterColumns:
    - jsonPath: .metadata.creationTimestamp
      name: CreationTime
      type: date
    - description: Type of CSIDriver
      jsonPath: .spec.driver.csiDriverType
      name: CSIDriverType
      type: string
    - description: Version of CSIDriver
      jsonPath: .spec.driver.configVersion
      name: ConfigVersion
      type: string
    - description: State of Installation
      jsonPath: .status.state
      name: State
      type: string
    name: v1
    schema:
      openAPIV3Schema:
        description: ContainerStorageModule is the Schema for the containerstoragemodules
          API
        properties:
          apiVersion:
            description: 'APIVersion defines the versioned schema of this representation
              of an object. Servers should convert recognized schemas to the latest
              internal value, and may reject unrecognized values. More info: https://git.k8s.io/community/contributors/devel/sig-architecture/api-conventions.md#resources'
            type: string
          kind:
            description: 'Kind is a string value representing the REST resource this
              object represents. Servers may infer this from the endpoint the client
              submits requests to. Cannot be updated. In CamelCase. More info: https://git.k8s.io/community/contributors/devel/sig-architecture/api-conventions.md#types-kinds'
            type: string
          metadata:
            type: object
          spec:
            description: ContainerStorageModuleSpec defines the desired state of ContainerStorageModule
            properties:
              driver:
                description: Driver is a CSI Drivers for Dell Technologies
                properties:
                  authSecret:
                    description: AuthSecret is the name of the credentials secret
                      for the driver
                    type: string
                  common:
                    description: Common is the common specification for both controller
                      and node plugins
                    properties:
                      args:
                        description: Args is the set of arguments for the container
                        items:
                          type: string
                        type: array
                      cleanUpCRDs:
                        description: CleanUpCRDs is to check whether customer wants
                          to clean up velero crds
                        type: boolean
                      commander:
                        description: Commander is the image tag for the Container
                        type: string
<<<<<<< HEAD
                      credentials:
                        items:
                          description: Credential struct
                          properties:
                            enabled:
                              type: boolean
                            name:
                              type: string
                            secretContents:
                              type: string
                          type: object
                        type: array
=======
                      deployRestic:
                        description: DeployRestic is to enable/disable restic services
                        type: boolean
>>>>>>> 4710a7dc
                      enabled:
                        description: Enabled is used to indicate wether or not to
                          deploy a module
                        type: boolean
                      envs:
                        description: Envs is the set of environment variables for
                          the container
                        items:
                          description: EnvVar represents an environment variable present
                            in a Container.
                          properties:
                            name:
                              description: Name of the environment variable. Must
                                be a C_IDENTIFIER.
                              type: string
                            value:
                              description: 'Variable references $(VAR_NAME) are expanded
                                using the previously defined environment variables
                                in the container and any service environment variables.
                                If a variable cannot be resolved, the reference in
                                the input string will be unchanged. Double $$ are
                                reduced to a single $, which allows for escaping the
                                $(VAR_NAME) syntax: i.e. "$$(VAR_NAME)" will produce
                                the string literal "$(VAR_NAME)". Escaped references
                                will never be expanded, regardless of whether the
                                variable exists or not. Defaults to "".'
                              type: string
                            valueFrom:
                              description: Source for the environment variable's value.
                                Cannot be used if value is not empty.
                              properties:
                                configMapKeyRef:
                                  description: Selects a key of a ConfigMap.
                                  properties:
                                    key:
                                      description: The key to select.
                                      type: string
                                    name:
                                      description: 'Name of the referent. More info:
                                        https://kubernetes.io/docs/concepts/overview/working-with-objects/names/#names
                                        TODO: Add other useful fields. apiVersion,
                                        kind, uid?'
                                      type: string
                                    optional:
                                      description: Specify whether the ConfigMap or
                                        its key must be defined
                                      type: boolean
                                  required:
                                  - key
                                  type: object
                                fieldRef:
                                  description: 'Selects a field of the pod: supports
                                    metadata.name, metadata.namespace, `metadata.labels[''<KEY>'']`,
                                    `metadata.annotations[''<KEY>'']`, spec.nodeName,
                                    spec.serviceAccountName, status.hostIP, status.podIP,
                                    status.podIPs.'
                                  properties:
                                    apiVersion:
                                      description: Version of the schema the FieldPath
                                        is written in terms of, defaults to "v1".
                                      type: string
                                    fieldPath:
                                      description: Path of the field to select in
                                        the specified API version.
                                      type: string
                                  required:
                                  - fieldPath
                                  type: object
                                resourceFieldRef:
                                  description: 'Selects a resource of the container:
                                    only resources limits and requests (limits.cpu,
                                    limits.memory, limits.ephemeral-storage, requests.cpu,
                                    requests.memory and requests.ephemeral-storage)
                                    are currently supported.'
                                  properties:
                                    containerName:
                                      description: 'Container name: required for volumes,
                                        optional for env vars'
                                      type: string
                                    divisor:
                                      anyOf:
                                      - type: integer
                                      - type: string
                                      description: Specifies the output format of
                                        the exposed resources, defaults to "1"
                                      pattern: ^(\+|-)?(([0-9]+(\.[0-9]*)?)|(\.[0-9]+))(([KMGTPE]i)|[numkMGTPE]|([eE](\+|-)?(([0-9]+(\.[0-9]*)?)|(\.[0-9]+))))?$
                                      x-kubernetes-int-or-string: true
                                    resource:
                                      description: 'Required: resource to select'
                                      type: string
                                  required:
                                  - resource
                                  type: object
                                secretKeyRef:
                                  description: Selects a key of a secret in the pod's
                                    namespace
                                  properties:
                                    key:
                                      description: The key of the secret to select
                                        from.  Must be a valid secret key.
                                      type: string
                                    name:
                                      description: 'Name of the referent. More info:
                                        https://kubernetes.io/docs/concepts/overview/working-with-objects/names/#names
                                        TODO: Add other useful fields. apiVersion,
                                        kind, uid?'
                                      type: string
                                    optional:
                                      description: Specify whether the Secret or its
                                        key must be defined
                                      type: boolean
                                  required:
                                  - key
                                  type: object
                              type: object
                          required:
                          - name
                          type: object
                        type: array
                      image:
                        description: Image is the image tag for the Container
                        type: string
                      imagePullPolicy:
                        description: ImagePullPolicy is the image pull policy for
                          the image
                        type: string
                      licenseName:
                        description: LicenseName is the name of the license for app-mobility
                        type: string
                      name:
                        description: Name is the name of Container
                        type: string
                      nodeSelector:
                        additionalProperties:
                          type: string
                        description: NodeSelector is a selector which must be true
                          for the pod to fit on a node. Selector which must match
                          a node's labels for the pod to be scheduled on that node.
                        type: object
                      objectStoreSecretName:
                        description: ObjectStoreSecretName is the name of the secret
                          for the object store for app-mobility
                        type: string
                      opa:
                        description: Opa is the image tag for the Container
                        type: string
                      opaKubeMgmt:
                        description: OpaKubeMgmt is the image tag for the Container
                        type: string
                      proxyService:
                        description: ProxyService is the image tag for the Container
                        type: string
                      redis:
                        description: Redis is the image tag for the Container
                        type: string
                      replicaCount:
                        description: ReplicaCount is the replica count for app mobility
                        type: string
                      roleService:
                        description: RoleService is the image tag for the Container
                        type: string
                      storageService:
                        description: StorageService is the image tag for the Container
                        type: string
                      tenantService:
                        description: TenantService is the image tag for the Container
                        type: string
                      tolerations:
                        description: Tolerations is the list of tolerations for the
                          driver pods
                        items:
                          description: The pod this Toleration is attached to tolerates
                            any taint that matches the triple <key,value,effect> using
                            the matching operator <operator>.
                          properties:
                            effect:
                              description: Effect indicates the taint effect to match.
                                Empty means match all taint effects. When specified,
                                allowed values are NoSchedule, PreferNoSchedule and
                                NoExecute.
                              type: string
                            key:
                              description: Key is the taint key that the toleration
                                applies to. Empty means match all taint keys. If the
                                key is empty, operator must be Exists; this combination
                                means to match all values and all keys.
                              type: string
                            operator:
                              description: Operator represents a key's relationship
                                to the value. Valid operators are Exists and Equal.
                                Defaults to Equal. Exists is equivalent to wildcard
                                for value, so that a pod can tolerate all taints of
                                a particular category.
                              type: string
                            tolerationSeconds:
                              description: TolerationSeconds represents the period
                                of time the toleration (which must be of effect NoExecute,
                                otherwise this field is ignored) tolerates the taint.
                                By default, it is not set, which means tolerate the
                                taint forever (do not evict). Zero and negative values
                                will be treated as 0 (evict immediately) by the system.
                              format: int64
                              type: integer
                            value:
                              description: Value is the taint value the toleration
                                matches to. If the operator is Exists, the value should
                                be empty, otherwise just a regular string.
                              type: string
                          type: object
                        type: array
                      useVolumeSnapshot:
                        description: UseSnapshot is to check whether volume snapshot
                          is enabled under velero component
                        type: boolean
                      veleroNamespace:
                        description: VeleroNamespace is the namespace that Velero
                          is installed in
                        type: string
                    type: object
                  configVersion:
                    description: ConfigVersion is the configuration version of the
                      driver
                    type: string
                  controller:
                    description: Controller is the specification for Controller plugin
                      only
                    properties:
                      args:
                        description: Args is the set of arguments for the container
                        items:
                          type: string
                        type: array
                      cleanUpCRDs:
                        description: CleanUpCRDs is to check whether customer wants
                          to clean up velero crds
                        type: boolean
                      commander:
                        description: Commander is the image tag for the Container
                        type: string
<<<<<<< HEAD
                      credentials:
                        items:
                          description: Credential struct
                          properties:
                            enabled:
                              type: boolean
                            name:
                              type: string
                            secretContents:
                              type: string
                          type: object
                        type: array
=======
                      deployRestic:
                        description: DeployRestic is to enable/disable restic services
                        type: boolean
>>>>>>> 4710a7dc
                      enabled:
                        description: Enabled is used to indicate wether or not to
                          deploy a module
                        type: boolean
                      envs:
                        description: Envs is the set of environment variables for
                          the container
                        items:
                          description: EnvVar represents an environment variable present
                            in a Container.
                          properties:
                            name:
                              description: Name of the environment variable. Must
                                be a C_IDENTIFIER.
                              type: string
                            value:
                              description: 'Variable references $(VAR_NAME) are expanded
                                using the previously defined environment variables
                                in the container and any service environment variables.
                                If a variable cannot be resolved, the reference in
                                the input string will be unchanged. Double $$ are
                                reduced to a single $, which allows for escaping the
                                $(VAR_NAME) syntax: i.e. "$$(VAR_NAME)" will produce
                                the string literal "$(VAR_NAME)". Escaped references
                                will never be expanded, regardless of whether the
                                variable exists or not. Defaults to "".'
                              type: string
                            valueFrom:
                              description: Source for the environment variable's value.
                                Cannot be used if value is not empty.
                              properties:
                                configMapKeyRef:
                                  description: Selects a key of a ConfigMap.
                                  properties:
                                    key:
                                      description: The key to select.
                                      type: string
                                    name:
                                      description: 'Name of the referent. More info:
                                        https://kubernetes.io/docs/concepts/overview/working-with-objects/names/#names
                                        TODO: Add other useful fields. apiVersion,
                                        kind, uid?'
                                      type: string
                                    optional:
                                      description: Specify whether the ConfigMap or
                                        its key must be defined
                                      type: boolean
                                  required:
                                  - key
                                  type: object
                                fieldRef:
                                  description: 'Selects a field of the pod: supports
                                    metadata.name, metadata.namespace, `metadata.labels[''<KEY>'']`,
                                    `metadata.annotations[''<KEY>'']`, spec.nodeName,
                                    spec.serviceAccountName, status.hostIP, status.podIP,
                                    status.podIPs.'
                                  properties:
                                    apiVersion:
                                      description: Version of the schema the FieldPath
                                        is written in terms of, defaults to "v1".
                                      type: string
                                    fieldPath:
                                      description: Path of the field to select in
                                        the specified API version.
                                      type: string
                                  required:
                                  - fieldPath
                                  type: object
                                resourceFieldRef:
                                  description: 'Selects a resource of the container:
                                    only resources limits and requests (limits.cpu,
                                    limits.memory, limits.ephemeral-storage, requests.cpu,
                                    requests.memory and requests.ephemeral-storage)
                                    are currently supported.'
                                  properties:
                                    containerName:
                                      description: 'Container name: required for volumes,
                                        optional for env vars'
                                      type: string
                                    divisor:
                                      anyOf:
                                      - type: integer
                                      - type: string
                                      description: Specifies the output format of
                                        the exposed resources, defaults to "1"
                                      pattern: ^(\+|-)?(([0-9]+(\.[0-9]*)?)|(\.[0-9]+))(([KMGTPE]i)|[numkMGTPE]|([eE](\+|-)?(([0-9]+(\.[0-9]*)?)|(\.[0-9]+))))?$
                                      x-kubernetes-int-or-string: true
                                    resource:
                                      description: 'Required: resource to select'
                                      type: string
                                  required:
                                  - resource
                                  type: object
                                secretKeyRef:
                                  description: Selects a key of a secret in the pod's
                                    namespace
                                  properties:
                                    key:
                                      description: The key of the secret to select
                                        from.  Must be a valid secret key.
                                      type: string
                                    name:
                                      description: 'Name of the referent. More info:
                                        https://kubernetes.io/docs/concepts/overview/working-with-objects/names/#names
                                        TODO: Add other useful fields. apiVersion,
                                        kind, uid?'
                                      type: string
                                    optional:
                                      description: Specify whether the Secret or its
                                        key must be defined
                                      type: boolean
                                  required:
                                  - key
                                  type: object
                              type: object
                          required:
                          - name
                          type: object
                        type: array
                      image:
                        description: Image is the image tag for the Container
                        type: string
                      imagePullPolicy:
                        description: ImagePullPolicy is the image pull policy for
                          the image
                        type: string
                      licenseName:
                        description: LicenseName is the name of the license for app-mobility
                        type: string
                      name:
                        description: Name is the name of Container
                        type: string
                      nodeSelector:
                        additionalProperties:
                          type: string
                        description: NodeSelector is a selector which must be true
                          for the pod to fit on a node. Selector which must match
                          a node's labels for the pod to be scheduled on that node.
                        type: object
                      objectStoreSecretName:
                        description: ObjectStoreSecretName is the name of the secret
                          for the object store for app-mobility
                        type: string
                      opa:
                        description: Opa is the image tag for the Container
                        type: string
                      opaKubeMgmt:
                        description: OpaKubeMgmt is the image tag for the Container
                        type: string
                      proxyService:
                        description: ProxyService is the image tag for the Container
                        type: string
                      redis:
                        description: Redis is the image tag for the Container
                        type: string
                      replicaCount:
                        description: ReplicaCount is the replica count for app mobility
                        type: string
                      roleService:
                        description: RoleService is the image tag for the Container
                        type: string
                      storageService:
                        description: StorageService is the image tag for the Container
                        type: string
                      tenantService:
                        description: TenantService is the image tag for the Container
                        type: string
                      tolerations:
                        description: Tolerations is the list of tolerations for the
                          driver pods
                        items:
                          description: The pod this Toleration is attached to tolerates
                            any taint that matches the triple <key,value,effect> using
                            the matching operator <operator>.
                          properties:
                            effect:
                              description: Effect indicates the taint effect to match.
                                Empty means match all taint effects. When specified,
                                allowed values are NoSchedule, PreferNoSchedule and
                                NoExecute.
                              type: string
                            key:
                              description: Key is the taint key that the toleration
                                applies to. Empty means match all taint keys. If the
                                key is empty, operator must be Exists; this combination
                                means to match all values and all keys.
                              type: string
                            operator:
                              description: Operator represents a key's relationship
                                to the value. Valid operators are Exists and Equal.
                                Defaults to Equal. Exists is equivalent to wildcard
                                for value, so that a pod can tolerate all taints of
                                a particular category.
                              type: string
                            tolerationSeconds:
                              description: TolerationSeconds represents the period
                                of time the toleration (which must be of effect NoExecute,
                                otherwise this field is ignored) tolerates the taint.
                                By default, it is not set, which means tolerate the
                                taint forever (do not evict). Zero and negative values
                                will be treated as 0 (evict immediately) by the system.
                              format: int64
                              type: integer
                            value:
                              description: Value is the taint value the toleration
                                matches to. If the operator is Exists, the value should
                                be empty, otherwise just a regular string.
                              type: string
                          type: object
                        type: array
                      useVolumeSnapshot:
                        description: UseSnapshot is to check whether volume snapshot
                          is enabled under velero component
                        type: boolean
                      veleroNamespace:
                        description: VeleroNamespace is the namespace that Velero
                          is installed in
                        type: string
                    type: object
                  csiDriverSpec:
                    description: CSIDriverSpec is the specification for CSIDriver
                    properties:
                      fSGroupPolicy:
                        type: string
                      storageCapacity:
                        type: boolean
                    type: object
                  csiDriverType:
                    description: CSIDriverType is the CSI Driver type for Dell Technologies
                      - e.g, powermax, powerflex,...
                    type: string
                  dnsPolicy:
                    description: DNSPolicy is the dnsPolicy of the daemonset for Node
                      plugin
                    type: string
                  forceRemoveDriver:
                    description: ForceRemoveDriver is the boolean flag used to remove
                      driver deployment when CR is deleted
                    type: boolean
                  forceUpdate:
                    description: ForceUpdate is the boolean flag used to force an
                      update of the driver instance
                    type: boolean
                  initContainers:
                    description: InitContainers is the specification for Driver InitContainers
                    items:
                      description: ContainerTemplate template
                      properties:
                        args:
                          description: Args is the set of arguments for the container
                          items:
                            type: string
                          type: array
                        cleanUpCRDs:
                          description: CleanUpCRDs is to check whether customer wants
                            to clean up velero crds
                          type: boolean
                        commander:
                          description: Commander is the image tag for the Container
                          type: string
<<<<<<< HEAD
                        credentials:
                          items:
                            description: Credential struct
                            properties:
                              enabled:
                                type: boolean
                              name:
                                type: string
                              secretContents:
                                type: string
                            type: object
                          type: array
=======
                        deployRestic:
                          description: DeployRestic is to enable/disable restic services
                          type: boolean
>>>>>>> 4710a7dc
                        enabled:
                          description: Enabled is used to indicate wether or not to
                            deploy a module
                          type: boolean
                        envs:
                          description: Envs is the set of environment variables for
                            the container
                          items:
                            description: EnvVar represents an environment variable
                              present in a Container.
                            properties:
                              name:
                                description: Name of the environment variable. Must
                                  be a C_IDENTIFIER.
                                type: string
                              value:
                                description: 'Variable references $(VAR_NAME) are
                                  expanded using the previously defined environment
                                  variables in the container and any service environment
                                  variables. If a variable cannot be resolved, the
                                  reference in the input string will be unchanged.
                                  Double $$ are reduced to a single $, which allows
                                  for escaping the $(VAR_NAME) syntax: i.e. "$$(VAR_NAME)"
                                  will produce the string literal "$(VAR_NAME)". Escaped
                                  references will never be expanded, regardless of
                                  whether the variable exists or not. Defaults to
                                  "".'
                                type: string
                              valueFrom:
                                description: Source for the environment variable's
                                  value. Cannot be used if value is not empty.
                                properties:
                                  configMapKeyRef:
                                    description: Selects a key of a ConfigMap.
                                    properties:
                                      key:
                                        description: The key to select.
                                        type: string
                                      name:
                                        description: 'Name of the referent. More info:
                                          https://kubernetes.io/docs/concepts/overview/working-with-objects/names/#names
                                          TODO: Add other useful fields. apiVersion,
                                          kind, uid?'
                                        type: string
                                      optional:
                                        description: Specify whether the ConfigMap
                                          or its key must be defined
                                        type: boolean
                                    required:
                                    - key
                                    type: object
                                  fieldRef:
                                    description: 'Selects a field of the pod: supports
                                      metadata.name, metadata.namespace, `metadata.labels[''<KEY>'']`,
                                      `metadata.annotations[''<KEY>'']`, spec.nodeName,
                                      spec.serviceAccountName, status.hostIP, status.podIP,
                                      status.podIPs.'
                                    properties:
                                      apiVersion:
                                        description: Version of the schema the FieldPath
                                          is written in terms of, defaults to "v1".
                                        type: string
                                      fieldPath:
                                        description: Path of the field to select in
                                          the specified API version.
                                        type: string
                                    required:
                                    - fieldPath
                                    type: object
                                  resourceFieldRef:
                                    description: 'Selects a resource of the container:
                                      only resources limits and requests (limits.cpu,
                                      limits.memory, limits.ephemeral-storage, requests.cpu,
                                      requests.memory and requests.ephemeral-storage)
                                      are currently supported.'
                                    properties:
                                      containerName:
                                        description: 'Container name: required for
                                          volumes, optional for env vars'
                                        type: string
                                      divisor:
                                        anyOf:
                                        - type: integer
                                        - type: string
                                        description: Specifies the output format of
                                          the exposed resources, defaults to "1"
                                        pattern: ^(\+|-)?(([0-9]+(\.[0-9]*)?)|(\.[0-9]+))(([KMGTPE]i)|[numkMGTPE]|([eE](\+|-)?(([0-9]+(\.[0-9]*)?)|(\.[0-9]+))))?$
                                        x-kubernetes-int-or-string: true
                                      resource:
                                        description: 'Required: resource to select'
                                        type: string
                                    required:
                                    - resource
                                    type: object
                                  secretKeyRef:
                                    description: Selects a key of a secret in the
                                      pod's namespace
                                    properties:
                                      key:
                                        description: The key of the secret to select
                                          from.  Must be a valid secret key.
                                        type: string
                                      name:
                                        description: 'Name of the referent. More info:
                                          https://kubernetes.io/docs/concepts/overview/working-with-objects/names/#names
                                          TODO: Add other useful fields. apiVersion,
                                          kind, uid?'
                                        type: string
                                      optional:
                                        description: Specify whether the Secret or
                                          its key must be defined
                                        type: boolean
                                    required:
                                    - key
                                    type: object
                                type: object
                            required:
                            - name
                            type: object
                          type: array
                        image:
                          description: Image is the image tag for the Container
                          type: string
                        imagePullPolicy:
                          description: ImagePullPolicy is the image pull policy for
                            the image
                          type: string
                        licenseName:
                          description: LicenseName is the name of the license for
                            app-mobility
                          type: string
                        name:
                          description: Name is the name of Container
                          type: string
                        nodeSelector:
                          additionalProperties:
                            type: string
                          description: NodeSelector is a selector which must be true
                            for the pod to fit on a node. Selector which must match
                            a node's labels for the pod to be scheduled on that node.
                          type: object
                        objectStoreSecretName:
                          description: ObjectStoreSecretName is the name of the secret
                            for the object store for app-mobility
                          type: string
                        opa:
                          description: Opa is the image tag for the Container
                          type: string
                        opaKubeMgmt:
                          description: OpaKubeMgmt is the image tag for the Container
                          type: string
                        proxyService:
                          description: ProxyService is the image tag for the Container
                          type: string
                        redis:
                          description: Redis is the image tag for the Container
                          type: string
                        replicaCount:
                          description: ReplicaCount is the replica count for app mobility
                          type: string
                        roleService:
                          description: RoleService is the image tag for the Container
                          type: string
                        storageService:
                          description: StorageService is the image tag for the Container
                          type: string
                        tenantService:
                          description: TenantService is the image tag for the Container
                          type: string
                        tolerations:
                          description: Tolerations is the list of tolerations for
                            the driver pods
                          items:
                            description: The pod this Toleration is attached to tolerates
                              any taint that matches the triple <key,value,effect>
                              using the matching operator <operator>.
                            properties:
                              effect:
                                description: Effect indicates the taint effect to
                                  match. Empty means match all taint effects. When
                                  specified, allowed values are NoSchedule, PreferNoSchedule
                                  and NoExecute.
                                type: string
                              key:
                                description: Key is the taint key that the toleration
                                  applies to. Empty means match all taint keys. If
                                  the key is empty, operator must be Exists; this
                                  combination means to match all values and all keys.
                                type: string
                              operator:
                                description: Operator represents a key's relationship
                                  to the value. Valid operators are Exists and Equal.
                                  Defaults to Equal. Exists is equivalent to wildcard
                                  for value, so that a pod can tolerate all taints
                                  of a particular category.
                                type: string
                              tolerationSeconds:
                                description: TolerationSeconds represents the period
                                  of time the toleration (which must be of effect
                                  NoExecute, otherwise this field is ignored) tolerates
                                  the taint. By default, it is not set, which means
                                  tolerate the taint forever (do not evict). Zero
                                  and negative values will be treated as 0 (evict
                                  immediately) by the system.
                                format: int64
                                type: integer
                              value:
                                description: Value is the taint value the toleration
                                  matches to. If the operator is Exists, the value
                                  should be empty, otherwise just a regular string.
                                type: string
                            type: object
                          type: array
                        useVolumeSnapshot:
                          description: UseSnapshot is to check whether volume snapshot
                            is enabled under velero component
                          type: boolean
                        veleroNamespace:
                          description: VeleroNamespace is the namespace that Velero
                            is installed in
                          type: string
                      type: object
                    type: array
                  node:
                    description: Node is the specification for Node plugin only
                    properties:
                      args:
                        description: Args is the set of arguments for the container
                        items:
                          type: string
                        type: array
                      cleanUpCRDs:
                        description: CleanUpCRDs is to check whether customer wants
                          to clean up velero crds
                        type: boolean
                      commander:
                        description: Commander is the image tag for the Container
                        type: string
<<<<<<< HEAD
                      credentials:
                        items:
                          description: Credential struct
                          properties:
                            enabled:
                              type: boolean
                            name:
                              type: string
                            secretContents:
                              type: string
                          type: object
                        type: array
=======
                      deployRestic:
                        description: DeployRestic is to enable/disable restic services
                        type: boolean
>>>>>>> 4710a7dc
                      enabled:
                        description: Enabled is used to indicate wether or not to
                          deploy a module
                        type: boolean
                      envs:
                        description: Envs is the set of environment variables for
                          the container
                        items:
                          description: EnvVar represents an environment variable present
                            in a Container.
                          properties:
                            name:
                              description: Name of the environment variable. Must
                                be a C_IDENTIFIER.
                              type: string
                            value:
                              description: 'Variable references $(VAR_NAME) are expanded
                                using the previously defined environment variables
                                in the container and any service environment variables.
                                If a variable cannot be resolved, the reference in
                                the input string will be unchanged. Double $$ are
                                reduced to a single $, which allows for escaping the
                                $(VAR_NAME) syntax: i.e. "$$(VAR_NAME)" will produce
                                the string literal "$(VAR_NAME)". Escaped references
                                will never be expanded, regardless of whether the
                                variable exists or not. Defaults to "".'
                              type: string
                            valueFrom:
                              description: Source for the environment variable's value.
                                Cannot be used if value is not empty.
                              properties:
                                configMapKeyRef:
                                  description: Selects a key of a ConfigMap.
                                  properties:
                                    key:
                                      description: The key to select.
                                      type: string
                                    name:
                                      description: 'Name of the referent. More info:
                                        https://kubernetes.io/docs/concepts/overview/working-with-objects/names/#names
                                        TODO: Add other useful fields. apiVersion,
                                        kind, uid?'
                                      type: string
                                    optional:
                                      description: Specify whether the ConfigMap or
                                        its key must be defined
                                      type: boolean
                                  required:
                                  - key
                                  type: object
                                fieldRef:
                                  description: 'Selects a field of the pod: supports
                                    metadata.name, metadata.namespace, `metadata.labels[''<KEY>'']`,
                                    `metadata.annotations[''<KEY>'']`, spec.nodeName,
                                    spec.serviceAccountName, status.hostIP, status.podIP,
                                    status.podIPs.'
                                  properties:
                                    apiVersion:
                                      description: Version of the schema the FieldPath
                                        is written in terms of, defaults to "v1".
                                      type: string
                                    fieldPath:
                                      description: Path of the field to select in
                                        the specified API version.
                                      type: string
                                  required:
                                  - fieldPath
                                  type: object
                                resourceFieldRef:
                                  description: 'Selects a resource of the container:
                                    only resources limits and requests (limits.cpu,
                                    limits.memory, limits.ephemeral-storage, requests.cpu,
                                    requests.memory and requests.ephemeral-storage)
                                    are currently supported.'
                                  properties:
                                    containerName:
                                      description: 'Container name: required for volumes,
                                        optional for env vars'
                                      type: string
                                    divisor:
                                      anyOf:
                                      - type: integer
                                      - type: string
                                      description: Specifies the output format of
                                        the exposed resources, defaults to "1"
                                      pattern: ^(\+|-)?(([0-9]+(\.[0-9]*)?)|(\.[0-9]+))(([KMGTPE]i)|[numkMGTPE]|([eE](\+|-)?(([0-9]+(\.[0-9]*)?)|(\.[0-9]+))))?$
                                      x-kubernetes-int-or-string: true
                                    resource:
                                      description: 'Required: resource to select'
                                      type: string
                                  required:
                                  - resource
                                  type: object
                                secretKeyRef:
                                  description: Selects a key of a secret in the pod's
                                    namespace
                                  properties:
                                    key:
                                      description: The key of the secret to select
                                        from.  Must be a valid secret key.
                                      type: string
                                    name:
                                      description: 'Name of the referent. More info:
                                        https://kubernetes.io/docs/concepts/overview/working-with-objects/names/#names
                                        TODO: Add other useful fields. apiVersion,
                                        kind, uid?'
                                      type: string
                                    optional:
                                      description: Specify whether the Secret or its
                                        key must be defined
                                      type: boolean
                                  required:
                                  - key
                                  type: object
                              type: object
                          required:
                          - name
                          type: object
                        type: array
                      image:
                        description: Image is the image tag for the Container
                        type: string
                      imagePullPolicy:
                        description: ImagePullPolicy is the image pull policy for
                          the image
                        type: string
                      licenseName:
                        description: LicenseName is the name of the license for app-mobility
                        type: string
                      name:
                        description: Name is the name of Container
                        type: string
                      nodeSelector:
                        additionalProperties:
                          type: string
                        description: NodeSelector is a selector which must be true
                          for the pod to fit on a node. Selector which must match
                          a node's labels for the pod to be scheduled on that node.
                        type: object
                      objectStoreSecretName:
                        description: ObjectStoreSecretName is the name of the secret
                          for the object store for app-mobility
                        type: string
                      opa:
                        description: Opa is the image tag for the Container
                        type: string
                      opaKubeMgmt:
                        description: OpaKubeMgmt is the image tag for the Container
                        type: string
                      proxyService:
                        description: ProxyService is the image tag for the Container
                        type: string
                      redis:
                        description: Redis is the image tag for the Container
                        type: string
                      replicaCount:
                        description: ReplicaCount is the replica count for app mobility
                        type: string
                      roleService:
                        description: RoleService is the image tag for the Container
                        type: string
                      storageService:
                        description: StorageService is the image tag for the Container
                        type: string
                      tenantService:
                        description: TenantService is the image tag for the Container
                        type: string
                      tolerations:
                        description: Tolerations is the list of tolerations for the
                          driver pods
                        items:
                          description: The pod this Toleration is attached to tolerates
                            any taint that matches the triple <key,value,effect> using
                            the matching operator <operator>.
                          properties:
                            effect:
                              description: Effect indicates the taint effect to match.
                                Empty means match all taint effects. When specified,
                                allowed values are NoSchedule, PreferNoSchedule and
                                NoExecute.
                              type: string
                            key:
                              description: Key is the taint key that the toleration
                                applies to. Empty means match all taint keys. If the
                                key is empty, operator must be Exists; this combination
                                means to match all values and all keys.
                              type: string
                            operator:
                              description: Operator represents a key's relationship
                                to the value. Valid operators are Exists and Equal.
                                Defaults to Equal. Exists is equivalent to wildcard
                                for value, so that a pod can tolerate all taints of
                                a particular category.
                              type: string
                            tolerationSeconds:
                              description: TolerationSeconds represents the period
                                of time the toleration (which must be of effect NoExecute,
                                otherwise this field is ignored) tolerates the taint.
                                By default, it is not set, which means tolerate the
                                taint forever (do not evict). Zero and negative values
                                will be treated as 0 (evict immediately) by the system.
                              format: int64
                              type: integer
                            value:
                              description: Value is the taint value the toleration
                                matches to. If the operator is Exists, the value should
                                be empty, otherwise just a regular string.
                              type: string
                          type: object
                        type: array
                      useVolumeSnapshot:
                        description: UseSnapshot is to check whether volume snapshot
                          is enabled under velero component
                        type: boolean
                      veleroNamespace:
                        description: VeleroNamespace is the namespace that Velero
                          is installed in
                        type: string
                    type: object
                  replicas:
                    description: Replicas is the count of controllers for Controller
                      plugin
                    format: int32
                    type: integer
                  sideCars:
                    description: SideCars is the specification for CSI sidecar containers
                    items:
                      description: ContainerTemplate template
                      properties:
                        args:
                          description: Args is the set of arguments for the container
                          items:
                            type: string
                          type: array
                        cleanUpCRDs:
                          description: CleanUpCRDs is to check whether customer wants
                            to clean up velero crds
                          type: boolean
                        commander:
                          description: Commander is the image tag for the Container
                          type: string
<<<<<<< HEAD
                        credentials:
                          items:
                            description: Credential struct
                            properties:
                              enabled:
                                type: boolean
                              name:
                                type: string
                              secretContents:
                                type: string
                            type: object
                          type: array
=======
                        deployRestic:
                          description: DeployRestic is to enable/disable restic services
                          type: boolean
>>>>>>> 4710a7dc
                        enabled:
                          description: Enabled is used to indicate wether or not to
                            deploy a module
                          type: boolean
                        envs:
                          description: Envs is the set of environment variables for
                            the container
                          items:
                            description: EnvVar represents an environment variable
                              present in a Container.
                            properties:
                              name:
                                description: Name of the environment variable. Must
                                  be a C_IDENTIFIER.
                                type: string
                              value:
                                description: 'Variable references $(VAR_NAME) are
                                  expanded using the previously defined environment
                                  variables in the container and any service environment
                                  variables. If a variable cannot be resolved, the
                                  reference in the input string will be unchanged.
                                  Double $$ are reduced to a single $, which allows
                                  for escaping the $(VAR_NAME) syntax: i.e. "$$(VAR_NAME)"
                                  will produce the string literal "$(VAR_NAME)". Escaped
                                  references will never be expanded, regardless of
                                  whether the variable exists or not. Defaults to
                                  "".'
                                type: string
                              valueFrom:
                                description: Source for the environment variable's
                                  value. Cannot be used if value is not empty.
                                properties:
                                  configMapKeyRef:
                                    description: Selects a key of a ConfigMap.
                                    properties:
                                      key:
                                        description: The key to select.
                                        type: string
                                      name:
                                        description: 'Name of the referent. More info:
                                          https://kubernetes.io/docs/concepts/overview/working-with-objects/names/#names
                                          TODO: Add other useful fields. apiVersion,
                                          kind, uid?'
                                        type: string
                                      optional:
                                        description: Specify whether the ConfigMap
                                          or its key must be defined
                                        type: boolean
                                    required:
                                    - key
                                    type: object
                                  fieldRef:
                                    description: 'Selects a field of the pod: supports
                                      metadata.name, metadata.namespace, `metadata.labels[''<KEY>'']`,
                                      `metadata.annotations[''<KEY>'']`, spec.nodeName,
                                      spec.serviceAccountName, status.hostIP, status.podIP,
                                      status.podIPs.'
                                    properties:
                                      apiVersion:
                                        description: Version of the schema the FieldPath
                                          is written in terms of, defaults to "v1".
                                        type: string
                                      fieldPath:
                                        description: Path of the field to select in
                                          the specified API version.
                                        type: string
                                    required:
                                    - fieldPath
                                    type: object
                                  resourceFieldRef:
                                    description: 'Selects a resource of the container:
                                      only resources limits and requests (limits.cpu,
                                      limits.memory, limits.ephemeral-storage, requests.cpu,
                                      requests.memory and requests.ephemeral-storage)
                                      are currently supported.'
                                    properties:
                                      containerName:
                                        description: 'Container name: required for
                                          volumes, optional for env vars'
                                        type: string
                                      divisor:
                                        anyOf:
                                        - type: integer
                                        - type: string
                                        description: Specifies the output format of
                                          the exposed resources, defaults to "1"
                                        pattern: ^(\+|-)?(([0-9]+(\.[0-9]*)?)|(\.[0-9]+))(([KMGTPE]i)|[numkMGTPE]|([eE](\+|-)?(([0-9]+(\.[0-9]*)?)|(\.[0-9]+))))?$
                                        x-kubernetes-int-or-string: true
                                      resource:
                                        description: 'Required: resource to select'
                                        type: string
                                    required:
                                    - resource
                                    type: object
                                  secretKeyRef:
                                    description: Selects a key of a secret in the
                                      pod's namespace
                                    properties:
                                      key:
                                        description: The key of the secret to select
                                          from.  Must be a valid secret key.
                                        type: string
                                      name:
                                        description: 'Name of the referent. More info:
                                          https://kubernetes.io/docs/concepts/overview/working-with-objects/names/#names
                                          TODO: Add other useful fields. apiVersion,
                                          kind, uid?'
                                        type: string
                                      optional:
                                        description: Specify whether the Secret or
                                          its key must be defined
                                        type: boolean
                                    required:
                                    - key
                                    type: object
                                type: object
                            required:
                            - name
                            type: object
                          type: array
                        image:
                          description: Image is the image tag for the Container
                          type: string
                        imagePullPolicy:
                          description: ImagePullPolicy is the image pull policy for
                            the image
                          type: string
                        licenseName:
                          description: LicenseName is the name of the license for
                            app-mobility
                          type: string
                        name:
                          description: Name is the name of Container
                          type: string
                        nodeSelector:
                          additionalProperties:
                            type: string
                          description: NodeSelector is a selector which must be true
                            for the pod to fit on a node. Selector which must match
                            a node's labels for the pod to be scheduled on that node.
                          type: object
                        objectStoreSecretName:
                          description: ObjectStoreSecretName is the name of the secret
                            for the object store for app-mobility
                          type: string
                        opa:
                          description: Opa is the image tag for the Container
                          type: string
                        opaKubeMgmt:
                          description: OpaKubeMgmt is the image tag for the Container
                          type: string
                        proxyService:
                          description: ProxyService is the image tag for the Container
                          type: string
                        redis:
                          description: Redis is the image tag for the Container
                          type: string
                        replicaCount:
                          description: ReplicaCount is the replica count for app mobility
                          type: string
                        roleService:
                          description: RoleService is the image tag for the Container
                          type: string
                        storageService:
                          description: StorageService is the image tag for the Container
                          type: string
                        tenantService:
                          description: TenantService is the image tag for the Container
                          type: string
                        tolerations:
                          description: Tolerations is the list of tolerations for
                            the driver pods
                          items:
                            description: The pod this Toleration is attached to tolerates
                              any taint that matches the triple <key,value,effect>
                              using the matching operator <operator>.
                            properties:
                              effect:
                                description: Effect indicates the taint effect to
                                  match. Empty means match all taint effects. When
                                  specified, allowed values are NoSchedule, PreferNoSchedule
                                  and NoExecute.
                                type: string
                              key:
                                description: Key is the taint key that the toleration
                                  applies to. Empty means match all taint keys. If
                                  the key is empty, operator must be Exists; this
                                  combination means to match all values and all keys.
                                type: string
                              operator:
                                description: Operator represents a key's relationship
                                  to the value. Valid operators are Exists and Equal.
                                  Defaults to Equal. Exists is equivalent to wildcard
                                  for value, so that a pod can tolerate all taints
                                  of a particular category.
                                type: string
                              tolerationSeconds:
                                description: TolerationSeconds represents the period
                                  of time the toleration (which must be of effect
                                  NoExecute, otherwise this field is ignored) tolerates
                                  the taint. By default, it is not set, which means
                                  tolerate the taint forever (do not evict). Zero
                                  and negative values will be treated as 0 (evict
                                  immediately) by the system.
                                format: int64
                                type: integer
                              value:
                                description: Value is the taint value the toleration
                                  matches to. If the operator is Exists, the value
                                  should be empty, otherwise just a regular string.
                                type: string
                            type: object
                          type: array
                        useVolumeSnapshot:
                          description: UseSnapshot is to check whether volume snapshot
                            is enabled under velero component
                          type: boolean
                        veleroNamespace:
                          description: VeleroNamespace is the namespace that Velero
                            is installed in
                          type: string
                      type: object
                    type: array
                  snapshotClass:
                    description: SnapshotClass is the specification for Snapshot Classes
                    items:
                      description: SnapshotClass struct
                      properties:
                        name:
                          description: Name is the name of the Snapshot Class
                          type: string
                        parameters:
                          additionalProperties:
                            type: string
                          description: Parameters is a map of driver specific parameters
                            for snapshot class
                          type: object
                      type: object
                    type: array
                  tlsCertSecret:
                    description: TLSCertSecret is the name of the TLS Cert secret
                    type: string
                type: object
              modules:
                description: Modules is list of Container Storage Module modules you
                  want to deploy
                items:
                  description: Module defines the desired state of a ContainerStorageModule
                  properties:
                    components:
                      description: Components is the specification for CSM components
                        containers
                      items:
                        description: ContainerTemplate template
                        properties:
                          args:
                            description: Args is the set of arguments for the container
                            items:
                              type: string
                            type: array
                          cleanUpCRDs:
                            description: CleanUpCRDs is to check whether customer
                              wants to clean up velero crds
                            type: boolean
                          commander:
                            description: Commander is the image tag for the Container
                            type: string
<<<<<<< HEAD
                          credentials:
                            items:
                              description: Credential struct
                              properties:
                                enabled:
                                  type: boolean
                                name:
                                  type: string
                                secretContents:
                                  type: string
                              type: object
                            type: array
=======
                          deployRestic:
                            description: DeployRestic is to enable/disable restic
                              services
                            type: boolean
>>>>>>> 4710a7dc
                          enabled:
                            description: Enabled is used to indicate wether or not
                              to deploy a module
                            type: boolean
                          envs:
                            description: Envs is the set of environment variables
                              for the container
                            items:
                              description: EnvVar represents an environment variable
                                present in a Container.
                              properties:
                                name:
                                  description: Name of the environment variable. Must
                                    be a C_IDENTIFIER.
                                  type: string
                                value:
                                  description: 'Variable references $(VAR_NAME) are
                                    expanded using the previously defined environment
                                    variables in the container and any service environment
                                    variables. If a variable cannot be resolved, the
                                    reference in the input string will be unchanged.
                                    Double $$ are reduced to a single $, which allows
                                    for escaping the $(VAR_NAME) syntax: i.e. "$$(VAR_NAME)"
                                    will produce the string literal "$(VAR_NAME)".
                                    Escaped references will never be expanded, regardless
                                    of whether the variable exists or not. Defaults
                                    to "".'
                                  type: string
                                valueFrom:
                                  description: Source for the environment variable's
                                    value. Cannot be used if value is not empty.
                                  properties:
                                    configMapKeyRef:
                                      description: Selects a key of a ConfigMap.
                                      properties:
                                        key:
                                          description: The key to select.
                                          type: string
                                        name:
                                          description: 'Name of the referent. More
                                            info: https://kubernetes.io/docs/concepts/overview/working-with-objects/names/#names
                                            TODO: Add other useful fields. apiVersion,
                                            kind, uid?'
                                          type: string
                                        optional:
                                          description: Specify whether the ConfigMap
                                            or its key must be defined
                                          type: boolean
                                      required:
                                      - key
                                      type: object
                                    fieldRef:
                                      description: 'Selects a field of the pod: supports
                                        metadata.name, metadata.namespace, `metadata.labels[''<KEY>'']`,
                                        `metadata.annotations[''<KEY>'']`, spec.nodeName,
                                        spec.serviceAccountName, status.hostIP, status.podIP,
                                        status.podIPs.'
                                      properties:
                                        apiVersion:
                                          description: Version of the schema the FieldPath
                                            is written in terms of, defaults to "v1".
                                          type: string
                                        fieldPath:
                                          description: Path of the field to select
                                            in the specified API version.
                                          type: string
                                      required:
                                      - fieldPath
                                      type: object
                                    resourceFieldRef:
                                      description: 'Selects a resource of the container:
                                        only resources limits and requests (limits.cpu,
                                        limits.memory, limits.ephemeral-storage, requests.cpu,
                                        requests.memory and requests.ephemeral-storage)
                                        are currently supported.'
                                      properties:
                                        containerName:
                                          description: 'Container name: required for
                                            volumes, optional for env vars'
                                          type: string
                                        divisor:
                                          anyOf:
                                          - type: integer
                                          - type: string
                                          description: Specifies the output format
                                            of the exposed resources, defaults to
                                            "1"
                                          pattern: ^(\+|-)?(([0-9]+(\.[0-9]*)?)|(\.[0-9]+))(([KMGTPE]i)|[numkMGTPE]|([eE](\+|-)?(([0-9]+(\.[0-9]*)?)|(\.[0-9]+))))?$
                                          x-kubernetes-int-or-string: true
                                        resource:
                                          description: 'Required: resource to select'
                                          type: string
                                      required:
                                      - resource
                                      type: object
                                    secretKeyRef:
                                      description: Selects a key of a secret in the
                                        pod's namespace
                                      properties:
                                        key:
                                          description: The key of the secret to select
                                            from.  Must be a valid secret key.
                                          type: string
                                        name:
                                          description: 'Name of the referent. More
                                            info: https://kubernetes.io/docs/concepts/overview/working-with-objects/names/#names
                                            TODO: Add other useful fields. apiVersion,
                                            kind, uid?'
                                          type: string
                                        optional:
                                          description: Specify whether the Secret
                                            or its key must be defined
                                          type: boolean
                                      required:
                                      - key
                                      type: object
                                  type: object
                              required:
                              - name
                              type: object
                            type: array
                          image:
                            description: Image is the image tag for the Container
                            type: string
                          imagePullPolicy:
                            description: ImagePullPolicy is the image pull policy
                              for the image
                            type: string
                          licenseName:
                            description: LicenseName is the name of the license for
                              app-mobility
                            type: string
                          name:
                            description: Name is the name of Container
                            type: string
                          nodeSelector:
                            additionalProperties:
                              type: string
                            description: NodeSelector is a selector which must be
                              true for the pod to fit on a node. Selector which must
                              match a node's labels for the pod to be scheduled on
                              that node.
                            type: object
                          objectStoreSecretName:
                            description: ObjectStoreSecretName is the name of the
                              secret for the object store for app-mobility
                            type: string
                          opa:
                            description: Opa is the image tag for the Container
                            type: string
                          opaKubeMgmt:
                            description: OpaKubeMgmt is the image tag for the Container
                            type: string
                          proxyService:
                            description: ProxyService is the image tag for the Container
                            type: string
                          redis:
                            description: Redis is the image tag for the Container
                            type: string
                          replicaCount:
                            description: ReplicaCount is the replica count for app
                              mobility
                            type: string
                          roleService:
                            description: RoleService is the image tag for the Container
                            type: string
                          storageService:
                            description: StorageService is the image tag for the Container
                            type: string
                          tenantService:
                            description: TenantService is the image tag for the Container
                            type: string
                          tolerations:
                            description: Tolerations is the list of tolerations for
                              the driver pods
                            items:
                              description: The pod this Toleration is attached to
                                tolerates any taint that matches the triple <key,value,effect>
                                using the matching operator <operator>.
                              properties:
                                effect:
                                  description: Effect indicates the taint effect to
                                    match. Empty means match all taint effects. When
                                    specified, allowed values are NoSchedule, PreferNoSchedule
                                    and NoExecute.
                                  type: string
                                key:
                                  description: Key is the taint key that the toleration
                                    applies to. Empty means match all taint keys.
                                    If the key is empty, operator must be Exists;
                                    this combination means to match all values and
                                    all keys.
                                  type: string
                                operator:
                                  description: Operator represents a key's relationship
                                    to the value. Valid operators are Exists and Equal.
                                    Defaults to Equal. Exists is equivalent to wildcard
                                    for value, so that a pod can tolerate all taints
                                    of a particular category.
                                  type: string
                                tolerationSeconds:
                                  description: TolerationSeconds represents the period
                                    of time the toleration (which must be of effect
                                    NoExecute, otherwise this field is ignored) tolerates
                                    the taint. By default, it is not set, which means
                                    tolerate the taint forever (do not evict). Zero
                                    and negative values will be treated as 0 (evict
                                    immediately) by the system.
                                  format: int64
                                  type: integer
                                value:
                                  description: Value is the taint value the toleration
                                    matches to. If the operator is Exists, the value
                                    should be empty, otherwise just a regular string.
                                  type: string
                              type: object
                            type: array
                          useVolumeSnapshot:
                            description: UseSnapshot is to check whether volume snapshot
                              is enabled under velero component
                            type: boolean
                          veleroNamespace:
                            description: VeleroNamespace is the namespace that Velero
                              is installed in
                            type: string
                        type: object
                      type: array
                    configVersion:
                      description: ConfigVersion is the configuration version of the
                        module
                      type: string
                    enabled:
                      description: Enabled is used to indicate whether or not to deploy
                        a module
                      type: boolean
                    forceRemoveModule:
                      description: ForceRemoveModule is the boolean flag used to remove
                        authorization proxy server deployment when CR is deleted
                      type: boolean
                    initContainer:
                      description: InitContainer is the specification for Module InitContainer
                      items:
                        description: ContainerTemplate template
                        properties:
                          args:
                            description: Args is the set of arguments for the container
                            items:
                              type: string
                            type: array
                          cleanUpCRDs:
                            description: CleanUpCRDs is to check whether customer
                              wants to clean up velero crds
                            type: boolean
                          commander:
                            description: Commander is the image tag for the Container
                            type: string
<<<<<<< HEAD
                          credentials:
                            items:
                              description: Credential struct
                              properties:
                                enabled:
                                  type: boolean
                                name:
                                  type: string
                                secretContents:
                                  type: string
                              type: object
                            type: array
=======
                          deployRestic:
                            description: DeployRestic is to enable/disable restic
                              services
                            type: boolean
>>>>>>> 4710a7dc
                          enabled:
                            description: Enabled is used to indicate wether or not
                              to deploy a module
                            type: boolean
                          envs:
                            description: Envs is the set of environment variables
                              for the container
                            items:
                              description: EnvVar represents an environment variable
                                present in a Container.
                              properties:
                                name:
                                  description: Name of the environment variable. Must
                                    be a C_IDENTIFIER.
                                  type: string
                                value:
                                  description: 'Variable references $(VAR_NAME) are
                                    expanded using the previously defined environment
                                    variables in the container and any service environment
                                    variables. If a variable cannot be resolved, the
                                    reference in the input string will be unchanged.
                                    Double $$ are reduced to a single $, which allows
                                    for escaping the $(VAR_NAME) syntax: i.e. "$$(VAR_NAME)"
                                    will produce the string literal "$(VAR_NAME)".
                                    Escaped references will never be expanded, regardless
                                    of whether the variable exists or not. Defaults
                                    to "".'
                                  type: string
                                valueFrom:
                                  description: Source for the environment variable's
                                    value. Cannot be used if value is not empty.
                                  properties:
                                    configMapKeyRef:
                                      description: Selects a key of a ConfigMap.
                                      properties:
                                        key:
                                          description: The key to select.
                                          type: string
                                        name:
                                          description: 'Name of the referent. More
                                            info: https://kubernetes.io/docs/concepts/overview/working-with-objects/names/#names
                                            TODO: Add other useful fields. apiVersion,
                                            kind, uid?'
                                          type: string
                                        optional:
                                          description: Specify whether the ConfigMap
                                            or its key must be defined
                                          type: boolean
                                      required:
                                      - key
                                      type: object
                                    fieldRef:
                                      description: 'Selects a field of the pod: supports
                                        metadata.name, metadata.namespace, `metadata.labels[''<KEY>'']`,
                                        `metadata.annotations[''<KEY>'']`, spec.nodeName,
                                        spec.serviceAccountName, status.hostIP, status.podIP,
                                        status.podIPs.'
                                      properties:
                                        apiVersion:
                                          description: Version of the schema the FieldPath
                                            is written in terms of, defaults to "v1".
                                          type: string
                                        fieldPath:
                                          description: Path of the field to select
                                            in the specified API version.
                                          type: string
                                      required:
                                      - fieldPath
                                      type: object
                                    resourceFieldRef:
                                      description: 'Selects a resource of the container:
                                        only resources limits and requests (limits.cpu,
                                        limits.memory, limits.ephemeral-storage, requests.cpu,
                                        requests.memory and requests.ephemeral-storage)
                                        are currently supported.'
                                      properties:
                                        containerName:
                                          description: 'Container name: required for
                                            volumes, optional for env vars'
                                          type: string
                                        divisor:
                                          anyOf:
                                          - type: integer
                                          - type: string
                                          description: Specifies the output format
                                            of the exposed resources, defaults to
                                            "1"
                                          pattern: ^(\+|-)?(([0-9]+(\.[0-9]*)?)|(\.[0-9]+))(([KMGTPE]i)|[numkMGTPE]|([eE](\+|-)?(([0-9]+(\.[0-9]*)?)|(\.[0-9]+))))?$
                                          x-kubernetes-int-or-string: true
                                        resource:
                                          description: 'Required: resource to select'
                                          type: string
                                      required:
                                      - resource
                                      type: object
                                    secretKeyRef:
                                      description: Selects a key of a secret in the
                                        pod's namespace
                                      properties:
                                        key:
                                          description: The key of the secret to select
                                            from.  Must be a valid secret key.
                                          type: string
                                        name:
                                          description: 'Name of the referent. More
                                            info: https://kubernetes.io/docs/concepts/overview/working-with-objects/names/#names
                                            TODO: Add other useful fields. apiVersion,
                                            kind, uid?'
                                          type: string
                                        optional:
                                          description: Specify whether the Secret
                                            or its key must be defined
                                          type: boolean
                                      required:
                                      - key
                                      type: object
                                  type: object
                              required:
                              - name
                              type: object
                            type: array
                          image:
                            description: Image is the image tag for the Container
                            type: string
                          imagePullPolicy:
                            description: ImagePullPolicy is the image pull policy
                              for the image
                            type: string
                          licenseName:
                            description: LicenseName is the name of the license for
                              app-mobility
                            type: string
                          name:
                            description: Name is the name of Container
                            type: string
                          nodeSelector:
                            additionalProperties:
                              type: string
                            description: NodeSelector is a selector which must be
                              true for the pod to fit on a node. Selector which must
                              match a node's labels for the pod to be scheduled on
                              that node.
                            type: object
                          objectStoreSecretName:
                            description: ObjectStoreSecretName is the name of the
                              secret for the object store for app-mobility
                            type: string
                          opa:
                            description: Opa is the image tag for the Container
                            type: string
                          opaKubeMgmt:
                            description: OpaKubeMgmt is the image tag for the Container
                            type: string
                          proxyService:
                            description: ProxyService is the image tag for the Container
                            type: string
                          redis:
                            description: Redis is the image tag for the Container
                            type: string
                          replicaCount:
                            description: ReplicaCount is the replica count for app
                              mobility
                            type: string
                          roleService:
                            description: RoleService is the image tag for the Container
                            type: string
                          storageService:
                            description: StorageService is the image tag for the Container
                            type: string
                          tenantService:
                            description: TenantService is the image tag for the Container
                            type: string
                          tolerations:
                            description: Tolerations is the list of tolerations for
                              the driver pods
                            items:
                              description: The pod this Toleration is attached to
                                tolerates any taint that matches the triple <key,value,effect>
                                using the matching operator <operator>.
                              properties:
                                effect:
                                  description: Effect indicates the taint effect to
                                    match. Empty means match all taint effects. When
                                    specified, allowed values are NoSchedule, PreferNoSchedule
                                    and NoExecute.
                                  type: string
                                key:
                                  description: Key is the taint key that the toleration
                                    applies to. Empty means match all taint keys.
                                    If the key is empty, operator must be Exists;
                                    this combination means to match all values and
                                    all keys.
                                  type: string
                                operator:
                                  description: Operator represents a key's relationship
                                    to the value. Valid operators are Exists and Equal.
                                    Defaults to Equal. Exists is equivalent to wildcard
                                    for value, so that a pod can tolerate all taints
                                    of a particular category.
                                  type: string
                                tolerationSeconds:
                                  description: TolerationSeconds represents the period
                                    of time the toleration (which must be of effect
                                    NoExecute, otherwise this field is ignored) tolerates
                                    the taint. By default, it is not set, which means
                                    tolerate the taint forever (do not evict). Zero
                                    and negative values will be treated as 0 (evict
                                    immediately) by the system.
                                  format: int64
                                  type: integer
                                value:
                                  description: Value is the taint value the toleration
                                    matches to. If the operator is Exists, the value
                                    should be empty, otherwise just a regular string.
                                  type: string
                              type: object
                            type: array
                          useVolumeSnapshot:
                            description: UseSnapshot is to check whether volume snapshot
                              is enabled under velero component
                            type: boolean
                          veleroNamespace:
                            description: VeleroNamespace is the namespace that Velero
                              is installed in
                            type: string
                        type: object
                      type: array
                    name:
                      description: Name is name of ContainerStorageModule modules
                      type: string
                  type: object
                type: array
            type: object
          status:
            description: ContainerStorageModuleStatus defines the observed state of
              ContainerStorageModule
            properties:
              controllerStatus:
                description: ControllerStatus is the status of Controller pods
                properties:
                  available:
                    type: string
                  desired:
                    type: string
                  failed:
                    type: string
                type: object
              nodeStatus:
                description: NodeStatus is the status of Controller pods
                properties:
                  available:
                    type: string
                  desired:
                    type: string
                  failed:
                    type: string
                type: object
              state:
                description: State is the state of the driver installation
                type: string
            type: object
        type: object
    served: true
    storage: true
    subresources:
      status: {}
status:
  acceptedNames:
    kind: ""
    plural: ""
  conditions: []
  storedVersions: []<|MERGE_RESOLUTION|>--- conflicted
+++ resolved
@@ -78,7 +78,6 @@
                       commander:
                         description: Commander is the image tag for the Container
                         type: string
-<<<<<<< HEAD
                       credentials:
                         items:
                           description: Credential struct
@@ -91,11 +90,9 @@
                               type: string
                           type: object
                         type: array
-=======
                       deployRestic:
                         description: DeployRestic is to enable/disable restic services
                         type: boolean
->>>>>>> 4710a7dc
                       enabled:
                         description: Enabled is used to indicate wether or not to
                           deploy a module
@@ -335,7 +332,6 @@
                       commander:
                         description: Commander is the image tag for the Container
                         type: string
-<<<<<<< HEAD
                       credentials:
                         items:
                           description: Credential struct
@@ -348,11 +344,9 @@
                               type: string
                           type: object
                         type: array
-=======
                       deployRestic:
                         description: DeployRestic is to enable/disable restic services
                         type: boolean
->>>>>>> 4710a7dc
                       enabled:
                         description: Enabled is used to indicate wether or not to
                           deploy a module
@@ -613,7 +607,6 @@
                         commander:
                           description: Commander is the image tag for the Container
                           type: string
-<<<<<<< HEAD
                         credentials:
                           items:
                             description: Credential struct
@@ -626,11 +619,10 @@
                                 type: string
                             type: object
                           type: array
-=======
                         deployRestic:
                           description: DeployRestic is to enable/disable restic services
                           type: boolean
->>>>>>> 4710a7dc
+
                         enabled:
                           description: Enabled is used to indicate wether or not to
                             deploy a module
@@ -869,7 +861,6 @@
                       commander:
                         description: Commander is the image tag for the Container
                         type: string
-<<<<<<< HEAD
                       credentials:
                         items:
                           description: Credential struct
@@ -882,11 +873,9 @@
                               type: string
                           type: object
                         type: array
-=======
                       deployRestic:
                         description: DeployRestic is to enable/disable restic services
                         type: boolean
->>>>>>> 4710a7dc
                       enabled:
                         description: Enabled is used to indicate wether or not to
                           deploy a module
@@ -1128,7 +1117,6 @@
                         commander:
                           description: Commander is the image tag for the Container
                           type: string
-<<<<<<< HEAD
                         credentials:
                           items:
                             description: Credential struct
@@ -1141,11 +1129,9 @@
                                 type: string
                             type: object
                           type: array
-=======
                         deployRestic:
                           description: DeployRestic is to enable/disable restic services
                           type: boolean
->>>>>>> 4710a7dc
                         enabled:
                           description: Enabled is used to indicate wether or not to
                             deploy a module
@@ -1413,7 +1399,6 @@
                           commander:
                             description: Commander is the image tag for the Container
                             type: string
-<<<<<<< HEAD
                           credentials:
                             items:
                               description: Credential struct
@@ -1426,12 +1411,10 @@
                                   type: string
                               type: object
                             type: array
-=======
                           deployRestic:
                             description: DeployRestic is to enable/disable restic
                               services
                             type: boolean
->>>>>>> 4710a7dc
                           enabled:
                             description: Enabled is used to indicate wether or not
                               to deploy a module
@@ -1688,7 +1671,6 @@
                           commander:
                             description: Commander is the image tag for the Container
                             type: string
-<<<<<<< HEAD
                           credentials:
                             items:
                               description: Credential struct
@@ -1701,12 +1683,10 @@
                                   type: string
                               type: object
                             type: array
-=======
                           deployRestic:
                             description: DeployRestic is to enable/disable restic
                               services
                             type: boolean
->>>>>>> 4710a7dc
                           enabled:
                             description: Enabled is used to indicate wether or not
                               to deploy a module
