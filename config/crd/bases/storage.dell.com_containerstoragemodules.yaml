--- conflicted
+++ resolved
@@ -1144,14 +1144,6 @@
                         ForceRemoveDriver is the boolean flag used to remove
                         driver deployment when CR is deleted
                       type: boolean
-<<<<<<< HEAD
-                    forceUpdate:
-                      description: >-
-                        ForceUpdate is the boolean flag used to force an update
-                        of the driver instance
-                      type: boolean
-=======
->>>>>>> b734947f
                     initContainers:
                       description: >-
                         InitContainers is the specification for Driver
