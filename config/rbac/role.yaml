
---
apiVersion: rbac.authorization.k8s.io/v1
kind: ClusterRole
metadata:
  creationTimestamp: null
  name: manager-role
rules:
- nonResourceURLs:
  - /metrics
  verbs:
  - get
- apiGroups:
  - ""
  resourceNames:
  - cert-manager-cainjector-leader-election
  - cert-manager-cainjector-leader-election-core
  - cert-manager-controller
  resources:
  - configmaps
  verbs:
  - get
  - patch
  - update
- apiGroups:
  - ""
  resourceNames:
  - cert-manager-controller
  resources:
  - configmaps
  verbs:
  - get
  - patch
  - update
- apiGroups:
  - ""
  resourceNames:
  - ingress-controller-leader
  resources:
  - configmaps
  verbs:
  - get
  - update
- apiGroups:
  - ""
  resources:
  - configmaps
  - endpoints
  - events
  - ingresses
  - persistentvolumeclaims
  - pods
  - roles
  - secrets
  - serviceaccounts
  - services
  - services/finalizers
  verbs:
  - '*'
- apiGroups:
  - ""
  resourceNames:
  - dell-csm-operator-controller-manager
  resources:
  - deployments/finalizers
  verbs:
  - update
- apiGroups:
  - ""
  resources:
  - namespaces
  verbs:
  - create
  - get
  - list
  - watch
- apiGroups:
  - ""
  resources:
  - nodes
  verbs:
  - create
  - get
  - list
  - patch
  - update
  - watch
- apiGroups:
  - ""
  resources:
  - persistentvolumeclaims/status
  verbs:
  - get
  - patch
  - update
- apiGroups:
  - ""
  resources:
  - persistentvolumes
  verbs:
  - create
  - delete
  - get
  - list
  - patch
  - update
  - watch
- apiGroups:
  - ""
  resourceNames:
  - cert-manager-webhook-ca
  resources:
  - secrets
  verbs:
  - get
  - list
  - update
  - watch
- apiGroups:
  - '*'
  resourceNames:
  - application-mobility-velero-server
  resources:
  - '*'
  verbs:
  - '*'
- apiGroups:
  - acme.cert-manager.io
  resources:
  - '*/*'
  verbs:
  - '*'
- apiGroups:
  - acme.cert-manager.io
  resources:
  - challenges
  verbs:
  - create
  - delete
- apiGroups:
  - acme.cert-manager.io
  resources:
  - challenges
  - challenges/status
  verbs:
  - get
  - list
  - patch
  - update
  - watch
- apiGroups:
  - acme.cert-manager.io
  resources:
  - challenges
  - orders
  verbs:
  - create
  - delete
  - deletecollection
  - get
  - list
  - patch
  - update
  - watch
- apiGroups:
  - acme.cert-manager.io
  resources:
  - challenges/finalizers
  verbs:
  - update
- apiGroups:
  - acme.cert-manager.io
  resources:
  - clusterissuers
  - issuers
  verbs:
  - get
  - list
  - watch
- apiGroups:
  - acme.cert-manager.io
  resources:
  - orders
  verbs:
  - create
  - delete
  - get
  - list
  - watch
- apiGroups:
  - acme.cert-manager.io
  resources:
  - orders
  - orders/status
  verbs:
  - patch
  - update
- apiGroups:
  - acme.cert-manager.io
  resources:
  - orders/finalizers
  verbs:
  - update
- apiGroups:
  - admissionregistration.k8s.io
  resources:
  - mutatingwebhookconfigurations
  - validatingwebhookconfigurations
  verbs:
  - create
  - delete
  - get
  - list
  - patch
  - update
  - watch
- apiGroups:
  - apiextensions.k8s.io
  resources:
  - customresourcedefinitions
  verbs:
  - '*'
- apiGroups:
  - apiextensions.k8s.io
  resources:
  - customresourcedefinitions/status
  verbs:
  - get
  - list
  - patch
  - watch
- apiGroups:
  - apiregistration.k8s.io
  resources:
  - apiservices
  verbs:
  - get
  - list
  - update
  - watch
- apiGroups:
  - apiregistration.k8s.io
  resources:
  - customresourcedefinitions
  verbs:
  - get
  - list
  - update
  - watch
- apiGroups:
  - apps
  resources:
  - daemonsets
  - deployments
  - replicasets
  - statefulsets
  verbs:
  - create
  - delete
  - get
  - list
  - patch
  - update
  - watch
- apiGroups:
  - apps
  resources:
  - deployments
  verbs:
  - create
  - delete
  - get
  - list
  - patch
  - update
  - watch
- apiGroups:
  - auditregistration.k8s.io
  resources:
  - auditsinks
  verbs:
  - get
  - list
  - update
  - watch
- apiGroups:
  - authentication.k8s.io
  resources:
  - tokenreviews
  verbs:
  - create
- apiGroups:
  - authorization.k8s.io
  resources:
  - subjectaccessreviews
  verbs:
  - create
- apiGroups:
  - batch
  resources:
  - jobs
  verbs:
  - create
  - delete
  - list
  - update
  - watch
- apiGroups:
  - cert-manager.io
  resources:
  - '*/*'
  verbs:
  - '*'
- apiGroups:
  - cert-manager.io
  resources:
  - certificaterequests
  - certificates
  - clusterissuers
  - issuers
  verbs:
  - '*'
- apiGroups:
  - cert-manager.io
  resources:
  - certificaterequests
  - certificates
  - issuers
  verbs:
  - create
  - delete
  - deletecollection
  - patch
  - update
- apiGroups:
  - cert-manager.io
  resources:
  - certificaterequests/finalizers
  - certificates/finalizers
  verbs:
  - update
- apiGroups:
  - cert-manager.io
  resources:
  - certificaterequests/status
  - certificates/status
  verbs:
  - patch
  - update
- apiGroups:
  - cert-manager.io
  resources:
  - clusterissuers
  - clusterissuers/status
  verbs:
  - get
  - list
  - patch
  - update
  - watch
- apiGroups:
  - cert-manager.io
  resourceNames:
  - cert-manager-cainjector-leader-election
  - cert-manager-cainjector-leader-election-core
  resources:
  - configmaps
  verbs:
  - get
  - patch
  - update
- apiGroups:
  - cert-manager.io
  resources:
  - issuers
  - issuers/status
  verbs:
  - get
  - list
  - patch
  - update
  - watch
- apiGroups:
  - cert-manager.io
  resourceNames:
  - clusterissuers.cert-manager.io/*
  - issuers.cert-manager.io/*
  resources:
  - signers
  verbs:
  - approve
- apiGroups:
  - certificates.k8s.io
  resources:
  - certificatesigningrequests
  verbs:
  - get
  - list
  - update
  - watch
- apiGroups:
  - certificates.k8s.io
  resources:
  - certificatesigningrequests/status
  verbs:
  - patch
  - update
- apiGroups:
  - certificates.k8s.io
  resourceNames:
  - clusterissuers.cert-manager.io/*
  - issuers.cert-manager.io/*
  resources:
  - signers
  verbs:
  - sign
- apiGroups:
  - coordination.k8s.io
  resources:
  - leases
  verbs:
  - create
  - delete
  - get
  - list
  - patch
  - update
  - watch
- apiGroups:
  - coordination.k8s.io
  resourceNames:
  - cert-manager-cainjector-leader-election
  - cert-manager-cainjector-leader-election-core
  resources:
  - leases
  verbs:
  - get
  - patch
  - update
- apiGroups:
  - coordination.k8s.io
  resourceNames:
  - cert-manager-controller
  resources:
  - leases
  verbs:
  - get
  - patch
  - update
- apiGroups:
  - coordination.k8s.io
  resourceNames:
  - ingress-controller-leader
  resources:
  - leases
  verbs:
  - get
  - patch
  - update
- apiGroups:
  - ""
  resources:
  - pods
  verbs:
  - get
  - list
  - watch
- apiGroups:
  - csi.storage.k8s.io
  resources:
  - csinodeinfos
  verbs:
  - get
  - list
  - watch
- apiGroups:
  - discovery.k8s.io
  resources:
  - endpointslices
  verbs:
  - get
  - list
  - watch
- apiGroups:
  - gateway.networking.k8s.io
  resources:
  - gateways
  - httproutes
  verbs:
  - get
  - list
  - watch
- apiGroups:
  - gateway.networking.k8s.io
  resources:
  - gateways/finalizers
  - httproutes/finalizers
  verbs:
  - update
- apiGroups:
  - gateway.networking.k8s.io
  resources:
  - httproutes
  verbs:
  - create
  - delete
  - get
  - list
  - update
  - watch
- apiGroups:
  - mobility.storage.dell.com
  resources:
  - backups
  verbs:
  - create
  - delete
  - get
  - list
  - patch
  - update
  - watch
- apiGroups:
<<<<<<< HEAD
  - mobility.storage.dell.com
  resources:
  - backups/finalizers
  verbs:
  - update
- apiGroups:
  - mobility.storage.dell.com
  resources:
  - backups/status
  verbs:
  - get
  - patch
  - update
- apiGroups:
  - mobility.storage.dell.com
  resources:
  - clusterconfigs
  verbs:
  - create
  - delete
  - get
  - list
  - patch
  - update
  - watch
- apiGroups:
  - mobility.storage.dell.com
  resources:
  - clusterconfigs/finalizers
  verbs:
  - update
- apiGroups:
  - mobility.storage.dell.com
  resources:
  - clusterconfigs/status
  verbs:
  - get
  - patch
  - update
- apiGroups:
  - mobility.storage.dell.com
  resources:
  - podvolumebackups
  verbs:
  - create
  - delete
  - get
  - list
  - patch
  - update
  - watch
- apiGroups:
  - mobility.storage.dell.com
  resources:
  - podvolumebackups/finalizers
  verbs:
  - update
- apiGroups:
  - mobility.storage.dell.com
  resources:
  - podvolumebackups/status
  verbs:
  - get
  - patch
  - update
- apiGroups:
  - mobility.storage.dell.com
  resources:
  - podvolumerestores
  verbs:
  - create
  - delete
  - get
  - list
  - patch
  - update
  - watch
- apiGroups:
  - mobility.storage.dell.com
  resources:
  - podvolumerestores/finalizers
  verbs:
  - update
- apiGroups:
  - mobility.storage.dell.com
  resources:
  - podvolumerestores/status
  verbs:
  - get
  - patch
  - update
- apiGroups:
  - mobility.storage.dell.com
  resources:
  - restores
  verbs:
  - create
  - delete
  - get
  - list
  - patch
  - update
  - watch
- apiGroups:
  - mobility.storage.dell.com
  resources:
  - restores/finalizers
  verbs:
  - update
- apiGroups:
  - mobility.storage.dell.com
  resources:
  - restores/status
  verbs:
  - get
  - patch
  - update
- apiGroups:
  - mobility.storage.dell.com
  resources:
  - schedules
  verbs:
  - create
  - delete
  - get
  - list
  - patch
  - update
  - watch
- apiGroups:
  - mobility.storage.dell.com
  resources:
  - schedules/status
  verbs:
  - get
  - patch
  - update
- apiGroups:
=======
>>>>>>> 4e752bde
  - monitoring.coreos.com
  resources:
  - servicemonitors
  verbs:
  - create
  - get
- apiGroups:
  - networking.k8s.io
  resources:
  - ingressclasses
  verbs:
  - create
  - delete
  - get
  - list
  - update
  - watch
- apiGroups:
  - networking.k8s.io
  resources:
  - ingresses
  verbs:
  - '*'
- apiGroups:
  - networking.k8s.io
  resources:
  - ingresses/finalizers
  verbs:
  - update
- apiGroups:
  - networking.k8s.io
  resources:
  - ingresses/status
  verbs:
  - get
  - list
  - update
  - watch
- apiGroups:
  - rbac.authorization.k8s.io
  resources:
  - clusterrolebindings
  - clusterroles
  - replicasets
  - rolebindings
  verbs:
  - create
  - delete
  - get
  - list
  - patch
  - update
  - watch
- apiGroups:
  - rbac.authorization.k8s.io
  resources:
  - clusterroles/finalizers
  verbs:
  - create
  - delete
  - get
  - list
  - patch
  - update
  - watch
- apiGroups:
  - rbac.authorization.k8s.io
  resources:
  - roles
  verbs:
  - create
  - delete
  - get
  - list
  - patch
  - update
  - watch
- apiGroups:
  - rbac.authorization.k8s.io
  resources:
  - subjectaccessreviews
  verbs:
  - create
- apiGroups:
  - replication.storage.dell.com
  resources:
  - dellcsireplicationgroups
  verbs:
  - create
  - delete
  - get
  - list
  - patch
  - update
  - watch
- apiGroups:
  - replication.storage.dell.com
  resources:
  - dellcsireplicationgroups/status
  verbs:
  - get
  - patch
  - update
- apiGroups:
  - route.openshift.io
  resources:
  - routes/custom-host
  verbs:
  - create
- apiGroups:
  - security.openshift.io
  resourceNames:
  - privileged
  resources:
  - securitycontextconstraints
  verbs:
  - use
- apiGroups:
  - snapshot.storage.k8s.io
  resources:
  - volumesnapshotclasses
  - volumesnapshotcontents
  verbs:
  - create
  - delete
  - get
  - list
  - patch
  - update
  - watch
- apiGroups:
  - snapshot.storage.k8s.io
  resources:
  - volumesnapshotcontents/status
  verbs:
  - get
  - list
  - patch
  - update
  - watch
- apiGroups:
  - snapshot.storage.k8s.io
  resources:
  - volumesnapshots
  verbs:
  - create
  - delete
  - get
  - list
  - patch
  - update
  - watch
- apiGroups:
  - snapshot.storage.k8s.io
  resources:
  - volumesnapshots/status
  verbs:
  - get
  - list
  - patch
  - update
  - watch
- apiGroups:
  - storage.dell.com
  resources:
  - apexconnectivityclients
  verbs:
  - create
  - delete
  - get
  - list
  - patch
  - update
  - watch
- apiGroups:
  - storage.dell.com
  resources:
  - apexconnectivityclients/finalizers
  verbs:
  - update
- apiGroups:
  - storage.dell.com
  resources:
  - apexconnectivityclients/status
  verbs:
  - get
  - patch
  - update
- apiGroups:
  - storage.dell.com
  resources:
  - containerstoragemodules
  verbs:
  - create
  - delete
  - get
  - list
  - patch
  - update
  - watch
- apiGroups:
  - storage.dell.com
  resources:
  - containerstoragemodules/finalizers
  verbs:
  - update
- apiGroups:
  - storage.dell.com
  resources:
  - containerstoragemodules/status
  verbs:
  - get
  - patch
  - update
- apiGroups:
  - storage.k8s.io
  resources:
  - csidrivers
  verbs:
  - create
  - delete
  - get
  - list
  - patch
  - update
  - watch
- apiGroups:
  - storage.k8s.io
  resources:
  - csinodes
  verbs:
  - create
  - get
  - list
  - update
  - watch
- apiGroups:
  - storage.k8s.io
  resources:
  - csistoragecapacities
  verbs:
  - create
  - delete
  - get
  - list
  - patch
  - update
  - watch
- apiGroups:
  - storage.k8s.io
  resources:
  - storageclasses
  verbs:
  - create
  - delete
  - get
  - list
  - update
  - watch
- apiGroups:
  - storage.k8s.io
  resources:
  - volumeattachments
  verbs:
  - create
  - delete
  - get
  - list
  - patch
  - update
  - watch
- apiGroups:
  - storage.k8s.io
  resources:
  - volumeattachments/status
  verbs:
  - patch
- apiGroups:
  - velero.io
  resources:
  - backuprepositories
  verbs:
  - create
  - delete
  - get
  - list
  - patch
  - update
  - watch
- apiGroups:
  - velero.io
  resources:
  - backups
  verbs:
  - create
  - delete
  - get
  - list
  - patch
  - update
  - watch
- apiGroups:
  - velero.io
  resources:
  - backups/finalizers
  verbs:
  - upate
- apiGroups:
  - velero.io
  resources:
  - backups/status
  verbs:
  - get
  - list
  - patch
  - update
- apiGroups:
  - velero.io
  resources:
  - backupstoragelocations
  verbs:
  - get
  - list
  - patch
  - update
  - watch
- apiGroups:
  - velero.io
  resources:
  - deletebackuprequests
  verbs:
  - create
  - delete
  - get
  - list
  - watch
- apiGroups:
  - velero.io
  resources:
  - podvolumebackups
  verbs:
  - create
  - delete
  - get
  - list
  - patch
  - update
  - watch
- apiGroups:
  - velero.io
  resources:
  - podvolumebackups/finalizers
  verbs:
  - update
- apiGroups:
  - velero.io
  resources:
  - podvolumebackups/status
  verbs:
  - create
  - get
  - list
  - patch
  - update
- apiGroups:
  - velero.io
  resources:
  - podvolumerestores
  verbs:
  - create
  - delete
  - get
  - list
  - patch
  - update
  - watch
- apiGroups:
  - velero.io
  resources:
  - restores
  verbs:
  - create
  - delete
  - get
  - list
  - patch
  - update
  - watch
- apiGroups:
  - volumegroup.storage.dell.com
  resources:
  - dellcsivolumegroupsnapshots
  - dellcsivolumegroupsnapshots/status
  verbs:
  - create
  - delete
  - list
  - update
  - watch<|MERGE_RESOLUTION|>--- conflicted
+++ resolved
@@ -521,7 +521,6 @@
   - update
   - watch
 - apiGroups:
-<<<<<<< HEAD
   - mobility.storage.dell.com
   resources:
   - backups/finalizers
@@ -660,8 +659,6 @@
   - patch
   - update
 - apiGroups:
-=======
->>>>>>> 4e752bde
   - monitoring.coreos.com
   resources:
   - servicemonitors
