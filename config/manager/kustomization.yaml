--- conflicted
+++ resolved
@@ -12,10 +12,5 @@
 kind: Kustomization
 images:
 - name: controller
-<<<<<<< HEAD
-  newName: 10.247.101.174:5000/csm-operator
-  newTag: v0.0.2
-=======
   newName: controller
-  newTag: latest
->>>>>>> aa43ea4b
+  newTag: latest