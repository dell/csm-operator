resources:
- manager.yaml

generatorOptions:
  disableNameSuffixHash: true

configMapGenerator:
- files:
  - controller_manager_config.yaml
  name: manager-config
apiVersion: kustomize.config.k8s.io/v1beta1
kind: Kustomization
images:
- name: controller
  newName: docker.io/dellemc/dell-csm-operator
<<<<<<< HEAD
  newTag: v1.4.2
=======
  newTag: v1.5.0
>>>>>>> 10cd586f
<|MERGE_RESOLUTION|>--- conflicted
+++ resolved
@@ -13,8 +13,4 @@
 images:
 - name: controller
   newName: docker.io/dellemc/dell-csm-operator
-<<<<<<< HEAD
-  newTag: v1.4.2
-=======
-  newTag: v1.5.0
->>>>>>> 10cd586f
+  newTag: v1.5.0