--- conflicted
+++ resolved
@@ -58,11 +58,6 @@
     where "vault" is the name of the vault service running
 - Dellctl needs to be installed
   - See [here](https://dell.github.io/csm-docs/docs/support/cli/#installation-instructions) for instructions
-<<<<<<< HEAD
-=======
-- Karavictl needs to be installed
-  - See [here](https://dell.github.io/csm-docs/docs/deployment/helm/modules/installation/authorization/#install-karavictl) for instructions
->>>>>>> d2e3988a
 - In addition, for drivers that do not use the secret and storageclass creation steps, any required secrets, storageclasses, etc. will need to be created beforehand as well as required namespaces.
 - Ginkgo v2 is installed. To install, go to `tests/e2e` and run the following commands:
 
@@ -119,41 +114,23 @@
 - Ensure you meet all [prerequisites](https://github.com/dell/csm-operator/blob/main/tests/README.md#prerequisites).
 - Change to the `tests/e2e` directory.
 - Create a file named `array-info.env` and populate it with your array information. Use `array-info.env.sample` as a template.
-<<<<<<< HEAD
-- If you do not have `cert-csi` and (for app-mobility and authorization proxy server) `dellctl` accessible through your `PATH` variable, pass the path to each executable to the script, like so, `run-e2e-test.sh --cert-csi=/path/to/cert-csi`, and they will be added to `/usr/local/bin`
+- If you do not have `dellctl` (for app-mobility and authorization proxy server) accessible through your `PATH` variable, pass the path to each executable to the script, like so, `run-e2e-test.sh --dellctl=/path/to/dellctl`, and they will be added to `/usr/local/bin`
 - Decide on the test suites you want to run, based on the changes made. Available test suites can be seen by running `run-e2e-test.sh -h` If multiple suites are specified, the union (not intersection) of those suites will be run.
 - Run the e2e tests by executing the `run-e2e-test.sh` script with desired options. Three examples are provided:
 
-You have made changes to `controllers/csm_controller.go` and `pkg/drivers/powerflex.go`, and need run sanity and powerflex test suites. Additionally, you do not have cert-csi executable in your PATH:
-
-```bash
-run-e2e-test.sh --cert-csi=/path/to/cert-csi --sanity --powerflex
-```
-
-You made some changes to `controllers/csm_controller.go`, and need to run sanity tests. cert-csi is already in your PATH:
-=======
-- If you do not have `karavictl`, and (for app-mobility and authorization proxy server) `dellctl` accessible through your `PATH` variable, pass the path to each executable to the script, like so, `run-e2e-test.sh --karavictl=/path/to/karavictl`, and they will be added to `/usr/local/bin`
-- Decide on the test suites you want to run, based on the changes made. Available test suites can be seen by running `run-e2e-test.sh -h` If multiple suites are specified, the union (not intersection) of those suites will be run.
-- Run the e2e tests by executing the `run-e2e-test.sh` script with desired options. Three examples are provided:
-
-You have made changes to `controllers/csm_controller.go` and `pkg/drivers/powerflex.go`, and need run sanity and powerflex test suites. Additionally, you do not have the karavictl executable in your PATH:
-
-```bash
-run-e2e-test.sh --karavictl=/path/to/karavictl --sanity --powerflex
-```
-
-You made some changes to `controllers/csm_controller.go`, and need to run sanity tests. karavictl is already in your PATH:
->>>>>>> d2e3988a
+You have made changes to `controllers/csm_controller.go` and `pkg/drivers/powerflex.go`, and need run sanity and powerflex test suites:
+
+```bash
+run-e2e-test.sh --sanity --powerflex
+```
+
+You made some changes to `controllers/csm_controller.go`, and need to run sanity tests:
 
 ```bash
 run-e2e-test.sh --sanity
 ```
 
-<<<<<<< HEAD
-You made some changes to `pkg/modules/observability.go`, and need to run observability tests. cert-csi is already in your PATH:
-=======
-You made some changes to `pkg/modules/observability.go`, and need to run observability tests. karavictl is already in your path, but you need to update the karavictl binary with a newer one:
->>>>>>> d2e3988a
+You made some changes to `pkg/modules/observability.go`, and need to run observability tests:
 
 ```bash
 run-e2e-test.sh --obs
