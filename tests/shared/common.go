//  Copyright © 2021 - 2022 Dell Inc. or its subsidiaries. All Rights Reserved.
//
//  Licensed under the Apache License, Version 2.0 (the "License");
//  you may not use this file except in compliance with the License.
//  You may obtain a copy of the License at
//       http://www.apache.org/licenses/LICENSE-2.0
//  Unless required by applicable law or agreed to in writing, software
//  distributed under the License is distributed on an "AS IS" BASIS,
//  WITHOUT WARRANTIES OR CONDITIONS OF ANY KIND, either express or implied.
//  See the License for the specific language governing permissions and
//  limitations under the License.

package shared

import (
	"log"
	"os"
	"path/filepath"

	"k8s.io/apimachinery/pkg/api/meta"
	"k8s.io/apimachinery/pkg/runtime"
	"k8s.io/client-go/kubernetes/scheme"
	"sigs.k8s.io/controller-runtime/pkg/client/apiutil"

	csmv1 "github.com/dell/csm-operator/api/v1"
	corev1 "k8s.io/api/core/v1"
	metav1 "k8s.io/apimachinery/pkg/apis/meta/v1"
)

// ConfigVersions used for all unit tests
const (
	PFlexConfigVersion         string = "v2.12.0"
	DowngradeConfigVersion     string = "v2.11.0"
	ConfigVersion              string = "v2.11.0"
	UpgradeConfigVersion       string = "v2.11.0"
	JumpUpgradeConfigVersion   string = "v2.12.0"
	JumpDowngradeConfigVersion string = "v2.11.0"
	OldConfigVersion           string = "v2.2.0"
	BadConfigVersion           string = "v0"
	PStoreConfigVersion        string = "v2.12.0"
	UnityConfigVersion         string = "v2.12.0"
	PScaleConfigVersion        string = "v2.12.0"
	PmaxConfigVersion          string = "v2.12.0"
	AuthServerConfigVersion    string = "v1.12.0"
	AppMobConfigVersion        string = "v1.1.0"
)

// StorageKey is used to store a runtime object. It's used for both clientgo client and controller runtime client
type StorageKey struct {
	Namespace string
	Name      string
	Kind      string
}

// ErrorInjector is used for testing errors for the fake client
type ErrorInjector interface {
	ShouldFail(method string, obj runtime.Object) error
}

// GetKey returns the storageKey based on the given runtime object
func GetKey(obj runtime.Object) (StorageKey, error) {
	accessor, err := meta.Accessor(obj)
	if err != nil {
		return StorageKey{}, err
	}

	gvk, err := apiutil.GVKForObject(obj, scheme.Scheme)
	if err != nil {
		return StorageKey{}, err
	}

	return StorageKey{
		Name:      accessor.GetName(),
		Namespace: accessor.GetNamespace(),
		Kind:      gvk.Kind,
	}, nil
}

// MakeCSM returns a csm from given params
func MakeCSM(name, ns, configVersion string) csmv1.ContainerStorageModule {
	driverObj := MakeDriver(configVersion, "true")

	csmObj := csmv1.ContainerStorageModule{
		ObjectMeta: metav1.ObjectMeta{
			Name:        name,
			Namespace:   ns,
			Annotations: make(map[string]string),
		},
		Spec: csmv1.ContainerStorageModuleSpec{
			Driver: driverObj,
		},
		Status: csmv1.ContainerStorageModuleStatus{},
	}
	return csmObj
}

// MakeModuleCSM returns a csm from given params
func MakeModuleCSM(name, ns, configVersion string) csmv1.ContainerStorageModule {
	moduleObj := MakeModule(configVersion)

	csmObj := csmv1.ContainerStorageModule{
		TypeMeta: metav1.TypeMeta{},
		ObjectMeta: metav1.ObjectMeta{
			Name:        name,
			Namespace:   ns,
			Annotations: make(map[string]string),
		},
		Spec: csmv1.ContainerStorageModuleSpec{
			Modules: []csmv1.Module{moduleObj},
		},
		Status: csmv1.ContainerStorageModuleStatus{},
	}
	return csmObj
}

// MakeDriver returns a driver object from given params
func MakeDriver(configVersion, skipCertValid string) csmv1.Driver {
	driverObj := csmv1.Driver{
		ConfigVersion: configVersion,
		Common: csmv1.ContainerTemplate{
			Envs: []corev1.EnvVar{
				{
					Name:  "X_CSI_ISI_SKIP_CERTIFICATE_VALIDATION",
					Value: skipCertValid,
				},
				{
					Name:  "CHECK_OWNER_REFERENCE",
					Value: "false",
				},
			},
		},
	}

	return driverObj
}

// MakeModule returns a module object from given params
func MakeModule(configVersion string) csmv1.Module {
	moduleObj := csmv1.Module{
		ConfigVersion:     configVersion,
		ForceRemoveModule: true,
		Components:        []csmv1.ContainerTemplate{{}},
	}

	return moduleObj
}

// MakeSecret  returns a driver pre-req secret array-config
func MakeSecret(name, ns, _ string) *corev1.Secret {
	data := map[string][]byte{
		"config": []byte("csm"),
	}
	object := metav1.ObjectMeta{Name: name, Namespace: ns}
	secret := &corev1.Secret{Data: data, ObjectMeta: object}
	return secret
}

// MakeConfigMap returns a driver pre-req configmap array-config
func MakeConfigMap(name, ns, _ string) *corev1.ConfigMap {
	return &corev1.ConfigMap{
		TypeMeta: metav1.TypeMeta{
			APIVersion: corev1.SchemeGroupVersion.String(),
			Kind:       "ConfigMap",
		},
		ObjectMeta: metav1.ObjectMeta{
			Name:      name,
			Namespace: ns,
		},
		Data: map[string]string{
			"data": name,
		},
	}
}

// MakeSecretWithJSON returns a driver pre-req secret array-config
func MakeSecretWithJSON(name string, ns string, configFile string) *corev1.Secret {
<<<<<<< HEAD
	configJSON, err := os.ReadFile(filepath.Clean(configFile))
	if err != nil {
		log.Fatalf("failed to read testdata: %v", err)
	}
=======
	configJSON, _ := os.ReadFile(configFile) // #nosec G304
>>>>>>> 6ddc27d1
	data := map[string][]byte{
		"config": configJSON,
	}
	object := metav1.ObjectMeta{Name: name, Namespace: ns}
	secret := &corev1.Secret{Data: data, ObjectMeta: object}
	return secret
}

// MakePod returns a pod object
func MakePod(name, ns string) corev1.Pod {
	podObj := corev1.Pod{
		ObjectMeta: metav1.ObjectMeta{
			Name:      name,
			Namespace: ns,
			Labels:    map[string]string{},
		},
	}

	return podObj
}

// MakeReverseProxyModule returns a csireverseproxy object
func MakeReverseProxyModule(_ string) csmv1.Module {
	revproxy := csmv1.Module{
		Name:          csmv1.ReverseProxy,
		Enabled:       true,
		ConfigVersion: "v2.6.0",
		Components: []csmv1.ContainerTemplate{
			{
				Name:  string(csmv1.ReverseProxyServer),
				Image: "dell/proxy:v2.6.0",
				Envs: []corev1.EnvVar{
					{
						Name:  "X_CSI_REVPROXY_TLS_SECRET",
						Value: "csirevproxy-tls-secret",
					},
					{
						Name:  "X_CSI_REVPROXY_PORT",
						Value: "2222",
					},
					{
						Name:  "X_CSI_CONFIG_MAP_NAME",
						Value: "powermax-reverseproxy-config",
					},
				},
			},
		},
		ForceRemoveModule: false,
	}
	return revproxy
}<|MERGE_RESOLUTION|>--- conflicted
+++ resolved
@@ -174,14 +174,10 @@
 
 // MakeSecretWithJSON returns a driver pre-req secret array-config
 func MakeSecretWithJSON(name string, ns string, configFile string) *corev1.Secret {
-<<<<<<< HEAD
-	configJSON, err := os.ReadFile(filepath.Clean(configFile))
+	configJSON, err := os.ReadFile(filepath.Clean(configFile)) // #nosec G304
 	if err != nil {
 		log.Fatalf("failed to read testdata: %v", err)
 	}
-=======
-	configJSON, _ := os.ReadFile(configFile) // #nosec G304
->>>>>>> 6ddc27d1
 	data := map[string][]byte{
 		"config": configJSON,
 	}
