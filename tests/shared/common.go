--- conflicted
+++ resolved
@@ -34,13 +34,8 @@
 	OldConfigVersion         string = "v2.2.0"
 	BadConfigVersion         string = "v0"
 	PStoreConfigVersion      string = "v2.9.0"
-<<<<<<< HEAD
-	PScaleConfigVersion      string = "v2.8.0"
 	UnityConfigVersion       string = "v2.9.0"
-=======
 	PScaleConfigVersion      string = "v2.9.0"
-	UnityConfigVersion       string = "v2.8.0"
->>>>>>> dcbe0db7
 	PmaxConfigVersion        string = "v2.8.0"
 	AccConfigVersion         string = "v1.0.0"
 )
