--- conflicted
+++ resolved
@@ -173,11 +173,7 @@
 
 // MakeSecretWithJSON returns a driver pre-req secret array-config
 func MakeSecretWithJSON(name string, ns string, configFile string) *corev1.Secret {
-<<<<<<< HEAD
-	configJSON, _ := os.ReadFile(filepath.Clean(configFile))
-=======
-	configJSON, _ := os.ReadFile(configFile) // #nosec G304
->>>>>>> 6ddc27d1
+	configJSON, _ := os.ReadFile(filepath.Clean(configFile)) // #nosec G304
 	data := map[string][]byte{
 		"config": configJSON,
 	}
