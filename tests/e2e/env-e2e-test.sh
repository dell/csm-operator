<<<<<<< HEAD
# Copyright © 2022 - 2023 Dell Inc. or its subsidiaries. All Rights Reserved.
=======
# Copyright © 2022-2023 Dell Inc. or its subsidiaries. All Rights Reserved.
>>>>>>> 2a856f33
# 
# Licensed under the Apache License, Version 2.0 (the "License");
# you may not use this file except in compliance with the License.
# You may obtain a copy of the License at
#      http://www.apache.org/licenses/LICENSE-2.0
# Unless required by applicable law or agreed to in writing, software
# distributed under the License is distributed on an "AS IS" BASIS,
# WITHOUT WARRANTIES OR CONDITIONS OF ANY KIND, either express or implied.
# See the License for the specific language governing permissions and
# limitations under the License.

# [Optional] ginko options for custom runs
export GINKGO_OPTS="-v"

# [Optional] Path to .kube configuration if it is not in the default location
# export KUBECONFIG=""

# Must supply path to values file if different from testfiles/values.yaml
export VALUES_FILE="testfiles/values.yaml"

# USER MODIFICATION REQUIRED: must supply path to your cert-csi binary
export CERT_CSI="/root/cert-csi"

# [Optional] uncomment any modules you want to test
# export AUTHORIZATION=true
# export REPLICATION=true
# export OBSERVABILITY=true
# export AUTHORIZATIONPROXYSERVER=true
# export RESILIENCY=true

# [Optional] namespace of operator if you deployed it to a namespace diffrent form the one below.
# export OPERATOR_NAMESPACE="dell-csm-operator"

# USER MODIFICATION REQUIRED: must supply path to your karavictl binary
# export KARAVICTL="/root/karavictl"

# The following are Authorization Proxy Server specific:
# Must supply storage array details
# Storage type examples - powerscale, powerflex, powermax
# export STORAGE_TYPE="powerscale"
# export END_POINT="1.1.1.1:8080"
# export SYSTEM_ID="xxxxxx"
# export STORAGE_USER="xxxx"
# export STORAGE_PASSWORD="xxxxx"
# export STORAGE_POOL="pool"
# Must specify and manually create driver namespace
# export DRIVER_NAMESPACE="namespace"

# The following are for creating PFlex secret/storage class
# do not include "https://" in the endpoint
export PFLEX_USER=""
export PFLEX_PASS=""
export PFLEX_SYSTEMID=""
export PFLEX_ENDPOINT=""
export PFLEX_MDM=""
export PFLEX_AUTH_ENDPOINT=""  

# The following are for creating PScale secret/storage class
# do not include "https://" in the endpoint
export PSCALE_CLUSTER=""
export PSCALE_USER=""
export PSCALE_PASS=""
export PSCALE_ENDPOINT=""
export PSCALE_AUTH_ENDPOINT=""
export PSCALE_AUTH_PORT=""
<|MERGE_RESOLUTION|>--- conflicted
+++ resolved
@@ -1,8 +1,4 @@
-<<<<<<< HEAD
-# Copyright © 2022 - 2023 Dell Inc. or its subsidiaries. All Rights Reserved.
-=======
 # Copyright © 2022-2023 Dell Inc. or its subsidiaries. All Rights Reserved.
->>>>>>> 2a856f33
 # 
 # Licensed under the Apache License, Version 2.0 (the "License");
 # you may not use this file except in compliance with the License.
