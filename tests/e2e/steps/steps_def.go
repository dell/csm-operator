--- conflicted
+++ resolved
@@ -1457,7 +1457,6 @@
 	}
 
 	roles := make(map[string]json.RawMessage)
-<<<<<<< HEAD
 
 	err = json.Unmarshal(b, &roles)
 	if err != nil {
@@ -1495,45 +1494,6 @@
 		// role creation take few seconds
 		time.Sleep(5 * time.Second)
 
-=======
-
-	err = json.Unmarshal(b, &roles)
-	if err != nil {
-		return fmt.Errorf("failed to marshall response:%s \nErrMessage:\n%s", string(b), err)
-	}
-
-	for k, v := range roles {
-		if k == roleName {
-			fmt.Printf("Role %s is already created. \n It has the following config: %s \n", k, v)
-			skipCreateRole = true
-		}
-	}
-
-	if !skipCreateRole {
-
-		// Create Role
-		fmt.Println("\n\n=== Creating Role ===\n ")
-		if storageType == "powerscale" {
-			quotaLimit = "0"
-		}
-		cmd = exec.Command("karavictl",
-			"--admin-token", "/tmp/adminToken.yaml",
-			"role", "create",
-			fmt.Sprintf("--role=%s=%s=%s=%s=%s",
-				roleName, storageType, sysID, pool, quotaLimit),
-			"--insecure", "--addr", fmt.Sprintf("%s:%s", proxyHost, port),
-		)
-
-		fmt.Println("=== Role === \n", cmd.String())
-		b, err = cmd.CombinedOutput()
-		if err != nil {
-			return fmt.Errorf("failed to create role %s: %v\nErrMessage:\n%s", roleName, err, string(b))
-		}
-
-		// role creation take few seconds
-		time.Sleep(5 * time.Second)
-
->>>>>>> 694ec5e1
 	}
 	// Bind role
 	fmt.Println("\n\n=== Creating RoleBinding ===\n ")
