//  Copyright © 2022-2023 Dell Inc. or its subsidiaries. All Rights Reserved.
//
//  Licensed under the Apache License, Version 2.0 (the "License");
//  you may not use this file except in compliance with the License.
//  You may obtain a copy of the License at
//       http://www.apache.org/licenses/LICENSE-2.0
//  Unless required by applicable law or agreed to in writing, software
//  distributed under the License is distributed on an "AS IS" BASIS,
//  WITHOUT WARRANTIES OR CONDITIONS OF ANY KIND, either express or implied.
//  See the License for the specific language governing permissions and
//  limitations under the License.

package steps

import (
	"context"
	"fmt"
	"os/exec"
	"strings"

	csmv1 "github.com/dell/csm-operator/api/v1"

	appsv1 "k8s.io/api/apps/v1"
	corev1 "k8s.io/api/core/v1"
	metav1 "k8s.io/apimachinery/pkg/apis/meta/v1"
	confv1 "k8s.io/client-go/applyconfigurations/apps/v1"
	"k8s.io/client-go/kubernetes"
	"k8s.io/client-go/tools/clientcmd"
	fpod "k8s.io/kubernetes/test/e2e/framework/pod"
	"sigs.k8s.io/controller-runtime/pkg/client"
	"sigs.k8s.io/yaml"
)

var defaultObservabilityDeploymentName = map[csmv1.DriverType]string{
	csmv1.PowerScaleName: "karavi-metrics-powerscale",
	csmv1.PowerScale:     "karavi-metrics-powerscale",
	csmv1.PowerFlexName:  "karavi-metrics-powerflex",
	csmv1.PowerFlex:      "karavi-metrics-powerflex",
}

// CustomTest -
type CustomTest struct {
	Name string   `json:"name" yaml:"name"`
	Run  []string `json:"run" yaml:"run"`
}

// Scenario -
type Scenario struct {
	Scenario   string     `json:"scenario" yaml:"scenario"`
	Paths      []string   `json:"paths" yaml:"paths"`
	Modules    []string   `json:"modules" yaml:"modules"`
	Steps      []string   `json:"steps" yaml:"steps"`
	CustomTest CustomTest `json:"customTest,omitempty" yaml:"customTest"`
}

// Resource -
type Resource struct {
	Scenario       Scenario
	CustomResource []csmv1.ContainerStorageModule
}

// Step -
type Step struct {
	ctrlClient client.Client
	clientSet  *kubernetes.Clientset
}

func checkAllRunningPods(namespace string, k8sClient kubernetes.Interface) error {
	notReadyMessage := ""
	allReady := true

	pods, err := fpod.GetPodsInNamespace(k8sClient, namespace, map[string]string{})
	if err != nil {
		return err
	}
	if len(pods) == 0 {
		return fmt.Errorf("no pod was found in %s", namespace)
	}
	for _, pod := range pods {
		if pod.Status.Phase == corev1.PodRunning {
			for _, cntStat := range pod.Status.ContainerStatuses {
				if cntStat.State.Running == nil {
					allReady = false
					notReadyMessage += fmt.Sprintf("\nThe container(%s) in pod(%s) is %s", cntStat.Name, pod.Name, cntStat.State)
					break
				}
			}
		} else {
			allReady = false
			notReadyMessage += fmt.Sprintf("\nThe pod(%s) is %s", pod.Name, pod.Status.Phase)
		}
	}

	if !allReady {
		return fmt.Errorf(notReadyMessage)
	}
	return nil
}

func checkObservabilityRunningPods(namespace string, k8sClient kubernetes.Interface) error {
	notReadyMessage := ""
	allReady := true

	pods, err := fpod.GetPodsInNamespace(k8sClient, namespace, map[string]string{})
	if err != nil {
		return err
	}
	if len(pods) == 0 {
		return fmt.Errorf("no pod was found in %s", namespace)
	}
	for _, pod := range pods {
		if strings.Contains(pod.Name, "topology") {
			if pod.Status.Phase == corev1.PodRunning {
				for _, cntStat := range pod.Status.ContainerStatuses {
					if cntStat.State.Running == nil {
						allReady = false
						notReadyMessage += fmt.Sprintf("\nThe container(%s) in pod(%s) is %s", cntStat.Name, pod.Name, cntStat.State)
						break
					}
				}
			} else {
				allReady = false
				notReadyMessage += fmt.Sprintf("\nThe pod(%s) is %s", pod.Name, pod.Status.Phase)
			}
		} else if strings.Contains(pod.Name, "metrics") {
			if pod.Status.Phase == corev1.PodRunning {
				for _, cntStat := range pod.Status.ContainerStatuses {
					if cntStat.State.Running == nil {
						allReady = false
						notReadyMessage += fmt.Sprintf("\nThe container(%s) in pod(%s) is %s", cntStat.Name, pod.Name, cntStat.State)
						break
					}
				}
			} else {
				allReady = false
				notReadyMessage += fmt.Sprintf("\nThe pod(%s) is %s", pod.Name, pod.Status.Phase)
			}
		} else if strings.Contains(pod.Name, "otel") {
			if pod.Status.Phase == corev1.PodRunning {
				for _, cntStat := range pod.Status.ContainerStatuses {
					if cntStat.State.Running == nil {
						allReady = false
						notReadyMessage += fmt.Sprintf("\nThe container(%s) in pod(%s) is %s", cntStat.Name, pod.Name, cntStat.State)
						break
					}
				}
			} else {
				allReady = false
				notReadyMessage += fmt.Sprintf("\nThe pod(%s) is %s", pod.Name, pod.Status.Phase)
			}
		}
	}

	if !allReady {
		return fmt.Errorf(notReadyMessage)
	}
	return nil
}

func checkObservabilityNoRunningPods(namespace string, k8sClient kubernetes.Interface) error {
	pods, err := fpod.GetPodsInNamespace(k8sClient, namespace, map[string]string{})
	if err != nil {
		return err
	}

	podsFound := ""
	n := 0
	for _, pod := range pods {
		if strings.Contains(pod.Name, "topology") {
			podsFound += (pod.Name + ",")
			n++
		}
	}
	if n != 0 {
		return fmt.Errorf("found the following pods: %s", podsFound)
	}

	return nil
}

func checkNoRunningPods(namespace string, k8sClient kubernetes.Interface) error {
	pods, err := fpod.GetPodsInNamespace(k8sClient, namespace, map[string]string{})
	if err != nil {
		return err
	}

	podsFound := ""
	for _, pod := range pods {
		podsFound += (pod.Name + ",")
	}
	if len(pods) != 0 {
		return fmt.Errorf("found the following pods: %s", podsFound)
	}

	return nil
}

func getApplyDeploymentDaemonSet(cr csmv1.ContainerStorageModule, ctrlClient client.Client) (confv1.DeploymentApplyConfiguration, confv1.DaemonSetApplyConfiguration, error) {
	dp, err := getDriverDeployment(cr, ctrlClient)
	if err != nil {
		return confv1.DeploymentApplyConfiguration{}, confv1.DaemonSetApplyConfiguration{}, fmt.Errorf("failed to get deployment: %v", err)
	}
	podBuf, err := yaml.Marshal(dp)
	if err != nil {
		return confv1.DeploymentApplyConfiguration{}, confv1.DaemonSetApplyConfiguration{}, fmt.Errorf("failed to get deployment: %v", err)
	}
	var dpApply confv1.DeploymentApplyConfiguration
	err = yaml.Unmarshal(podBuf, &dpApply)
	if err != nil {
		return confv1.DeploymentApplyConfiguration{}, confv1.DaemonSetApplyConfiguration{}, err
	}

	ds, err := getDriverDaemonset(cr, ctrlClient)
	if err != nil {
		return confv1.DeploymentApplyConfiguration{}, confv1.DaemonSetApplyConfiguration{}, fmt.Errorf("failed to get daemonset: %v", err)
	}
	podBuf, err = yaml.Marshal(ds)
	if err != nil {
		return confv1.DeploymentApplyConfiguration{}, confv1.DaemonSetApplyConfiguration{}, fmt.Errorf("failed to get deployment: %v", err)
	}

	var dsApply confv1.DaemonSetApplyConfiguration
	err = yaml.Unmarshal(podBuf, &dsApply)
	if err != nil {
		return confv1.DeploymentApplyConfiguration{}, confv1.DaemonSetApplyConfiguration{}, err
	}

	return dpApply, dsApply, nil
}

func getDriverDeployment(cr csmv1.ContainerStorageModule, ctrlClient client.Client) (*appsv1.Deployment, error) {
	dp := &appsv1.Deployment{}
	if err := ctrlClient.Get(context.TODO(), client.ObjectKey{
		Namespace: cr.Namespace,
		Name:      fmt.Sprintf("%s-controller", cr.Name)}, dp); err != nil {
		return nil, err
	}

	return dp, nil
}

func getDriverDaemonset(cr csmv1.ContainerStorageModule, ctrlClient client.Client) (*appsv1.DaemonSet, error) {
	ds := &appsv1.DaemonSet{}
	if err := ctrlClient.Get(context.TODO(), client.ObjectKey{
		Namespace: cr.Namespace,
		Name:      fmt.Sprintf("%s-node", cr.Name)}, ds); err != nil {
		return nil, err
	}

	return ds, nil
}

func getObservabilityDeployment(namespace string, driverType csmv1.DriverType, ctrlClient client.Client) (*appsv1.Deployment, error) {
	dp := &appsv1.Deployment{}
	dpName := defaultObservabilityDeploymentName[driverType]

	if err := ctrlClient.Get(context.TODO(), client.ObjectKey{
		Namespace: namespace,
		Name:      dpName}, dp); err != nil {
		return nil, err
	}

	return dp, nil
}

func getApplyObservabilityDeployment(namespace string, driverType csmv1.DriverType, ctrlClient client.Client) (confv1.DeploymentApplyConfiguration, error) {
	dp, err := getObservabilityDeployment(namespace, driverType, ctrlClient)
	if err != nil {
		return confv1.DeploymentApplyConfiguration{}, fmt.Errorf("failed to get deployment: %v", err)
	}

	dpBuf, err := yaml.Marshal(dp)
	if err != nil {
		return confv1.DeploymentApplyConfiguration{}, fmt.Errorf("failed to get deployment: %v", err)
	}

	var dpApply confv1.DeploymentApplyConfiguration
	err = yaml.Unmarshal(dpBuf, &dpApply)
	if err != nil {
		return confv1.DeploymentApplyConfiguration{}, err
	}

	return dpApply, nil
}

func checkAuthorizationProxyServerPods(namespace string, k8sClient kubernetes.Interface) error {
	notReadyMessage := ""
	allReady := true

	pods, err := fpod.GetPodsInNamespace(k8sClient, namespace, map[string]string{})
	if err != nil {
		return err
	}
	if len(pods) == 0 {
		return fmt.Errorf("no pod was found in %s", namespace)
	}
	for _, pod := range pods {
		errMsg := ""
		if strings.Contains(pod.Name, "cert-manager") {
			errMsg, allReady = arePodsRunning(pod)
			notReadyMessage += errMsg
		} else if strings.Contains(pod.Name, "cert-manager-cainjector") {
			errMsg, allReady = arePodsRunning(pod)
			notReadyMessage += errMsg
		} else if strings.Contains(pod.Name, "cert-manager-webhook") {
			errMsg, allReady = arePodsRunning(pod)
			notReadyMessage += errMsg
		} else if strings.Contains(pod.Name, "ingress-nginx-controller") {
			errMsg, allReady = arePodsRunning(pod)
			notReadyMessage += errMsg
		} else if strings.Contains(pod.Name, "proxy-server") {
			errMsg, allReady = arePodsRunning(pod)
			notReadyMessage += errMsg
		} else if strings.Contains(pod.Name, "redis-commander") {
			errMsg, allReady = arePodsRunning(pod)
			notReadyMessage += errMsg
		} else if strings.Contains(pod.Name, "redis-primary") {
			errMsg, allReady = arePodsRunning(pod)
			notReadyMessage += errMsg
		} else if strings.Contains(pod.Name, "role-service") {
			errMsg, allReady = arePodsRunning(pod)
			notReadyMessage += errMsg
		} else if strings.Contains(pod.Name, "storage-service") {
			errMsg, allReady = arePodsRunning(pod)
			notReadyMessage += errMsg
		} else if strings.Contains(pod.Name, "tenant-service") {
			errMsg, allReady = arePodsRunning(pod)
			notReadyMessage += errMsg
		}
	}

	if !allReady {
		return fmt.Errorf(notReadyMessage)
	}
	return nil
}

func checkApplicationMobilityPods(namespace string, k8sClient kubernetes.Interface) error {
	// list all namespaces that we expect to find app-mobility pods in
	nsToCheck := []string{namespace, "velero", "cert-manager"}
	minNumPods := 5
	var allPods []*corev1.Pod

	for _, ns := range nsToCheck {
		somePods, err := fpod.GetPodsInNamespace(k8sClient, ns, map[string]string{})
		if err != nil {
			return err
		}
		allPods = append(allPods, somePods[:]...)
	}

<<<<<<< HEAD
	// update this if we expect more pods eg restic
=======
	// once we have status in csm module objects, update this code
>>>>>>> ae989a87
	if len(allPods) < minNumPods {
		return fmt.Errorf("expected at least %d pods in namespaces %+v but got %d pods", minNumPods, nsToCheck, len(allPods))
	}

	for _, pod := range allPods {
		podMsg, podRunning := arePodsRunning(pod)
		if podRunning == false && pod.Status.Phase != "Succeeded" {
			return fmt.Errorf("pod %s not running: %+v", pod.Name, podMsg)
		}
	}

	return nil
}

func arePodsRunning(pod *corev1.Pod) (string, bool) {
	notReadyMsg := ""
	allReady := true

	if pod.Status.Phase == corev1.PodRunning {
		for _, cntStat := range pod.Status.ContainerStatuses {
			if cntStat.State.Running == nil {
				allReady = false
				notReadyMsg += fmt.Sprintf("\nThe container(%s) in pod(%s) is %s", cntStat.Name, pod.Name, cntStat.State)
				break
			}
		}
	} else {
		allReady = false
		notReadyMsg += fmt.Sprintf("\nThe pod(%s) is %s", pod.Name, pod.Status.Phase)
	}
	return notReadyMsg, allReady
}

// removeNodelabel clears a node label set by setNodeLabel
func removeNodeLabel(testName, labelName string) error {
	config, err := clientcmd.BuildConfigFromFlags("", "/etc/kubernetes/admin.conf")
	if err != nil {
		return fmt.Errorf("kube config creation failed with %s", err)
	}

	// create the clientset
	clientset, err := kubernetes.NewForConfig(config)
	if err != nil {
		return fmt.Errorf("Clientset creation failed with %s", err)
	}

	// Need empty UpdateOptions for node Update() call
	updateOpts := metav1.UpdateOptions{}

	// Go through all nodes labeled as modified by e2e test and remove both labels to restore nodes to before-test state
	nodes, err := clientset.CoreV1().Nodes().List(context.TODO(), metav1.ListOptions{LabelSelector: "e2e-added-" + testName})
	for _, node := range nodes.Items {
		delete(node.ObjectMeta.Labels, labelName)
		delete(node.ObjectMeta.Labels, testName)
		_, err := clientset.CoreV1().Nodes().Update(context.TODO(), &node, updateOpts)
		if err != nil {
			return fmt.Errorf("%s label removal failed with the following error: %s", testName, err)
		}
	}

	return nil
}

// setNodeLabel adds a label to all nodes without it and marks them as modified so they can be reset at the end of the test
func setNodeLabel(testName, labelName, labelValue string) error {
	// Get K8s config
	config, err := clientcmd.BuildConfigFromFlags("", "/etc/kubernetes/admin.conf")
	if err != nil {
		return fmt.Errorf("kube config creation failed with %s", err)
	}

	// create the clientset from K8s config
	clientset, err := kubernetes.NewForConfig(config)
	if err != nil {
		return fmt.Errorf("Clientset creation failed with %s", err)
	}

	// Need empty UpdateOptions for node Update() call
	updateOpts := metav1.UpdateOptions{}

	// Get only the nodes that do not already have the label
	nodes, err := clientset.CoreV1().Nodes().List(context.TODO(), metav1.ListOptions{LabelSelector: "!" + labelName})
	for _, node := range nodes.Items {
		// Add both the label and a label indicating this node was modified by the e2e test
		node.ObjectMeta.Labels[labelName] = labelValue
		node.ObjectMeta.Labels["e2e-added-"+testName] = ""

		_, err := clientset.CoreV1().Nodes().Update(context.TODO(), &node, updateOpts)
		if err != nil {
			return fmt.Errorf("label update failed with the following error: %s", err)
		}
	}

	return nil
}

func checkAuthorizationProxyServerNoRunningPods(namespace string, k8sClient kubernetes.Interface) error {
	pods, err := fpod.GetPodsInNamespace(k8sClient, namespace, map[string]string{})
	if err != nil {
		return err
	}

	podsFound := ""
	n := 0
	for _, pod := range pods {
		if strings.Contains(pod.Name, "cert-manager") {
			podsFound += (pod.Name + ",")
			n++
		} else if strings.Contains(pod.Name, "cert-manager-cainjector") {
			podsFound += (pod.Name + ",")
			n++
		} else if strings.Contains(pod.Name, "cert-manager-webhook") {
			podsFound += (pod.Name + ",")
			n++
		} else if strings.Contains(pod.Name, "ingress-nginx-controller") {
			podsFound += (pod.Name + ",")
			n++
		} else if strings.Contains(pod.Name, "proxy-server") {
			podsFound += (pod.Name + ",")
			n++
		} else if strings.Contains(pod.Name, "redis-commander") {
			podsFound += (pod.Name + ",")
			n++
		} else if strings.Contains(pod.Name, "redis-primary") {
			podsFound += (pod.Name + ",")
			n++
		} else if strings.Contains(pod.Name, "role-service") {
			podsFound += (pod.Name + ",")
			n++
		} else if strings.Contains(pod.Name, "storage-service") {
			podsFound += (pod.Name + ",")
			n++
		} else if strings.Contains(pod.Name, "tenant-service") {
			podsFound += (pod.Name + ",")
			n++
		}
	}
	if n != 0 {
		return fmt.Errorf("found the following pods: %s", podsFound)
	}

	return nil
}

func getPortContainerizedAuth() (string, error) {
	port := ""
	b, err := exec.Command(
		"kubectl", "get",
		"service", "authorization-ingress-nginx-controller",
		"-n", "authorization",
		"-o", `jsonpath="{.spec.ports[1].nodePort}"`,
	).CombinedOutput()
	if err != nil {
		return "", fmt.Errorf("failed to get authorization-ingress-nginx-controller port: %s", b)
	}
	port = strings.Replace(string(b), `"`, "", -1)
	return port, nil
}<|MERGE_RESOLUTION|>--- conflicted
+++ resolved
@@ -349,11 +349,7 @@
 		allPods = append(allPods, somePods[:]...)
 	}
 
-<<<<<<< HEAD
-	// update this if we expect more pods eg restic
-=======
 	// once we have status in csm module objects, update this code
->>>>>>> ae989a87
 	if len(allPods) < minNumPods {
 		return fmt.Errorf("expected at least %d pods in namespaces %+v but got %d pods", minNumPods, nsToCheck, len(allPods))
 	}
