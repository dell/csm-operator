# Copyright © 2022-2024 Dell Inc. or its subsidiaries. All Rights Reserved.
#
# Licensed under the Apache License, Version 2.0 (the "License");
# you may not use this file except in compliance with the License.
# You may obtain a copy of the License at
#      http://www.apache.org/licenses/LICENSE-2.0
# Unless required by applicable law or agreed to in writing, software
# distributed under the License is distributed on an "AS IS" BASIS,
# WITHOUT WARRANTIES OR CONDITIONS OF ANY KIND, either express or implied.
# See the License for the specific language governing permissions and
# limitations under the License.

#!/bin/bash

BACKUP_NAME_EXT=$(date +%s)
BACKUP_NAME=b$BACKUP_NAME_EXT
RESTORE_NAME=r$BACKUP_NAME_EXT

# no need to check for pod success since e2e already does that


<<<<<<< HEAD
# make sure dellctl is installed
./dellctl 
RET=$?
if [ "${RET}" == "127" ]; then
  echo "dellctl is not installed, attempting install"
  wget https://github.com/dell/csm/releases/download/v1.11.1/dellctl  
  chmod +x dellctl 
=======
echo "*** make sure dellctl is installed"
if [ ! -f ./dellctl ]; then
  echo "installing dellctl"
  wget https://github.com/dell/csm/releases/download/v1.11.1/dellctl
  if [ $? -ne 0 ]; then
    echo "failed to install dellctl."
    exit 1
  fi
>>>>>>> ac6a17d7
fi
chmod +x ./dellctl
echo "*** dellctl running version:"
./dellctl -v

echo "*** make sure env variables are present"
ExitCode=0
if [ "${VOL_NS}" == "" ]; then
   echo "env variable VOL_NS is not set"
   ExitCode=1
fi
if [ "${RES_NS}" == "" ]; then
   echo "env variable RES_NS is not set"
   ExitCode=1
fi
if [ "${AM_NS}" == "" ]; then
   echo "env variable AM_NS is not set"
   ExitCode=1
fi

if [ "${ExitCode}" == "1" ]; then
  echo "Some env variables are missing. Set in env-e2e-test.sh and run source env-e2e-test.sh"
  exit 1
fi


echo "*** attempt backup, check if successful"
./dellctl backup create $BACKUP_NAME --include-namespaces $VOL_NS -n $AM_NS


echo "*** check return code from backup command"
RET=$?
if [ "${RET}" != "0" ]; then
  echo "backup failed with return code $RET"
  exit $RET
fi


echo "*** give the backup resource 5 minutes to succeed"
BACKUP_WAIT_TIME=$((SECONDS+300))
sleep 5
while [ $SECONDS -lt $BACKUP_WAIT_TIME ]; do
  NUM_GOOD_BACKUPS=$(./dellctl backup get $BACKUP_NAME -n $AM_NS | grep "Completed" | wc -l)
  if [ "${NUM_GOOD_BACKUPS}" == "1" ]; then
    echo "backup successful"
    break
  fi
  echo "waiting 60s for backup to complete"
  sleep 60
done


if [ "${NUM_GOOD_BACKUPS}" != "1" ]; then
  echo -e "backup not completed -- backup current status:"
  ./dellctl backup get $BACKUP_NAME -n $AM_NS
  exit 1
fi


kubectl delete ns $RES_NS

echo "*** attempt restore, check if successful"
./dellctl restore create $RESTORE_NAME --from-backup $BACKUP_NAME -n $AM_NS --namespace-mappings $VOL_NS:$RES_NS
RET=$?
if [ "${RET}" != "0" ]; then
  echo "restore failed with return code $RET"
  exit $RET
fi


echo "*** give the backup resource 5 minutes to succeed"
RESTORE_WAIT_TIME=$((SECONDS+300))
sleep 5
while [ $SECONDS -lt $RESTORE_WAIT_TIME ]; do
  NUM_GOOD_RESTORE=$(./dellctl restore get $RESTORE_NAME -n $AM_NS | grep "Completed" | wc -l)
  if [ "${NUM_GOOD_RESTORE}" == "1" ]; then
    echo "restore successful"
    kubectl get all -n $RES_NS
    break
  fi
  echo "waiting for restore to complete"
  sleep 60
done


if [ "${NUM_GOOD_RESTORE}" != "1" ]; then
  echo -e "restore not completed -- restore current status:"
  ./dellctl restore get $RESTORE_NAME -n $AM_NS
  exit 1
fi

echo "*** success -- delete test restore and backup"

./dellctl backup delete $BACKUP_NAME -n $AM_NS --confirm

./dellctl restore delete $RESTORE_NAME -n $AM_NS --confirm

echo "*** wait for resources to delete - needed because we will delete the AM deployment after"
RESTORE_WAIT_TIME=$((SECONDS+300))
while [ $SECONDS -lt $RESTORE_WAIT_TIME ]; do
  NUM_RESTORE=$(./dellctl restore get $RESTORE_NAME -n $AM_NS | grep "Completed" | wc -l)
  if [ "${NUM_RESTORE}" == "0" ]; then
    echo "restore $RESTORE_NAME deleted"
    break
  fi
  echo "waiting for restore $RESTORE_NAME to delete"
  sleep 10
done

BACKUP_WAIT_TIME=$((SECONDS+300))
while [ $SECONDS -lt $BACKUP_WAIT_TIME ]; do
  NUM_BACKUP=$(./dellctl backup get $BACKUP_NAME -n $AM_NS | grep "Completed" | wc -l)
  if [ "${NUM_BACKUP}" == "0" ]; then
    echo "backup $BACKUP_NAME deleted"
    break
  fi
  echo "waiting for backup $BACKUP_NAME to delete"
  sleep 10
done

if [ "${NUM_RESTORE}" != "0" ]; then
  echo -e "restore $RESTORE_NAME failed to delete in time"
  exit 1
fi

if [ "${NUM_BACKUP}" != "0" ]; then
  echo -e "backup $BACKUP_NAME failed to delete in time"
  exit 1
fi

# Get backupstorage locations
BACKUPSTORAGE_LOCATIONS=$(kubectl get backuprepositories.velero.io -n $AM_NS -o jsonpath='{.items[*].metadata.name}')
for BACKUPSTORAGE_LOCATION in $BACKUPSTORAGE_LOCATIONS; do
    echo "Deleting backuprepositories.velero.io $BACKUPSTORAGE_LOCATION -n $AM_NS"
    kubectl delete backuprepositories.velero.io $BACKUPSTORAGE_LOCATION -n $AM_NS
done

exit 0<|MERGE_RESOLUTION|>--- conflicted
+++ resolved
@@ -18,16 +18,6 @@
 
 # no need to check for pod success since e2e already does that
 
-
-<<<<<<< HEAD
-# make sure dellctl is installed
-./dellctl 
-RET=$?
-if [ "${RET}" == "127" ]; then
-  echo "dellctl is not installed, attempting install"
-  wget https://github.com/dell/csm/releases/download/v1.11.1/dellctl  
-  chmod +x dellctl 
-=======
 echo "*** make sure dellctl is installed"
 if [ ! -f ./dellctl ]; then
   echo "installing dellctl"
@@ -36,7 +26,6 @@
     echo "failed to install dellctl."
     exit 1
   fi
->>>>>>> ac6a17d7
 fi
 chmod +x ./dellctl
 echo "*** dellctl running version:"
