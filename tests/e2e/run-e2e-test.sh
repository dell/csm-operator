# Copyright © 2022-2024 Dell Inc. or its subsidiaries. All Rights Reserved.
#
# Licensed under the Apache License, Version 2.0 (the "License");
# you may not use this file except in compliance with the License.
# You may obtain a copy of the License at
#      http://www.apache.org/licenses/LICENSE-2.0
# Unless required by applicable law or agreed to in writing, software
# distributed under the License is distributed on an "AS IS" BASIS,
# WITHOUT WARRANTIES OR CONDITIONS OF ANY KIND, either express or implied.
# See the License for the specific language governing permissions and
# limitations under the License.

#!/bin/bash

###############################################################################
# Set environment variables and options
###############################################################################
export E2E_SCENARIOS_FILE=testfiles/scenarios.yaml
export ARRAY_INFO_FILE=array-info.sh
export GO111MODULE=on
export ACK_GINKGO_RC=true
export PROG="${0}"

set -o errexit
set -o nounset
set -o pipefail

PATH=$PATH:$(go env GOPATH)/bin

###############################################################################
# Function definitions
###############################################################################
function getArrayInfo() {
  source ./$ARRAY_INFO_FILE
}

function checkForScenariosFile() {
  if [ -v SCENARIOS ]; then
    export E2E_SCENARIOS_FILE=$SCENARIOS
  fi

  stat $E2E_SCENARIOS_FILE >&/dev/null || {
    echo "error: $E2E_SCENARIOS_FILE is not a valid scenario file - exiting"
    exit 1
  }
}

function checkForCertCsi() {
  if [ -v CERT_CSI ]; then
    stat $CERT_CSI >&/dev/null || {
      echo "error: $CERT_CSI is not a valid cert-csi binary - exiting"
      exit 1
    }
    cp $CERT_CSI /usr/local/bin/
  fi

  cert-csi --help >&/dev/null || {
    echo "error: cert-csi required but not available - exiting"
    exit 1
  }
}

function checkForKaravictl() {
  if [ -v KARAVICTL ]; then
    stat $KARAVICTL >&/dev/null || {
      echo "$KARAVICTL is not a valid karavictl binary - exiting"
      exit 1
    }
    cp $KARAVICTL /usr/local/bin/
  fi

<<<<<<< HEAD
# Uncomment for authorization proxy server
# cp $DELLCTL /usr/local/bin/
=======
  karavictl --help >&/dev/null || {
    echo "error:karavictl required but not available - exiting"
    exit 1
  }
}
>>>>>>> 1420887e

function checkForDellctl() {
  if [ -v DELLCTL ]; then
    stat $DELLCTL >&/dev/null || {
      echo "error: $DELLCTL is not a valid path for dellctl - exiting"
      exit 1
    }
    cp $DELLCTL /usr/local/bin/
  fi

  dellctl --help >&/dev/null || {
    echo "error: dellctl required but not available - exiting"
    exit 1
  }
}

function checkForGinkgo() {
  if ! (go mod vendor && go get github.com/onsi/ginkgo/v2); then
    echo "go mod vendor or go get ginkgo error"
    exit 1
  fi
}

function runTests() {
  ginkgo -mod=mod -v

  # Checking for test status
  TEST_PASS=$?
  if [[ $TEST_PASS -ne 0 ]]; then
    exit 1
  fi
}

function usage() {
  echo
  echo "Help for $PROG"
  echo
  echo "This script runs the E2E tests for the csm-operator. You can specify different test suites with flags such as '--sanity' or '--powerflex'. Please see readme for more information"
  echo
  echo "Usage: $PROG options..."
  echo "Options:"
  echo "  Optional"
  echo "  -h                                           print out helptext"
  echo "  --cert-csi=<path to cert-csi binary>         use to specify cert-csi binary, if not in PATH"
  echo "  --karavictl=<path to karavictl binary>       use to specify karavictl binary, if not in PATH"
  echo "  --dellctl=<path to dellctl binary>           use to specify dellctl binary, if not in PATH"
  echo "  --kube-cfg=<path to kubeconfig file>         use to specify non-default kubeconfig file"
  echo "  --scenarios=<path to custom scenarios file>  use to specify custom test scenarios file"
  echo "  --sanity                                     use to run e2e sanity suite"
  echo "  --auth                                       use to run e2e authorization suite"
  echo "  --replication                                use to run e2e replication suite"
  echo "  --obs                                        use to run e2e observability suite"
  echo "  --auth-proxy                                 use to run e2e auth-proxy suite"
  echo "  --resiliency                                 use to run e2e resiliency suite"
  echo "  --app-mobility                               use to run e2e application-mobility suite"
  echo "  --pflex                                      use to run e2e powerflex suite"
  echo "  --pscale                                     use to run e2e powerscale suite"
  echo "  --pstore                                     use to run e2e powerstore suite"
  echo "  --unity                                      use to run e2e unity suite"
  echo "  --pmax                                       use to run e2e powermax suite"
  echo

<<<<<<< HEAD
# Uncomment for authorization proxy server
# rm -f /usr/local/bin/dellctl
=======
  exit 0
}
>>>>>>> 1420887e

###############################################################################
# Parse command-line options
###############################################################################
while getopts ":h-:" optchar; do
  case "${optchar}" in
  -)
    case "${OPTARG}" in
    sanity)
      export SANITY=true ;;
    auth)
      export AUTHORIZATION=true ;;
    replication)
      export REPLICATION=true ;;
    obs)
      export OBSERVABILITY=true ;;
    auth-proxy)
      export AUTHORIZATIONPROXYSERVER=true ;;
    resiliency)
      export RESILIENCY=true ;;
    app-mobility)
      export APPLICATIONMOBILITY=true ;;
    pflex)
      export POWERFLEX=true ;;
    pscale)
      export POWERSCALE=true ;;
    pstore)
      export POWERSTORE=true ;;
    unity)
      export UNITY=true ;;
    pmax)
      export POWERMAX=true ;;
    cert-csi)
      CERT_CSI="${!OPTIND}"
      OPTIND=$((OPTIND + 1))
      ;;
    cert-csi=*)
      CERT_CSI=${OPTARG#*=}
      ;;
    kube-cfg)
      KUBECONFIG="${!OPTIND}"
      OPTIND=$((OPTIND + 1))
      ;;
    kube-cfg=*)
      KUBECONFIG=${OPTARG#*=}
      ;;
    karavictl)
      KARAVICTL="${!OPTIND}"
      OPTIND=$((OPTIND + 1))
      ;;
    karavictl=*)
      KARAVICTL=${OPTARG#*=}
      ;;
    dellctl)
      DELLCTL="${!OPTIND}"
      OPTIND=$((OPTIND + 1))
      ;;
    dellctl=*)
      DELLCTL=${OPTARG#*=}
      ;;
    scenarios)
      SCENARIOS="${!OPTIND}"
      OPTIND=$((OPTIND + 1))
      ;;
    scenarios=*)
      SCENARIOS=${OPTARG#*=}
      ;;
    *)
      echo "Unknown option -${OPTARG}"
      echo "For help, run $PROG -h"
      exit 1
      ;;
    esac
    ;;
  h)
    usage
    ;;
  *)
    echo "Unknown option -${OPTARG}"
    echo "For help, run $PROG -h"
    exit 1
    ;;
  esac
done

###############################################################################
# Check pre-requisites and run tests
###############################################################################
getArrayInfo
checkForScenariosFile
checkForCertCsi
checkForKaravictl
if [ -v APPLICATIONMOBILITY ]; then
  checkForDellctl
fi
checkForGinkgo
runTests
<|MERGE_RESOLUTION|>--- conflicted
+++ resolved
@@ -69,16 +69,11 @@
     cp $KARAVICTL /usr/local/bin/
   fi
 
-<<<<<<< HEAD
-# Uncomment for authorization proxy server
-# cp $DELLCTL /usr/local/bin/
-=======
   karavictl --help >&/dev/null || {
     echo "error:karavictl required but not available - exiting"
     exit 1
   }
 }
->>>>>>> 1420887e
 
 function checkForDellctl() {
   if [ -v DELLCTL ]; then
@@ -99,11 +94,31 @@
   if ! (go mod vendor && go get github.com/onsi/ginkgo/v2); then
     echo "go mod vendor or go get ginkgo error"
     exit 1
-  fi
-}
-
-function runTests() {
-  ginkgo -mod=mod -v
+fi
+
+# copy cert-csi binary into local folder
+cp $CERT_CSI .
+
+# Uncomment for authorization proxy server
+# cp $DELLCTL /usr/local/bin/
+
+PATH=$PATH:$(go env GOPATH)/bin
+
+OPTS=()
+
+if [ -z "${GINKGO_OPTS-}" ]; then
+    OPTS=(-v)
+else
+    read -ra OPTS <<<"-v $GINKGO_OPTS"
+fi
+
+pwd
+ginkgo -mod=mod "${OPTS[@]}"
+
+rm -f cert-csi
+
+# Uncomment for authorization proxy server
+# rm -f /usr/local/bin/dellctl
 
   # Checking for test status
   TEST_PASS=$?
@@ -141,13 +156,8 @@
   echo "  --pmax                                       use to run e2e powermax suite"
   echo
 
-<<<<<<< HEAD
-# Uncomment for authorization proxy server
-# rm -f /usr/local/bin/dellctl
-=======
   exit 0
 }
->>>>>>> 1420887e
 
 ###############################################################################
 # Parse command-line options
