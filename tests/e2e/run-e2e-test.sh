--- conflicted
+++ resolved
@@ -257,8 +257,4 @@
   checkForDellctl
 fi
 checkForGinkgo
-<<<<<<< HEAD
-#runTests
-=======
-# runTests
->>>>>>> 34bff2f7
+# runTests