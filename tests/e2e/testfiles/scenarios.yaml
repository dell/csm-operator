--- conflicted
+++ resolved
@@ -1827,10 +1827,7 @@
   paths:
     - "testfiles/authorization-templates/storage_csm_authorization_v2_proxy_server.yaml"
     - "testfiles/storage_csm_powermax_observability_authorization.yaml"
-<<<<<<< HEAD
-=======
     - "../../operatorconfig/moduleconfig/authorization/v2.3.0/authorization-crds.yaml"
->>>>>>> e7bec15f
     - "testfiles/authorization-templates/storage_csm_authorization_v2_template.yaml"
   tags:
     - "authorizationproxyserver"
@@ -1846,10 +1843,7 @@
     - "Apply custom resource [1]"
     - "Validate [authorization-proxy-server] module from CR [1] is installed"
     - "Configure authorization-proxy-server with template [4] for [powermax] for CR [1]"
-<<<<<<< HEAD
-=======
     # Install powermax driver (with Auth and Obs modules enabled)
->>>>>>> e7bec15f
     - "Create StorageClass with template [testfiles/powermax-templates/powermax-storageclass-template.yaml] for [pmax]"
     - "Create Secret with template [testfiles/powermax-templates/csm-authorization-config.json] name [karavi-authorization-config] in namespace [powermax] for [pmaxAuthSidecar]"
     - "Set up reverse proxy tls secret namespace [powermax]"
@@ -1874,10 +1868,7 @@
   paths:
     - "testfiles/authorization-templates/storage_csm_authorization_v2_proxy_server.yaml"
     - "testfiles/storage_csm_powermax_observability_authorization.yaml"
-<<<<<<< HEAD
-=======
     - "../../operatorconfig/moduleconfig/authorization/v2.3.0/authorization-crds.yaml"
->>>>>>> e7bec15f
     - "testfiles/authorization-templates/storage_csm_authorization_v2_template.yaml"
   tags:
     - "authorizationproxyserver"
