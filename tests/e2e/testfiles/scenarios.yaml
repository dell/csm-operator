# List of E2E Tests Scenarios

- scenario: "Install Authorization Proxy Server V1"
  paths:
    - "testfiles/authorization-templates/storage_csm_authorization_v1_proxy_server.yaml"
  tags:
    - "authorizationproxyserver"
  steps:
    - "Given an environment with k8s or openshift, and CSM operator installed"
    - "Create [authorization-proxy-server] prerequisites from CR [1]"
    - "Apply custom resource [1]"
    - "Validate [authorization-proxy-server] module from CR [1] is installed"
    - "Configure authorization-proxy-server for [powerscale] for CR [1]"
    - "Delete custom resource [1]"

# Upgrade from V1 to V2 is not supported. This test is to install a previous version of Auth V1 and upgrade to the next.
- scenario: "Install Authorization Proxy Server V1 and upgrade"
  paths:
    - "testfiles/authorization-templates/storage_csm_authorization_v1_proxy_server_n_minus_1.yaml"
    - "testfiles/authorization-templates/storage_csm_authorization_v1_proxy_server.yaml"
  tags:
    - "authorizationproxyserver"
  steps:
    - "Given an environment with k8s or openshift, and CSM operator installed"
    - "Create [authorization-proxy-server] prerequisites from CR [1]"
    - "Apply custom resource [1]"
    - "Validate [authorization-proxy-server] module from CR [1] is installed"
    - "Configure authorization-proxy-server for [powerscale] for CR [1]"
    # upgrade
    - "Upgrade from custom resource [1] to [2]"
    - "Validate custom resource [2]"
    - "Validate [authorization-proxy-server] module from CR [2] is installed"
    - "Delete custom resource [2]"

- scenario: "Install Authorization Proxy Server V2"
  paths:
    - "testfiles/authorization-templates/storage_csm_authorization_v2_proxy_server.yaml"
    - "testfiles/authorization-templates/storage_csm_authorization_v2_crds.yaml"
  tags:
    - "authorizationproxyserver"
  steps:
    - "Given an environment with k8s or openshift, and CSM operator installed"
    - "Install Authorization CRDs [2]"
    - "Create [authorization-proxy-server] prerequisites from CR [1]"
    - "Apply custom resource [1]"
    - "Validate [authorization-proxy-server] module from CR [1] is installed"
    - "Configure authorization-proxy-server for [powerflex] for CR [1]"
    - "Delete Authorization CRs for [powerflex]"
    - "Delete custom resource [1]"
    - "Delete Authorization CRDs [2]"

- scenario: "Install Authorization CRDs for V2"
  paths:
    - "testfiles/authorization-templates/storage_csm_authorization_v2_crds.yaml"
  tags:
    - "authorizationproxyserver"
  steps:
    - "Given an environment with k8s or openshift, and CSM operator installed"
    - "Install Authorization CRDs [1]"
    - "Validate [csmroles] CRD for Authorization is installed"
    - "Validate [csmtenants] CRD for Authorization is installed"
    - "Validate [storages] CRD for Authorization is installed"
    - "Delete Authorization CRDs [1]"

- scenario: "Install Authorization Proxy Server V2 With Default Redis Storage Class"
  paths:
    - "testfiles/authorization-templates/storage_csm_authorization_v2_proxy_server_default_redis.yaml"
    - "testfiles/authorization-templates/storage_csm_authorization_v2_crds.yaml"
  tags:
    - "authorizationproxyserver"
  steps:
    - "Given an environment with k8s or openshift, and CSM operator installed"
    - "Install Authorization CRDs [2]"
    - "Create [authorization-proxy-server] prerequisites from CR [1]"
    - "Apply custom resource [1]"
    - "Validate [authorization-proxy-server] module from CR [1] is installed"
    - "Configure authorization-proxy-server for [powerflex] for CR [1]"
    - "Delete Authorization CRs for [powerflex]"
    - "Delete custom resource [1]"
    - "Delete Authorization CRDs [2]"

- scenario: "Install Authorization CRDs for V2"
  paths:
    - "testfiles/authorization-templates/storage_csm_authorization_v2_crds.yaml"
  tags:
    - "authorizationproxyserver"
  steps:
    - "Given an environment with k8s or openshift, and CSM operator installed"
    - "Install Authorization CRDs [1]"
    - "Validate [csmroles] CRD for Authorization is installed"
    - "Validate [csmtenants] CRD for Authorization is installed"
    - "Validate [storages] CRD for Authorization is installed"
    - "Delete Authorization CRDs [1]"

- scenario: "Install Authorization Proxy Server V2 With Multiple Vaults"  # TODO: Should this be using the multiple_vaults YAML?
  paths:
    - "testfiles/authorization-templates/storage_csm_authorization_v2_proxy_server_default_redis.yaml"
    - "testfiles/authorization-templates/storage_csm_authorization_v2_crds.yaml"
  tags:
    - "authorizationproxyserver"
  steps:
    - "Given an environment with k8s or openshift, and CSM operator installed"
    - "Install Authorization CRDs [2]"
    - "Create [authorization-proxy-server] prerequisites from CR [1]"
    - "Apply custom resource [1]"
    - "Validate [authorization-proxy-server] module from CR [1] is installed"
    - "Configure authorization-proxy-server for [powerflex] for CR [1]"
    - "Delete Authorization CRs for [powerflex]"
    - "Delete custom resource [1]"
    - "Delete Authorization CRDs [2]"

- scenario: "Install Authorization Proxy Server V1 with alternate namespace"
  paths:
    - "testfiles/authorization-templates/storage_csm_authorization_v1_proxy_server_alt_ns.yaml"
  tags:
    - "authorizationproxyserver"
  steps:
    - "Given an environment with k8s or openshift, and CSM operator installed"
    - "Create [authorization-proxy-server] prerequisites from CR [1]"
    - "Apply custom resource [1]"
    - "Validate [authorization-proxy-server] module from CR [1] is installed"
    - "Configure authorization-proxy-server for [powerscale] for CR [1]"
    - "Configure authorization-proxy-server for [powerflex] for CR [1]"
    - "Delete custom resource [1]"
- scenario: "Install Authorization Proxy Server & PowerFlex Driver (With Authorization V1), Upgrade both Authorization Proxy Server and PowerFlex Driver"
  paths:
    - "testfiles/authorization-templates/storage_csm_authorization_v1_proxy_server_n_minus_1.yaml"
    - "testfiles/authorization-templates/storage_csm_authorization_v1_proxy_server.yaml"
    - "testfiles/storage_csm_powerflex_auth_n_minus_1.yaml"
    - "testfiles/storage_csm_powerflex_auth.yaml"
  tags:
    - "powerflex"
    - "authorization"
    - "authorizationproxyserver"
    # - "sanity"
  steps:
    - "Given an environment with k8s or openshift, and CSM operator installed"
    - "Create [authorization-proxy-server] prerequisites from CR [1]"
    - "Apply custom resource [1]"
    - "Validate [authorization-proxy-server] module from CR [1] is installed"
    - "Configure authorization-proxy-server for [powerflex] for CR [1]"
    - "Create storageclass with name [op-e2e-vxflexos] and template [testfiles/powerflex-templates/powerflex-storageclass-template.yaml] for [pflex]"
    - "Set up secret with template [testfiles/powerflex-templates/csm-authorization-config.json] name [karavi-authorization-config] in namespace [test-vxflexos] for [pflexAuthSidecar]"
    - "Set up secret with template [testfiles/powerflex-templates/powerflex-secret-template.yaml] name [test-vxflexos-config] in namespace [test-vxflexos] for [pflexAuth]"
    - "Apply custom resource [3]"
    - "Validate custom resource [3]"
    - "Validate [powerflex] driver from CR [3] is installed"
    - "Validate [authorization] module from CR [3] is installed"
    - "Run custom test"
    # upgrade
    - "Upgrade from custom resource [1] to [2]"
    - "Validate [authorization-proxy-server] module from CR [2] is installed"
    - "Configure authorization-proxy-server for [powerflex] for CR [1]"
    - "Upgrade from custom resource [3] to [4]"
    - "Validate custom resource [4]"
    - "Validate [powerflex] driver from CR [4] is installed"
    - "Validate [authorization] module from CR [4] is installed"
    - "Run custom test"
    # cleanup
    - "Enable forceRemoveDriver on CR [4]"
    - "Delete custom resource [4]"
    - "Delete custom resource [2]"
    - "Restore template [testfiles/powerflex-templates/csm-authorization-config.json] for [pflexAuthSidecar]"
    - "Restore template [testfiles/powerflex-templates/powerflex-secret-template.yaml] for [pflexAuth]"
    - "Restore template [testfiles/powerflex-templates/powerflex-storageclass-template.yaml] for [pflex]"
  customTest:
    name: Cert CSI
    run:
      - cert-csi test vio --sc op-e2e-vxflexos --chainNumber 2 --chainLength 2
- scenario: "Install PowerScale Driver(Standalone)"
  paths:
    - "testfiles/storage_csm_powerscale.yaml"
  tags:
    - "powerscale"
    - "sanity"
  steps:
    - "Given an environment with k8s or openshift, and CSM operator installed"
    - "Create storageclass with name [op-e2e-isilon] and template [testfiles/powerscale-templates/powerscale-storageclass-template.yaml] for [pscale]"
    - "Set up secret with template [testfiles/powerscale-templates/powerscale-secret-template.yaml] name [isilon-creds] in namespace [isilon] for [pscale]"
    - "Apply custom resource [1]"
    - "Validate custom resource [1]"
    - "Validate [powerscale] driver from CR [1] is installed"
    - "Set up ephemeral volume properties [testfiles/powerscale-templates/ephemeral.properties] for [pscaleEphemeral]"
    - "Run custom test"
    # cleanup
    - "Enable forceRemoveDriver on CR [1]"
    - "Delete custom resource [1]"
    - "Restore template [testfiles/powerscale-templates/powerscale-secret-template.yaml] for [pscale]"
    - "Restore template [testfiles/powerscale-templates/powerscale-storageclass-template.yaml] for [pscale]"
    - "Restore template [testfiles/powerscale-templates/ephemeral.properties] for [pscaleEphemeral]"
  customTest:
    name: Cert CSI
    run:
      - cert-csi test vio --sc op-e2e-isilon --chainNumber 2 --chainLength 2
      - cert-csi test ephemeral-volume --pods 1 --driver csi-isilon.dellemc.com --attr testfiles/powerscale-templates/ephemeral.properties
- scenario: "Install PowerScale Driver with first alternate sample file"
  paths:
    - "testfiles/storage_csm_powerscale_alt_vals_1.yaml"
  tags:
    - "powerscale"
  steps:
    - "Given an environment with k8s or openshift, and CSM operator installed"
    - "Create storageclass with name [powerscale-altifs] and template [testfiles/powerscale-templates/powerscale-storageclass-template-altifs.yaml] for [pscale]"
    - "Set up secret with template [testfiles/powerscale-templates/powerscale-secret-template.yaml] name [csm-creds] in namespace [dell] for [pscale]"
    - "Apply custom resource [1]"
    - "Validate custom resource [1]"
    - "Validate [powerscale] driver from CR [1] is installed"
    - "Run custom test"
    # cleanup
    - "Enable forceRemoveDriver on CR [1]"
    - "Delete custom resource [1]"
    - "Restore template [testfiles/powerscale-templates/powerscale-secret-template.yaml] for [pscale]"
    - "Restore template [testfiles/powerscale-templates/powerscale-storageclass-template-altifs.yaml] for [pscale]"
  customTest:
    name: check_parameters.sh
    run:
      - /bin/bash check_parameters.sh testfiles/powerscale_alt_vals_1_values.csv dell powerscale
- scenario: "Install PowerScale Driver with second alternate sample file"
  paths:
    - "testfiles/storage_csm_powerscale_alt_vals_2.yaml"
  tags:
    - "powerscale"
  steps:
    - "Given an environment with k8s or openshift, and CSM operator installed"
    - "Create storageclass with name [op-e2e-isilon] and template [testfiles/powerscale-templates/powerscale-storageclass-template.yaml] for [pscale]"
    - "Set up secret with template [testfiles/powerscale-templates/powerscale-secret-template.yaml] name [csm-creds] in namespace [dell] for [pscale]"
    - "Apply custom resource [1]"
    - "Validate custom resource [1]"
    - "Validate [powerscale] driver from CR [1] is installed"
    - "Run custom test"
    # cleanup
    - "Enable forceRemoveDriver on CR [1]"
    - "Delete custom resource [1]"
    - "Restore template [testfiles/powerscale-templates/powerscale-secret-template.yaml] for [pscale]"
    - "Restore template [testfiles/powerscale-templates/powerscale-storageclass-template.yaml] for [pscale]"
  customTest:
    name: check_parameters.sh
    run:
      - /bin/bash check_parameters.sh testfiles/powerscale_alt_vals_2_values.csv dell powerscale
- scenario: "Install PowerScale Driver with third alternate sample file"
  paths:
    - "testfiles/storage_csm_powerscale_alt_vals_3.yaml"
  tags:
    - "powerscale"
  steps:
    - "Given an environment with k8s or openshift, and CSM operator installed"
    - "Set [control-plane] node label"
    - "Create storageclass with name [op-e2e-isilon] and template [testfiles/powerscale-templates/powerscale-storageclass-template.yaml] for [pscale]"
    - "Set up secret with template [testfiles/powerscale-templates/powerscale-secret-template.yaml] name [csm-creds] in namespace [dell] for [pscale]"
    - "Apply custom resource [1]"
    - "Validate custom resource [1]"
    - "Validate [powerscale] driver from CR [1] is installed"
    - "Run custom test"
    # cleanup
    - "Remove [control-plane] node label"
    - "Enable forceRemoveDriver on CR [1]"
    - "Delete custom resource [1]"
    - "Restore template [testfiles/powerscale-templates/powerscale-secret-template.yaml] for [pscale]"
    - "Restore template [testfiles/powerscale-templates/powerscale-storageclass-template.yaml] for [pscale]"
  customTest:
    name: check_parameters.sh
    run:
      - /bin/bash check_parameters.sh testfiles/powerscale_alt_vals_3_values.csv dell powerscale
- scenario: "Install PowerScale Driver with health monitor"
  paths:
    - "testfiles/storage_csm_powerscale_health_monitor.yaml"
  tags:
    - "powerscale"
    - "sanity"
  steps:
    - "Given an environment with k8s or openshift, and CSM operator installed"
    - "Create storageclass with name [op-e2e-isilon] and template [testfiles/powerscale-templates/powerscale-storageclass-template.yaml] for [pscale]"
    - "Set up secret with template [testfiles/powerscale-templates/powerscale-secret-template.yaml] name [csm-creds] in namespace [dell] for [pscale]"
    - "Apply custom resource [1]"
    - "Validate custom resource [1]"
    - "Validate [powerscale] driver from CR [1] is installed"
    - "Run custom test"
    # cleanup
    - "Enable forceRemoveDriver on CR [1]"
    - "Delete custom resource [1]"
    - "Restore template [testfiles/powerscale-templates/powerscale-secret-template.yaml] for [pscale]"
    - "Restore template [testfiles/powerscale-templates/powerscale-storageclass-template.yaml] for [pscale]"
  customTest:
    name: Cert CSI and check_parameters.sh
    run:
      - cert-csi test vio --sc op-e2e-isilon --chainNumber 2 --chainLength 2
      - /bin/bash check_parameters.sh testfiles/powerscale_health_monitor_values.csv dell powerscale
- scenario: "Install PowerScale Driver(With Authorization V1)"
  paths:
    - "testfiles/authorization-templates/storage_csm_authorization_v1_proxy_server_no_cert.yaml"
    - "testfiles/storage_csm_powerscale_auth.yaml"
  tags:
    - "authorizationproxyserver"
    - "authorization"
    - "powerscale"
  steps:
    - "Given an environment with k8s or openshift, and CSM operator installed"
    - "Create [authorization-proxy-server] prerequisites from CR [1]"
    - "Apply custom resource [1]"
    - "Validate [authorization-proxy-server] module from CR [1] is installed"
    - "Configure authorization-proxy-server for [powerscale] for CR [1]"
    - "Create storageclass with name [op-e2e-isilon] and template [testfiles/powerscale-templates/powerscale-storageclass-template.yaml] for [pscale]"
    - "Set up secret with template [testfiles/powerscale-templates/powerscale-auth-secret-template.yaml] name [isilon-creds-auth] in namespace [isilon] for [pscaleAuth]"
    - "Set up secret with template [testfiles/powerscale-templates/karavi-authorization-config.json] name [karavi-authorization-config] in namespace [isilon] for [pscaleAuthSidecar]"
    - "Set up secret with template [testfiles/authorization-templates/rootCertificate.pem] name [proxy-server-root-certificate] in namespace [isilon] for [authSidecarCert]"
    - "Apply custom resource [2]"
    - "Validate custom resource [2]"
    - "Validate [powerscale] driver from CR [2] is installed"
    - "Validate [authorization] module from CR [2] is installed"
    - "Run custom test"
    # cleanup
    - "Enable forceRemoveDriver on CR [2]"
    - "Delete custom resource [2]"
    - "Delete custom resource [1]"
    - "Restore template [testfiles/powerscale-templates/powerscale-auth-secret-template.yaml] for [pscaleAuth]"
    - "Restore template [testfiles/powerscale-templates/karavi-authorization-config.json] for [pscaleAuthSidecar]"
  customTest:
    name: Cert CSI
    run:
      - cert-csi test vio --sc op-e2e-isilon --chainNumber 2 --chainLength 2
- scenario: "Install PowerScale Driver(With Replication)"
  paths:
    - "testfiles/storage_csm_powerscale_replica.yaml"
  tags:
    - "powerscale"
    - "replication"
  steps:
    - "Given an environment with k8s or openshift, and CSM operator installed"
    - "Create storageclass with name [op-e2e-isilon] and template [testfiles/powerscale-templates/powerscale-storageclass-template.yaml] for [pscale]"
    - "Set up secret with template [testfiles/powerscale-templates/powerscale-secret-template.yaml] name [isilon-creds] in namespace [isilon] for [pscale]"
    - "Apply custom resource [1]"
    - "Validate custom resource [1]"
    - "Validate [powerscale] driver from CR [1] is installed"
    - "Validate [replication] module from CR [1] is installed"
    - "Run custom test"
    # cleanup
    - "Enable forceRemoveDriver on CR [1]"
    - "Delete custom resource [1]"
  customTest:
    name: HelloWorld
    run:
      - echo "no current test implemented for replication"
- scenario: "Install PowerScale Driver(Standalone), Enable/Disable Replication"
  paths:
    - "testfiles/storage_csm_powerscale.yaml"
    - "testfiles/storage_csm_powerscale_replica.yaml"
  tags:
    - "powerscale"
    - "replication"
  steps:
    - "Given an environment with k8s or openshift, and CSM operator installed"
    - "Create storageclass with name [op-e2e-isilon] and template [testfiles/powerscale-templates/powerscale-storageclass-template.yaml] for [pscale]"
    - "Set up secret with template [testfiles/powerscale-templates/powerscale-secret-template.yaml] name [isilon-creds] in namespace [isilon] for [pscale]"
    - "Apply custom resource [1]"
    - "Validate custom resource [1]"
    - "Validate [powerscale] driver from CR [1] is installed"
    - "Validate [replication] module from CR [1] is not installed"
    - "Enable [replication] module from CR [2]"
    - "Validate [powerscale] driver from CR [2] is installed"
    - "Validate [replication] module from CR [2] is installed"
    - "Run custom test"
    - "Disable [replication] module from CR [1]"
    - "Validate [replication] driver from CR [1] is installed"
    - "Validate [replication] module from CR [1] is not installed"
    # cleanup
    - "Enable forceRemoveDriver on CR [2]"
    - "Delete custom resource [2]"
  customTest:
    name: HelloWorld
    run:
      - echo "no current test implemented for replication"
- scenario: "Uninstall PowerScale Driver"
  paths:
    - "testfiles/storage_csm_powerscale.yaml"
  tags:
    - "powerscale"
    - "sanity"
  steps:
    - "Given an environment with k8s or openshift, and CSM operator installed"
    - "Set up secret with template [testfiles/powerscale-templates/powerscale-secret-template.yaml] name [isilon-creds] in namespace [isilon] for [pscale]"
    - "Apply custom resource [1]"
    - "Validate custom resource [1]"
    - "Validate [powerscale] driver from CR [1] is installed"
    - "Enable forceRemoveDriver on CR [1]"
    - "Delete custom resource [1]"
    - "Restore template [testfiles/powerscale-templates/powerscale-secret-template.yaml] for [pscale]"
    - "Validate [powerscale] driver from CR [1] is not installed"
- scenario: "Install PowerScale Driver, Enable/Disable Authorization V1 module"
  paths:
    - "testfiles/authorization-templates/storage_csm_authorization_v1_proxy_server_no_cert.yaml"
    - "testfiles/storage_csm_powerscale.yaml"
  tags:
    - "authorizationproxyserver"
    - "authorization"
    - "powerscale"
    # - "sanity"
  steps:
    - "Given an environment with k8s or openshift, and CSM operator installed"
    - "Create [authorization-proxy-server] prerequisites from CR [1]"
    - "Apply custom resource [1]"
    - "Validate [authorization-proxy-server] module from CR [1] is installed"
    - "Configure authorization-proxy-server for [powerscale] for CR [1]"
    - "Create storageclass with name [op-e2e-isilon] and template [testfiles/powerscale-templates/powerscale-storageclass-template.yaml] for [pscale]"
    - "Set up secret with template [testfiles/powerscale-templates/powerscale-secret-template.yaml] name [isilon-creds] in namespace [isilon] for [pscale]"
    - "Apply custom resource [2]"
    - "Validate custom resource [2]"
    - "Validate [powerscale] driver from CR [2] is installed"
    - "Validate [authorization] module from CR [2] is not installed"
    - "Enable [authorization] module from CR [2]"
    - "Set up secret with template [testfiles/powerscale-templates/powerscale-auth-secret-template.yaml] name [isilon-creds-auth] in namespace [isilon] for [pscaleAuth]"
    - "Set secret for driver from CR [2] to [isilon-creds-auth]"
    - "Set up secret with template [testfiles/powerscale-templates/karavi-authorization-config.json] name [karavi-authorization-config] in namespace [isilon] for [pscaleAuthSidecar]"
    - "Set up secret with template [testfiles/authorization-templates/rootCertificate.pem] name [proxy-server-root-certificate] in namespace [isilon] for [authSidecarCert]"
    - "Validate [powerscale] driver from CR [2] is installed"
    - "Validate [authorization] module from CR [2] is installed"
    - "Disable [authorization] module from CR [2]"
    - "Set secret for driver from CR [2] to [isilon-creds]"
    - "Validate [powerscale] driver from CR [2] is installed"
    - "Validate [authorization] module from CR [2] is not installed"
    # cleanup
    - "Enable forceRemoveDriver on CR [2]"
    - "Delete custom resource [2]"
    - "Delete custom resource [1]"
    - "Restore template [testfiles/powerscale-templates/powerscale-secret-template.yaml] for [pscale]"
    - "Restore template [testfiles/powerscale-templates/powerscale-auth-secret-template.yaml] for [pscaleAuth]"
    - "Restore template [testfiles/powerscale-templates/karavi-authorization-config.json] for [pscaleAuthSidecar]"
    - "Restore template [testfiles/powerscale-templates/powerscale-storageclass-template.yaml] for [pscale]"
    - "Restore template [testfiles/powerscale-templates/rootCertificate.pem] for [authSidecarCert]"
- scenario: "Install PowerScale Driver(With Observability)"
  paths:
    - "testfiles/storage_csm_powerscale_observability.yaml"
  tags:
    - "observability"
  steps:
    - "Given an environment with k8s or openshift, and CSM operator installed"
    - "Create storageclass with name [op-e2e-isilon] and template [testfiles/powerscale-templates/powerscale-storageclass-template.yaml] for [pscale]"
    - "Set up secret with template [testfiles/powerscale-templates/powerscale-secret-template.yaml] name [isilon-creds] in namespace [isilon] for [pscale]"
    - "Apply custom resource [1]"
    - "Validate custom resource [1]"
    - "Validate [powerscale] driver from CR [1] is installed"
    - "Validate [observability] module from CR [1] is installed"
    # cleanup
    - "Enable forceRemoveDriver on CR [1]"
    - "Delete custom resource [1]"
    - "Restore template [testfiles/powerscale-templates/powerscale-secret-template.yaml] for [pscale]"
    - "Restore template [testfiles/powerscale-templates/powerscale-storageclass-template.yaml] for [pscale]"
  customTest:
    name: Cert CSI
    run:
      - cert-csi test vio --sc op-e2e-isilon --chainNumber 2 --chainLength 2
- scenario: "Install PowerScale Driver(Standalone), Enable/Disable Observability"
  paths:
    - "testfiles/storage_csm_powerscale.yaml"
  tags:
    - "powerscale"
    - "observability"
  steps:
    - "Given an environment with k8s or openshift, and CSM operator installed"
    - "Set up secret with template [testfiles/powerscale-templates/powerscale-secret-template.yaml] name [isilon-creds] in namespace [isilon] for [pscale]"
    - "Apply custom resource [1]"
    - "Validate custom resource [1]"
    - "Validate [powerscale] driver from CR [1] is installed"
    - "Validate [observability] module from CR [1] is not installed"
    - "Enable [observability] module from CR [1]"
    - "Validate [powerscale] driver from CR [1] is installed"
    - "Validate [observability] module from CR [1] is installed"
    - "Disable [observability] module from CR [1]"
    - "Validate [powerscale] driver from CR [1] is installed"
    - "Validate [observability] module from CR [1] is not installed"
    - "Run custom test"
    # cleanup
    - "Enable forceRemoveDriver on CR [1]"
    - "Delete custom resource [1]"
    - "Restore template [testfiles/powerscale-templates/powerscale-secret-template.yaml] for [pscale]"
- scenario: "Install PowerScale Driver(With Observability and Custom Certs)"
  paths:
    - "testfiles/storage_csm_powerscale_observability_top_custom_cert.yaml"
  tags:
    - "observability"
  steps:
    - "Given an environment with k8s or openshift, and CSM operator installed"
    - "Create storageclass with name [op-e2e-isilon] and template [testfiles/powerscale-templates/powerscale-storageclass-template.yaml] for [pscale]"
    - "Set up secret with template [testfiles/powerscale-templates/powerscale-secret-template.yaml] name [isilon-creds] in namespace [isilon] for [pscale]"
    - "Apply custom resource [1]"
    - "Validate custom resource [1]"
    - "Validate [powerscale] driver from CR [1] is installed"
    - "Validate [observability] module from CR [1] is installed"
    # cleanup
    - "Enable forceRemoveDriver on CR [1]"
    - "Delete custom resource [1]"
    - "Restore template [testfiles/powerscale-templates/powerscale-secret-template.yaml] for [pscale]"
    - "Restore template [testfiles/powerscale-templates/powerscale-storageclass-template.yaml] for [pscale]"
- scenario: "Install PowerScale Driver(With Authorization V1 and Observability)"
  paths:
    - "testfiles/authorization-templates/storage_csm_authorization_v1_proxy_server_no_cert.yaml"
    - "testfiles/storage_csm_powerscale_observability_auth.yaml"
  tags:
    - "authorizationproxyserver"
    - "authorization"
    - "powerscale"
    - "observability"
    # - "sanity"
  steps:
    - "Given an environment with k8s or openshift, and CSM operator installed"
    - "Create [authorization-proxy-server] prerequisites from CR [1]"
    - "Apply custom resource [1]"
    - "Validate [authorization-proxy-server] module from CR [1] is installed"
    - "Configure authorization-proxy-server for [powerscale] for CR [1]"
    - "Create storageclass with name [op-e2e-isilon] and template [testfiles/powerscale-templates/powerscale-storageclass-template.yaml] for [pscale]"
    - "Set up secret with template [testfiles/powerscale-templates/powerscale-auth-secret-template.yaml] name [isilon-creds-auth] in namespace [isilon] for [pscaleAuth]"
    - "Set up secret with template [testfiles/powerscale-templates/karavi-authorization-config.json] name [karavi-authorization-config] in namespace [isilon] for [pscaleAuthSidecar]"
    - "Set up secret with template [testfiles/authorization-templates/rootCertificate.pem] name [proxy-server-root-certificate] in namespace [isilon] for [authSidecarCert]"
    - "Apply custom resource [2]"
    - "Validate custom resource [2]"
    - "Validate [powerscale] driver from CR [2] is installed"
    - "Validate [authorization] module from CR [2] is installed"
    - "Validate [observability] module from CR [2] is installed"
    - "Run custom test"
    # cleanup
    - "Enable forceRemoveDriver on CR [2]"
    - "Delete custom resource [2]"
    - "Delete custom resource [1]"
    - "Restore template [testfiles/powerscale-templates/powerscale-storageclass-template.yaml] for [pscale]"
    - "Restore template [testfiles/powerscale-templates/powerscale-auth-secret-template.yaml] for [pscaleAuth]"
    - "Restore template [testfiles/powerscale-templates/karavi-authorization-config.json] for [pscaleAuthSidecar]"
    - "Restore template [testfiles/authorization-templates/rootCertificate.pem] for [authSidecarCert]"
  customTest:
    name: Cert CSI
    run:
      - cert-csi test vio --sc op-e2e-isilon --chainNumber 2 --chainLength 2
- scenario: "Install PowerScale Driver(Standalone), Enable Authorization V1, Enable Observability"
  paths:
    - "testfiles/authorization-templates/storage_csm_authorization_v1_proxy_server_no_cert.yaml"
    - "testfiles/storage_csm_powerscale.yaml"
  tags:
    - "authorizationproxyserver"
    - "powerscale"
    - "observability"
    - "authorization"
  steps:
    - "Given an environment with k8s or openshift, and CSM operator installed"
    - "Create [authorization-proxy-server] prerequisites from CR [1]"
    - "Apply custom resource [1]"
    - "Validate [authorization-proxy-server] module from CR [1] is installed"
    - "Configure authorization-proxy-server for [powerscale] for CR [1]"
    - "Create storageclass with name [op-e2e-isilon] and template [testfiles/powerscale-templates/powerscale-storageclass-template.yaml] for [pscale]"
    - "Set up secret with template [testfiles/powerscale-templates/powerscale-secret-template.yaml] name [isilon-creds] in namespace [isilon] for [pscale]"
    - "Apply custom resource [2]"
    - "Validate custom resource [2]"
    - "Validate [powerscale] driver from CR [2] is installed"
    - "Validate [authorization] module from CR [2] is not installed"
    - "Validate [observability] module from CR [2] is not installed"
    - "Enable [authorization] module from CR [2]"
    - "Set secret for driver from CR [2] to [isilon-creds-auth]"
    - "Set up secret with template [testfiles/powerscale-templates/karavi-authorization-config.json] name [karavi-authorization-config] in namespace [isilon] for [pscaleAuthSidecar]"
    - "Set up secret with template [testfiles/authorization-templates/rootCertificate.pem] name [proxy-server-root-certificate] in namespace [isilon] for [authSidecarCert]"
    - "Set up secret with template [testfiles/powerscale-templates/powerscale-auth-secret-template.yaml] name [isilon-creds-auth] in namespace [isilon] for [pscaleAuth]"
    - "Validate [powerscale] driver from CR [2] is installed"
    - "Validate [authorization] module from CR [2] is installed"
    - "Validate [observability] module from CR [2] is not installed"
    - "Enable [observability] module from CR [2]"
    - "Validate [powerscale] driver from CR [2] is installed"
    - "Validate [authorization] module from CR [2] is installed"
    - "Validate [observability] module from CR [2] is installed"
    # cleanup
    - "Enable forceRemoveDriver on CR [2]"
    - "Delete custom resource [2]"
    - "Delete custom resource [1]"
    - "Restore template [testfiles/powerscale-templates/powerscale-secret-template.yaml] for [pscale]"
    - "Restore template [testfiles/powerscale-templates/karavi-authorization-config.json] for [pscaleAuthSidecar]"
    - "Restore template [testfiles/powerscale-templates/powerscale-auth-secret-template.yaml] for [pscaleAuth]"
    - "Restore template [testfiles/authorization-templates/rootCertificate.pem] for [authSidecarCert]"
- scenario: "Install PowerScale Driver(With Authorization V1 and Observability), Disable Observability module, Disable Authorization module"
  paths:
    - "testfiles/authorization-templates/storage_csm_authorization_v1_proxy_server_no_cert.yaml"
    - "testfiles/storage_csm_powerscale_observability_auth.yaml"
  tags:
    - "authorizationproxyserver"
    - "authorization"
    - "powerscale"
    - "observability"
  steps:
    - "Given an environment with k8s or openshift, and CSM operator installed"
    - "Create [authorization-proxy-server] prerequisites from CR [1]"
    - "Apply custom resource [1]"
    - "Validate [authorization-proxy-server] module from CR [1] is installed"
    - "Configure authorization-proxy-server for [powerscale] for CR [1]"
    - "Create storageclass with name [op-e2e-isilon] and template [testfiles/powerscale-templates/powerscale-storageclass-template.yaml] for [pscale]"
    - "Set up secret with template [testfiles/powerscale-templates/powerscale-auth-secret-template.yaml] name [isilon-creds-auth] in namespace [isilon] for [pscaleAuth]"
    - "Set up secret with template [testfiles/powerscale-templates/karavi-authorization-config.json] name [karavi-authorization-config] in namespace [isilon] for [pscaleAuthSidecar]"
    - "Set up secret with template [testfiles/authorization-templates/rootCertificate.pem] name [proxy-server-root-certificate] in namespace [isilon] for [authSidecarCert]"
    - "Apply custom resource [2]"
    - "Validate custom resource [2]"
    - "Validate [powerscale] driver from CR [2] is installed"
    - "Validate [authorization] module from CR [2] is installed"
    - "Validate [observability] module from CR [2] is installed"
    - "Disable [observability] module from CR [2]"
    - "Validate [powerscale] driver from CR [2] is installed"
    - "Validate [authorization] module from CR [2] is installed"
    - "Validate [observability] module from CR [2] is not installed"
    - "Disable [authorization] module from CR [2]"
    - "Set up secret with template [testfiles/powerscale-templates/powerscale-secret-template.yaml] name [isilon-creds] in namespace [isilon] for [pscale]"
    - "Set secret for driver from CR [2] to [isilon-creds]"
    - "Validate [powerscale] driver from CR [2] is installed"
    - "Validate [authorization] module from CR [2] is not installed"
    - "Validate [observability] module from CR [2] is not installed"
    - "Run custom test"
    # cleanup
    - "Enable forceRemoveDriver on CR [2]"
    - "Delete custom resource [2]"
    - "Delete custom resource [1]"
    - "Restore template [testfiles/powerscale-templates/powerscale-storageclass-template.yaml] for [pscale]"
    - "Restore template [testfiles/powerscale-templates/powerscale-auth-secret-template.yaml] for [pscaleAuth]"
    - "Restore template [testfiles/powerscale-templates/karavi-authorization-config.json] for [pscaleAuthSidecar]"
    - "Restore template [testfiles/authorization-templates/rootCertificate.pem] for [authSidecarCert]"
    - "Restore template [testfiles/powerscale-templates/powerscale-secret-template.yaml] for [pscale]"
  customTest:
    name: Cert CSI
    run:
      - cert-csi test vio --sc op-e2e-isilon --chainNumber 2 --chainLength 2
- scenario: "Install PowerFlex Driver(Standalone)"
  paths:
    - "testfiles/storage_csm_powerflex.yaml"
  tags:
    - "powerflex"
    - "sanity"
  steps:
    - "Given an environment with k8s or openshift, and CSM operator installed"
    - "Create storageclass with name [op-e2e-vxflexos] and template [testfiles/powerflex-templates/powerflex-storageclass-template.yaml] for [pflex]"
    - "Set up secret with template [testfiles/powerflex-templates/powerflex-secret-template.yaml] name [test-vxflexos-config] in namespace [test-vxflexos] for [pflex]"
    - "Apply custom resource [1]"
    - "Validate custom resource [1]"
    - "Validate [powerflex] driver from CR [1] is installed"
    - "Set up ephemeral volume properties [testfiles/powerflex-templates/ephemeral.properties] for [pflexEphemeral]"
    - "Run custom test"
    # cleanup
    - "Enable forceRemoveDriver on CR [1]"
    - "Delete custom resource [1]"
    - "Restore template [testfiles/powerflex-templates/powerflex-secret-template.yaml] for [pflex]"
    - "Restore template [testfiles/powerflex-templates/powerflex-storageclass-template.yaml] for [pflex]"
    - "Restore template [testfiles/powerflex-templates/ephemeral.properties] for [pflexEphemeral]"
  customTest:
    name: Cert CSI
    run:
      - cert-csi test vio --sc op-e2e-vxflexos --chainNumber 2 --chainLength 2
      - cert-csi test ephemeral-volume --pods 1 --driver csi-vxflexos.dellemc.com --attr testfiles/powerflex-templates/ephemeral.properties
- scenario: "Install PowerFlex Driver with first set of alternate values"
  paths:
    - "testfiles/storage_csm_powerflex_alt_vals_1.yaml"
    - "testfiles/powerflex-cert-secret-0.yaml"
  tags:
    - "powerflex"
  steps:
    - "Given an environment with k8s or openshift, and CSM operator installed"
    - "Create storageclass with name [op-e2e-vxflexos] and template [testfiles/powerflex-templates/powerflex-storageclass-template.yaml] for [pflex]"
    - "Set up secret with template [testfiles/powerflex-templates/powerflex-secret-template.yaml] name [powerflex-config] in namespace [dell] for [pflex]"
    - "Apply custom resource [2]"
    - "Apply custom resource [1]"
    - "Validate custom resource [1]"
    - "Validate [powerflex] driver from CR [1] is installed"
    - "Run custom test"
    # cleanup
    - "Enable forceRemoveDriver on CR [1]"
    - "Delete custom resource [1]"
    - "Delete custom resource [2]"
    - "Restore template [testfiles/powerflex-templates/powerflex-secret-template.yaml] for [pflex]"
    - "Restore template [testfiles/powerflex-templates/powerflex-storageclass-template.yaml] for [pflex]"
  customTest:
    name: check_parameters.sh
    run:
      - /bin/bash check_parameters.sh testfiles/powerflex_alt_vals_1_values.csv dell powerflex
- scenario: "Install PowerFlex Driver with second set of alternate values"
  paths:
    - "testfiles/storage_csm_powerflex_alt_vals_2.yaml"
  tags:
    - "powerflex"
  steps:
    - "Given an environment with k8s or openshift, and CSM operator installed"
    - "Create storageclass with name [op-e2e-vxflexos] and template [testfiles/powerflex-templates/powerflex-storageclass-template.yaml] for [pflex]"
    - "Set up secret with template [testfiles/powerflex-templates/powerflex-secret-template.yaml] name [powerflex-config] in namespace [dell] for [pflex]"
    - "Apply custom resource [1]"
    - "Validate custom resource [1]"
    - "Validate [powerflex] driver from CR [1] is installed"
    - "Run custom test"
    # cleanup
    - "Enable forceRemoveDriver on CR [1]"
    - "Delete custom resource [1]"
    - "Restore template [testfiles/powerflex-templates/powerflex-secret-template.yaml] for [pflex]"
    - "Restore template [testfiles/powerflex-templates/powerflex-storageclass-template.yaml] for [pflex]"
  customTest:
    name: check_parameters.sh
    run:
      - /bin/bash check_parameters.sh testfiles/powerflex_alt_vals_2_values.csv dell powerflex
- scenario: "Install PowerFlex Driver with third set of alternate values"
  paths:
    - "testfiles/storage_csm_powerflex_alt_vals_3.yaml"
  tags:
    - "powerflex"
  steps:
    - "Given an environment with k8s or openshift, and CSM operator installed"
    - "Set [control-plane] node label"
    - "Create storageclass with name [op-e2e-vxflexos] and template [testfiles/powerflex-templates/powerflex-storageclass-template.yaml] for [pflex]"
    - "Set up secret with template [testfiles/powerflex-templates/powerflex-secret-template.yaml] name [powerflex-config] in namespace [dell] for [pflex]"
    - "Apply custom resource [1]"
    - "Validate custom resource [1]"
    - "Validate [powerflex] driver from CR [1] is installed"
    - "Run custom test"
    # cleanup
    - "Remove [control-plane] node label"
    - "Enable forceRemoveDriver on CR [1]"
    - "Delete custom resource [1]"
    - "Restore template [testfiles/powerflex-templates/powerflex-secret-template.yaml] for [pflex]"
    - "Restore template [testfiles/powerflex-templates/powerflex-storageclass-template.yaml] for [pflex]"
  customTest:
    name: check_parameters.sh
    run:
      - /bin/bash check_parameters.sh testfiles/powerflex_alt_vals_3_values.csv dell powerflex
- scenario: "Install PowerFlex Driver with fourth set of alternate values"
  paths:
    - "testfiles/storage_csm_powerflex_alt_vals_4.yaml"
  tags:
    - "powerflex"
  steps:
    - "Given an environment with k8s or openshift, and CSM operator installed"
    - "Create storageclass with name [op-e2e-vxflexos] and template [testfiles/powerflex-templates/powerflex-storageclass-template.yaml] for [pflex]"
    - "Set up secret with template [testfiles/powerflex-templates/powerflex-secret-template.yaml] name [powerflex-config] in namespace [dell] for [pflex]"
    - "Apply custom resource [1]"
    - "Validate custom resource [1]"
    - "Validate [powerflex] driver from CR [1] is installed"
    - "Run custom test"
    # cleanup
    - "Enable forceRemoveDriver on CR [1]"
    - "Delete custom resource [1]"
    - "Restore template [testfiles/powerflex-templates/powerflex-secret-template.yaml] for [pflex]"
    - "Restore template [testfiles/powerflex-templates/powerflex-storageclass-template.yaml] for [pflex]"
  customTest:
    name: check_parameters.sh
    run:
      - /bin/bash check_parameters.sh testfiles/powerflex_alt_vals_4_values.csv dell powerflex
- scenario: "Install PowerFlex Driver without SDC"
  paths:
    - "testfiles/storage_csm_powerflex_no_sdc.yaml"
  tags:
    - "powerflex"
  steps:
    - "Given an environment with k8s or openshift, and CSM operator installed"
    - "Create storageclass with name [op-e2e-vxflexos] and template [testfiles/powerflex-templates/powerflex-storageclass-template.yaml] for [pflex]"
    - "Set up secret with template [testfiles/powerflex-templates/powerflex-secret-template.yaml] name [powerflex-config] in namespace [dell] for [pflex]"
    - "Apply custom resource [1]"
    - "Validate custom resource [1]"
    - "Validate [powerflex] driver from CR [1] is installed"
    - "Run custom test"
    # cleanup
    - "Enable forceRemoveDriver on CR [1]"
    - "Delete custom resource [1]"
    - "Restore template [testfiles/powerflex-templates/powerflex-secret-template.yaml] for [pflex]"
    - "Restore template [testfiles/powerflex-templates/powerflex-storageclass-template.yaml] for [pflex]"
  customTest:
    name: check_parameters.sh
    run:
      - /bin/bash check_parameters.sh testfiles/powerflex_no_sdc_values.csv dell powerflex
- scenario: "Install PowerFlex Driver with health monitor"
  paths:
    - "testfiles/storage_csm_powerflex_health_monitor.yaml"
  tags:
    - "powerflex"
  steps:
    - "Given an environment with k8s or openshift, and CSM operator installed"
    - "Create storageclass with name [op-e2e-vxflexos] and template [testfiles/powerflex-templates/powerflex-storageclass-template.yaml] for [pflex]"
    - "Set up secret with template [testfiles/powerflex-templates/powerflex-secret-template.yaml] name [powerflex-config] in namespace [dell] for [pflex]"
    - "Apply custom resource [1]"
    - "Validate custom resource [1]"
    - "Validate [powerflex] driver from CR [1] is installed"
    - "Run custom test"
    # cleanup
    - "Enable forceRemoveDriver on CR [1]"
    - "Delete custom resource [1]"
    - "Restore template [testfiles/powerflex-templates/powerflex-secret-template.yaml] for [pflex]"
    - "Restore template [testfiles/powerflex-templates/powerflex-storageclass-template.yaml] for [pflex]"
  customTest:
    name: Cert CSI and check_parameters.sh
    run:
      - cert-csi test vio --sc op-e2e-vxflexos --chainNumber 2 --chainLength 2
      - /bin/bash check_parameters.sh testfiles/powerflex_alt_vals_5_values.csv dell powerflex
- scenario: "Uninstall PowerFlex Driver"
  paths:
    - "testfiles/storage_csm_powerflex.yaml"
  tags:
    - "powerflex"
  steps:
    - "Given an environment with k8s or openshift, and CSM operator installed"
    - "Set up secret with template [testfiles/powerflex-templates/powerflex-secret-template.yaml] name [test-vxflexos-config] in namespace [test-vxflexos] for [pflex]"
    - "Apply custom resource [1]"
    - "Validate custom resource [1]"
    - "Validate [powerflex] driver from CR [1] is installed"
    - "Enable forceRemoveDriver on CR [1]"
    - "Delete custom resource [1]"
    - "Restore template [testfiles/powerflex-templates/powerflex-secret-template.yaml] for [pflex]"
    - "Validate [powerflex] driver from CR [1] is not installed"
- scenario: "Install PowerFlex Driver (With Authorization V2)"
  paths:
    - "testfiles/authorization-templates/storage_csm_authorization_v2_proxy_server.yaml"
    - "testfiles/storage_csm_powerflex_auth.yaml"
    - "testfiles/authorization-templates/storage_csm_authorization_v2_crds.yaml"
  tags:
    - "authorization"
    - "authorizationproxyserver"
    # - "powerflex"
  steps:
    - "Given an environment with k8s or openshift, and CSM operator installed"
    - "Install Authorization CRDs [3]"
    - "Create [authorization-proxy-server] prerequisites from CR [1]"
    - "Apply custom resource [1]"
    - "Validate [authorization-proxy-server] module from CR [1] is installed"
    - "Configure authorization-proxy-server for [powerflex] for CR [1]"
    - "Create storageclass with name [op-e2e-vxflexos] and template [testfiles/powerflex-templates/powerflex-storageclass-template.yaml] for [pflex]"
    - "Set up secret with template [testfiles/powerflex-templates/csm-authorization-config.json] name [karavi-authorization-config] in namespace [test-vxflexos] for [pflexAuthSidecar]"
    - "Set up secret with template [testfiles/powerflex-templates/powerflex-secret-template.yaml] name [test-vxflexos-config] in namespace [test-vxflexos] for [pflexAuth]"
    - "Apply custom resource [2]"
    - "Validate custom resource [2]"
    - "Validate [powerflex] driver from CR [2] is installed"
    - "Validate [authorization] module from CR [2] is installed"
    - "Run custom test"
    # cleanup
    - "Enable forceRemoveDriver on CR [2]"
    - "Delete custom resource [2]"
    - "Delete Authorization CRs for [powerflex]"
    - "Delete custom resource [1]"
    - "Delete Authorization CRDs [3]"
    - "Restore template [testfiles/powerflex-templates/csm-authorization-config.json] for [pflexAuthSidecar]"
    - "Restore template [testfiles/powerflex-templates/powerflex-secret-template.yaml] for [pflexAuth]"
    - "Restore template [testfiles/powerflex-templates/powerflex-storageclass-template.yaml] for [pflex]"
  customTest:
    name: Cert CSI
    run:
      - cert-csi test vio --sc op-e2e-vxflexos --chainNumber 2 --chainLength 2
- scenario: "Install PowerScale Driver (With Authorization V2)"
  paths:
    - "testfiles/authorization-templates/storage_csm_authorization_v2_proxy_server.yaml"
    - "testfiles/storage_csm_powerscale_auth.yaml"
    - "testfiles/authorization-templates/storage_csm_authorization_v2_crds.yaml"
  tags:
    - "authorization"
    - "authorizationproxyserver"
    - "powerscale"
  steps:
    - "Given an environment with k8s or openshift, and CSM operator installed"
    - "Install Authorization CRDs [3]"
    - "Create [authorization-proxy-server] prerequisites from CR [1]"
    - "Apply custom resource [1]"
    - "Validate [authorization-proxy-server] module from CR [1] is installed"
    - "Configure authorization-proxy-server for [powerscale] for CR [1]"
    - "Create storageclass with name [op-e2e-isilon] and template [testfiles/powerscale-templates/powerscale-storageclass-template.yaml] for [pscale]"
    - "Set up secret with template [testfiles/powerscale-templates/powerscale-auth-secret-template.yaml] name [isilon-creds-auth] in namespace [isilon] for [pscaleAuth]"
    - "Set up secret with template [testfiles/powerscale-templates/karavi-authorization-config.json] name [karavi-authorization-config] in namespace [isilon] for [pscaleAuthSidecar]"
    - "Apply custom resource [2]"
    - "Validate custom resource [2]"
    - "Validate [powerscale] driver from CR [2] is installed"
    - "Validate [authorization] module from CR [2] is installed"
    - "Run custom test"
    # cleanup
    - "Enable forceRemoveDriver on CR [2]"
    - "Delete custom resource [2]"
    - "Delete Authorization CRs for [powerscale]"
    - "Delete custom resource [1]"
    - "Delete Authorization CRDs [3]"
    - "Restore template [testfiles/powerscale-templates/powerscale-auth-secret-template.yaml] for [pscaleAuth]"
    - "Restore template [testfiles/powerscale-templates/karavi-authorization-config.json] for [pscaleAuthSidecar]"
  customTest:
    name: Cert CSI
    run:
      - cert-csi test vio --sc op-e2e-isilon --chainNumber 2 --chainLength 2
- scenario: "Install PowerScale Driver(With Authorization V2 and Observability)"
  paths:
    - "testfiles/authorization-templates/storage_csm_authorization_v2_proxy_server.yaml"
    - "testfiles/storage_csm_powerscale_observability_auth.yaml"
    - "testfiles/authorization-templates/storage_csm_authorization_v2_crds.yaml"
  tags:
    - "authorizationproxyserver"
    - "authorization"
    - "powerscale"
    - "observability"
  steps:
    - "Given an environment with k8s or openshift, and CSM operator installed"
    - "Install Authorization CRDs [3]"
    - "Create [authorization-proxy-server] prerequisites from CR [1]"
    - "Apply custom resource [1]"
    - "Validate [authorization-proxy-server] module from CR [1] is installed"
    - "Configure authorization-proxy-server for [powerscale] for CR [1]"
    - "Create storageclass with name [op-e2e-isilon] and template [testfiles/powerscale-templates/powerscale-storageclass-template.yaml] for [pscale]"
    - "Set up secret with template [testfiles/powerscale-templates/powerscale-auth-secret-template.yaml] name [isilon-creds-auth] in namespace [isilon] for [pscaleAuth]"
    - "Set up secret with template [testfiles/powerscale-templates/karavi-authorization-config.json] name [karavi-authorization-config] in namespace [isilon] for [pscaleAuthSidecar]"
    - "Apply custom resource [2]"
    - "Validate custom resource [2]"
    - "Validate [powerscale] driver from CR [2] is installed"
    - "Validate [authorization] module from CR [2] is installed"
    - "Validate [observability] module from CR [2] is installed"
    - "Run custom test"
    # cleanup
    - "Enable forceRemoveDriver on CR [2]"
    - "Delete custom resource [2]"
    - "Delete Authorization CRs for [powerscale]"
    - "Delete custom resource [1]"
    - "Delete Authorization CRDs [3]"
    - "Restore template [testfiles/powerscale-templates/powerscale-storageclass-template.yaml] for [pscale]"
    - "Restore template [testfiles/powerscale-templates/powerscale-auth-secret-template.yaml] for [pscaleAuth]"
    - "Restore template [testfiles/powerscale-templates/karavi-authorization-config.json] for [pscaleAuthSidecar]"
  customTest:
    name: Cert CSI
    run:
      - cert-csi test vio --sc op-e2e-isilon --chainNumber 2 --chainLength 2
- scenario: Install PowerScale Driver(With Authorization V2 and Observability), Disable Observability module, Disable Authorization module"
  paths:
    - "testfiles/authorization-templates/storage_csm_authorization_v2_proxy_server.yaml"
    - "testfiles/storage_csm_powerscale_observability_auth.yaml"
    - "testfiles/authorization-templates/storage_csm_authorization_v2_crds.yaml"
  tags:
    - "authorizationproxyserver"
    - "authorization"
    - "powerscale"
    - "observability"
  steps:
    - "Given an environment with k8s or openshift, and CSM operator installed"
    - "Install Authorization CRDs [3]"
    - "Create [authorization-proxy-server] prerequisites from CR [1]"
    - "Apply custom resource [1]"
    - "Validate [authorization-proxy-server] module from CR [1] is installed"
    - "Configure authorization-proxy-server for [powerscale] for CR [1]"
    - "Create storageclass with name [op-e2e-isilon] and template [testfiles/powerscale-templates/powerscale-storageclass-template.yaml] for [pscale]"
    - "Set up secret with template [testfiles/powerscale-templates/powerscale-auth-secret-template.yaml] name [isilon-creds-auth] in namespace [isilon] for [pscaleAuth]"
    - "Set up secret with template [testfiles/powerscale-templates/karavi-authorization-config.json] name [karavi-authorization-config] in namespace [isilon] for [pscaleAuthSidecar]"
    - "Apply custom resource [2]"
    - "Validate custom resource [2]"
    - "Validate [powerscale] driver from CR [2] is installed"
    - "Validate [authorization] module from CR [2] is installed"
    - "Validate [observability] module from CR [2] is installed"
    - "Disable [observability] module from CR [2]"
    - "Validate [powerscale] driver from CR [2] is installed"
    - "Validate [authorization] module from CR [2] is installed"
    - "Validate [observability] module from CR [2] is not installed"
    - "Disable [authorization] module from CR [2]"
    - "Set up secret with template [testfiles/powerscale-templates/powerscale-secret-template.yaml] name [isilon-creds] in namespace [isilon] for [pscale]"
    - "Set secret for driver from CR [2] to [isilon-creds]"
    - "Validate [powerscale] driver from CR [2] is installed"
    - "Validate [authorization] module from CR [2] is not installed"
    - "Validate [observability] module from CR [2] is not installed"
    # cleanup
    - "Enable forceRemoveDriver on CR [2]"
    - "Delete custom resource [2]"
    - "Delete Authorization CRs for [powerscale]"
    - "Delete custom resource [1]"
    - "Delete Authorization CRDs [3]"
    - "Restore template [testfiles/powerscale-templates/powerscale-storageclass-template.yaml] for [pscale]"
    - "Restore template [testfiles/powerscale-templates/powerscale-auth-secret-template.yaml] for [pscaleAuth]"
    - "Restore template [testfiles/powerscale-templates/karavi-authorization-config.json] for [pscaleAuthSidecar]"
    - "Restore template [testfiles/powerscale-templates/powerscale-secret-template.yaml] for [pscale]"
- scenario: "Install PowerFlex Driver (With Authorization V2), Upgrade driver and authorization sidecar"
  paths:
    - "testfiles/authorization-templates/storage_csm_authorization_v2_proxy_server.yaml"
    - "testfiles/storage_csm_powerflex_auth_n_minus_1.yaml"
    - "testfiles/storage_csm_powerflex_auth.yaml"
    - "testfiles/authorization-templates/storage_csm_authorization_v2_crds.yaml"
  tags:
    - "authorization"
    - "authorizationproxyserver"
    # - "powerflex"
  steps:
    - "Given an environment with k8s or openshift, and CSM operator installed"
    - "Install Authorization CRDs [4]"
    - "Create [authorization-proxy-server] prerequisites from CR [1]"
    - "Apply custom resource [1]"
    - "Validate [authorization-proxy-server] module from CR [1] is installed"
    - "Configure authorization-proxy-server for [powerflex] for CR [1]"
    - "Create storageclass with name [op-e2e-vxflexos] and template [testfiles/powerflex-templates/powerflex-storageclass-template.yaml] for [pflex]"
    - "Set up secret with template [testfiles/powerflex-templates/csm-authorization-config.json] name [karavi-authorization-config] in namespace [test-vxflexos] for [pflexAuthSidecar]"
    - "Set up secret with template [testfiles/powerflex-templates/powerflex-secret-template.yaml] name [test-vxflexos-config] in namespace [test-vxflexos] for [pflex]"
    - "Restore template [testfiles/powerflex-templates/powerflex-secret-template.yaml] for [pflex]"
    - "Set up secret with template [testfiles/powerflex-templates/powerflex-secret-template.yaml] name [test-vxflexos-config] in namespace [test-vxflexos] for [pflexAuth]"
    - "Apply custom resource [2]"
    - "Validate custom resource [2]"
    - "Validate [powerflex] driver from CR [2] is installed"
    - "Validate [authorization] module from CR [2] is installed"
    - "Run custom test"
    # upgrade
    - "Upgrade from custom resource [2] to [3]"
    - "Validate custom resource [3]"
    - "Validate [powerflex] driver from CR [3] is installed"
    - "Validate [authorization] module from CR [3] is installed"
    - "Run custom test"
    # cleanup
    - "Enable forceRemoveDriver on CR [3]"
    - "Delete custom resource [3]"
    - "Delete Authorization CRs for [powerflex]"
    - "Delete custom resource [1]"
    - "Delete Authorization CRDs [4]"
    - "Restore template [testfiles/powerflex-templates/csm-authorization-config.json] for [pflexAuthSidecar]"
    - "Restore template [testfiles/powerflex-templates/powerflex-secret-template.yaml] for [pflexAuth]"
    - "Restore template [testfiles/powerflex-templates/powerflex-storageclass-template.yaml] for [pflex]"
  customTest:
    name: Cert CSI
    run:
      - cert-csi test vio --sc op-e2e-vxflexos --chainNumber 2 --chainLength 2
- scenario: "Install PowerFlex Driver, Downgrade driver to supported version"
  paths:
    - "testfiles/storage_csm_powerflex.yaml"
    - "testfiles/storage_csm_powerflex_downgrade.yaml"
  tags:
    - "powerflex"
  steps:
    - "Given an environment with k8s or openshift, and CSM operator installed"
    - "Create storageclass with name [op-e2e-vxflexos] and template [testfiles/powerflex-templates/powerflex-storageclass-template.yaml] for [pflex]"
    - "Set up secret with template [testfiles/powerflex-templates/powerflex-secret-template.yaml] name [test-vxflexos-config] in namespace [test-vxflexos] for [pflex]"
    - "Restore template [testfiles/powerflex-templates/powerflex-secret-template.yaml] for [pflex]"
    - "Set up secret with template [testfiles/powerflex-templates/powerflex-secret-template.yaml] name [test-vxflexos-config] in namespace [test-vxflexos] for [pflex]"
    - "Apply custom resource [1]"
    - "Validate custom resource [1]"
    - "Validate [powerflex] driver from CR [1] is installed"
    - "Run custom test"
    # downgrade, using the same method as upgrade. hence the same name
    - "Upgrade from custom resource [1] to [2]"
    - "Validate custom resource [2]"
    - "Validate [powerflex] driver from CR [2] is installed"
    - "Run custom test"
    # cleanup
    - "Enable forceRemoveDriver on CR [2]"
    - "Delete custom resource [2]"
    - "Restore template [testfiles/powerflex-templates/powerflex-secret-template.yaml] for [pflex]"
    - "Restore template [testfiles/powerflex-templates/powerflex-storageclass-template.yaml] for [pflex]"
- scenario: "Install PowerFlex Driver (With Observability)"
  paths:
    - "testfiles/storage_csm_powerflex_observability.yaml"
  tags:
    - "observability"
    - "powerflex"
  steps:
    - "Given an environment with k8s or openshift, and CSM operator installed"
    - "Create storageclass with name [op-e2e-vxflexos] and template [testfiles/powerflex-templates/powerflex-storageclass-template.yaml] for [pflex]"
    - "Set up secret with template [testfiles/powerflex-templates/powerflex-secret-template.yaml] name [test-vxflexos-config] in namespace [test-vxflexos] for [pflex]"
    - "Apply custom resource [1]"
    - "Validate [powerflex] driver from CR [1] is installed"
    - "Validate [observability] module from CR [1] is installed"
    - "Run custom test"
    # cleanup
    - "Enable forceRemoveDriver on CR [1]"
    - "Delete custom resource [1]"
    - "Restore template [testfiles/powerflex-templates/powerflex-secret-template.yaml] for [pflex]"
    - "Restore template [testfiles/powerflex-templates/powerflex-storageclass-template.yaml] for [pflex]"
  customTest:
    name: Cert CSI
    run:
      - cert-csi test vio --sc op-e2e-vxflexos --chainNumber 2 --chainLength 2
- scenario: "Install PowerFlex Driver(With Observability and Custom Certs)"
  paths:
    - "testfiles/storage_csm_powerflex_observability_custom_cert.yaml"
  tags:
    - "observability"
  steps:
    - "Given an environment with k8s or openshift, and CSM operator installed"
    - "Create storageclass with name [op-e2e-vxflexos] and template [testfiles/powerflex-templates/powerflex-storageclass-template.yaml] for [pflex]"
    - "Set up secret with template [testfiles/powerflex-templates/powerflex-secret-template.yaml] name [test-vxflexos-config] in namespace [test-vxflexos] for [pflex]"
    - "Apply custom resource [1]"
    - "Validate [powerflex] driver from CR [1] is installed"
    - "Validate [observability] module from CR [1] is installed"
    # cleanup
    - "Enable forceRemoveDriver on CR [1]"
    - "Delete custom resource [1]"
    - "Restore template [testfiles/powerflex-templates/powerflex-secret-template.yaml] for [pflex]"
    - "Restore template [testfiles/powerflex-templates/powerflex-storageclass-template.yaml] for [pflex]"
- scenario: "Install PowerFlex Driver(With Observability and Custom Cert for Otel-Collector)"
  paths:
    - "testfiles/storage_csm_powerflex_observability_otel_custom_cert.yaml"
  tags:
    - "observability"
  steps:
    - "Given an environment with k8s or openshift, and CSM operator installed"
    - "Create storageclass with name [op-e2e-vxflexos] and template [testfiles/powerflex-templates/powerflex-storageclass-template.yaml] for [pflex]"
    - "Set up secret with template [testfiles/powerflex-templates/powerflex-secret-template.yaml] name [test-vxflexos-config] in namespace [test-vxflexos] for [pflex]"
    - "Apply custom resource [1]"
    - "Validate [powerflex] driver from CR [1] is installed"
    - "Validate [observability] module from CR [1] is installed"
    # cleanup
    - "Enable forceRemoveDriver on CR [1]"
    - "Delete custom resource [1]"
    - "Restore template [testfiles/powerflex-templates/powerflex-secret-template.yaml] for [pflex]"
    - "Restore template [testfiles/powerflex-templates/powerflex-storageclass-template.yaml] for [pflex]"
- scenario: "Install PowerFlex Driver (Standalone), Enable/Disable Observability"
  paths:
    - "testfiles/storage_csm_powerflex.yaml"
  tags:
    - "powerflex"
    - "observability"
    - "sanity"
  steps:
    - "Given an environment with k8s or openshift, and CSM operator installed"
    - "Create storageclass with name [op-e2e-vxflexos] and template [testfiles/powerflex-templates/powerflex-storageclass-template.yaml] for [pflex]"
    - "Set up secret with template [testfiles/powerflex-templates/powerflex-secret-template.yaml] name [test-vxflexos-config] in namespace [test-vxflexos] for [pflex]"
    - "Apply custom resource [1]"
    - "Validate [powerflex] driver from CR [1] is installed"
    - "Validate [observability] module from CR [1] is not installed"
    - "Enable [observability] module from CR [1]"
    - "Validate [powerflex] driver from CR [1] is installed"
    - "Validate [observability] module from CR [1] is installed"
    - "Disable [observability] module from CR [1]"
    - "Validate [powerflex] driver from CR [1] is installed"
    - "Validate [observability] module from CR [1] is not installed"
    # cleanup
    - "Enable forceRemoveDriver on CR [1]"
    - "Delete custom resource [1]"
    - "Restore template [testfiles/powerflex-templates/powerflex-secret-template.yaml] for [pflex]"
    - "Restore template [testfiles/powerflex-templates/powerflex-storageclass-template.yaml] for [pflex]"
<<<<<<< HEAD
=======
    - "Run custom test"
  customTest:
    name: Sleep to allow CSM deletion
    run:
      - echo "Sleeping for 180 seconds to allow CSM time to delete"
      - sleep 180

>>>>>>> 694ec5e1
- scenario: "Install Powerflex Driver (With Replication)"
  paths:
    - "testfiles/storage_csm_powerflex_replica.yaml"
  tags:
    - "powerflex"
    - "replication"
    - "sanity"
  steps:
    - "Given an environment with k8s or openshift, and CSM operator installed"
    - "Create storageclass with name [op-e2e-vxflexos] and template [testfiles/powerflex-templates/powerflex-storageclass-template.yaml] for [pflex]"
    - "Set up secret with template [testfiles/powerflex-templates/powerflex-secret-template.yaml] name [test-vxflexos-config] in namespace [test-vxflexos] for [pflex]"
    - "Apply custom resource [1]"
    - "Validate [powerflex] driver from CR [1] is installed"
    - "Validate [replication] module from CR [1] is installed"
    - "Run custom test"
    # cleanup
    - "Enable forceRemoveDriver on CR [1]"
    - "Delete custom resource [1]"
    - "Restore template [testfiles/powerflex-templates/powerflex-secret-template.yaml] for [pflex]"
    - "Restore template [testfiles/powerflex-templates/powerflex-storageclass-template.yaml] for [pflex]"
  customTest:
    name: HelloWorld
    run:
      - echo "no current test implemented for replication"
- scenario: "Install Powerflex Driver (Standalone), Enable/Disable Replication"
  paths:
    - "testfiles/storage_csm_powerflex.yaml"
  tags:
    - "powerflex"
    - "replication"
  steps:
    - "Given an environment with k8s or openshift, and CSM operator installed"
    - "Create storageclass with name [op-e2e-vxflexos] and template [testfiles/powerflex-templates/powerflex-storageclass-template.yaml] for [pflex]"
    - "Set up secret with template [testfiles/powerflex-templates/powerflex-secret-template.yaml] name [test-vxflexos-config] in namespace [test-vxflexos] for [pflex]"
    - "Apply custom resource [1]"
    - "Validate [powerflex] driver from CR [1] is installed"
    - "Validate [replication] module from CR [1] is not installed"
    - "Enable [replication] module from CR [1]"
    - "Validate [powerflex] driver from CR [1] is installed"
    - "Validate [replication] module from CR [1] is installed"
    - "Disable [replication] module from CR [1]"
    - "Validate [replication] driver from CR [1] is installed"
    - "Validate [replication] module from CR [1] is not installed"
    # cleanup
    - "Enable forceRemoveDriver on CR [1]"
    - "Delete custom resource [1]"
    - "Restore template [testfiles/powerflex-templates/powerflex-secret-template.yaml] for [pflex]"
    - "Restore template [testfiles/powerflex-templates/powerflex-storageclass-template.yaml] for [pflex]"
- scenario: "Install PowerFlex Driver(Standalone), Enable Authorization V1, Enable Observability"
  paths:
    - "testfiles/authorization-templates/storage_csm_authorization_v1_proxy_server_no_cert.yaml"
    - "testfiles/storage_csm_powerflex.yaml"
  tags:
    - "authorizationproxyserver"
    - "authorization"
    - "powerflex"
    - "observability"
  steps:
    - "Given an environment with k8s or openshift, and CSM operator installed"
    - "Create [authorization-proxy-server] prerequisites from CR [1]"
    - "Apply custom resource [1]"
    - "Validate [authorization-proxy-server] module from CR [1] is installed"
    - "Configure authorization-proxy-server for [powerflex] for CR [1]"
    - "Create storageclass with name [op-e2e-vxflexos] and template [testfiles/powerflex-templates/powerflex-storageclass-template.yaml] for [pflex]"
    - "Set up secret with template [testfiles/powerflex-templates/csm-authorization-config.json] name [karavi-authorization-config] in namespace [test-vxflexos] for [pflexAuthSidecar]"
    - "Set up secret with template [testfiles/powerflex-templates/powerflex-secret-template.yaml] name [test-vxflexos-config] in namespace [test-vxflexos] for [pflex]"
    - "Restore template [testfiles/powerflex-templates/powerflex-secret-template.yaml] for [pflex]"
    - "Apply custom resource [2]"
    - "Validate custom resource [2]"
    - "Validate [powerflex] driver from CR [2] is installed"
    - "Validate [authorization] module from CR [2] is not installed"
    - "Set up secret with template [testfiles/powerflex-templates/powerflex-secret-template.yaml] name [test-vxflexos-config] in namespace [test-vxflexos] for [pflexAuth]"
    - "Enable [authorization] module from CR [2]"
    - "Validate [powerflex] driver from CR [2] is installed"
    - "Validate [authorization] module from CR [2] is installed"
    - "Validate [observability] module from CR [2] is not installed"
    #    - "Set secret for driver from CR [2] to [test-vxflexos-config-auth]"
    - "Enable [observability] module from CR [2]"
    - "Validate [powerflex] driver from CR [2] is installed"
    - "Validate [authorization] module from CR [2] is installed"
    - "Validate [observability] module from CR [2] is installed"
    - "Run custom test"
    # cleanup
    - "Enable forceRemoveDriver on CR [2]"
    - "Delete custom resource [1]"
    - "Delete custom resource [2]"
    - "Restore template [testfiles/powerflex-templates/powerflex-secret-template.yaml] for [pflexAuth]"
    - "Restore template [testfiles/powerflex-templates/powerflex-storageclass-template.yaml] for [pflex]"
    - "Restore template [testfiles/powerflex-templates/csm-authorization-config.json] for [pflexAuthSidecar]"
- scenario: "Install PowerFlex Driver(With Authorization V1 and Observability)"
  paths:
    - "testfiles/authorization-templates/storage_csm_authorization_v1_proxy_server_no_cert.yaml"
    - "testfiles/storage_csm_powerflex_observability_auth.yaml"
  tags:
    - "authorizationproxyserver"
    - "authorization"
    - "powerflex"
    - "observability"
  steps:
    - "Given an environment with k8s or openshift, and CSM operator installed"
    - "Create [authorization-proxy-server] prerequisites from CR [1]"
    - "Apply custom resource [1]"
    - "Validate [authorization-proxy-server] module from CR [1] is installed"
    - "Configure authorization-proxy-server for [powerflex] for CR [1]"
    - "Create storageclass with name [op-e2e-vxflexos] and template [testfiles/powerflex-templates/powerflex-storageclass-template.yaml] for [pflex]"
    - "Set up secret with template [testfiles/powerflex-templates/csm-authorization-config.json] name [karavi-authorization-config] in namespace [test-vxflexos] for [pflexAuthSidecar]"
    - "Set up secret with template [testfiles/powerflex-templates/powerflex-secret-template.yaml] name [test-vxflexos-config] in namespace [test-vxflexos] for [pflex]"
    - "Set up secret with template [testfiles/powerflex-templates/powerflex-secret-template.yaml] name [test-vxflexos-config] in namespace [test-vxflexos] for [pflexAuth]"
    - "Apply custom resource [2]"
    - "Validate custom resource [2]"
    - "Validate [powerflex] driver from CR [2] is installed"
    - "Validate [authorization] module from CR [2] is installed"
    - "Validate [observability] module from CR [2] is installed"
    - "Run custom test"
    # cleanup
    - "Enable forceRemoveDriver on CR [2]"
    - "Delete custom resource [2]"
    - "Delete custom resource [1]"
    - "Restore template [testfiles/powerflex-templates/powerflex-secret-template.yaml] for [pflexAuth]"
    - "Restore template [testfiles/powerflex-templates/powerflex-storageclass-template.yaml] for [pflex]"
    - "Restore template [testfiles/powerflex-templates/csm-authorization-config.json] for [pflexAuthSidecar]"
  customTest:
    name: Cert CSI
    run:
      - cert-csi test vio --sc op-e2e-vxflexos --chainNumber 2 --chainLength 2
- scenario: Install PowerFlex Driver(With Authorization V2 and Observability), Disable Observability module, Disable Authorization module"
  paths:
    - "testfiles/authorization-templates/storage_csm_authorization_v2_proxy_server.yaml"
    - "testfiles/storage_csm_powerflex_observability_auth.yaml"
    - "testfiles/authorization-templates/storage_csm_authorization_v2_crds.yaml"
  tags:
    - "authorizationproxyserver"
    - "authorization"
    # - "powerflex"
    - "observability"
    # - "sanity"
  steps:
    - "Given an environment with k8s or openshift, and CSM operator installed"
    - "Install Authorization CRDs [3]"
    - "Create [authorization-proxy-server] prerequisites from CR [1]"
    - "Apply custom resource [1]"
    - "Validate [authorization-proxy-server] module from CR [1] is installed"
    - "Configure authorization-proxy-server for [powerflex] for CR [1]"
    - "Create storageclass with name [op-e2e-vxflexos] and template [testfiles/powerflex-templates/powerflex-storageclass-template.yaml] for [pflex]"
    - "Set up secret with template [testfiles/powerflex-templates/csm-authorization-config.json] name [karavi-authorization-config] in namespace [test-vxflexos] for [pflexAuthSidecar]"
    - "Set up secret with template [testfiles/powerflex-templates/powerflex-secret-template.yaml] name [test-vxflexos-config] in namespace [test-vxflexos] for [pflex]"
    - "Set up secret with template [testfiles/powerflex-templates/powerflex-secret-template.yaml] name [test-vxflexos-config] in namespace [test-vxflexos] for [pflexAuth]"
    - "Apply custom resource [2]"
    - "Validate custom resource [2]"
    - "Validate [powerflex] driver from CR [2] is installed"
    - "Validate [authorization] module from CR [2] is installed"
    - "Validate [observability] module from CR [2] is installed"
    - "Disable [observability] module from CR [2]"
    - "Validate [powerflex] driver from CR [2] is installed"
    - "Validate [authorization] module from CR [2] is installed"
    - "Validate [observability] module from CR [2] is not installed"
    - "Disable [authorization] module from CR [2]"
    - "Set secret for driver from CR [1] to [test-vxflexos-config]"
    - "Validate [powerflex] driver from CR [2] is installed"
    - "Validate [authorization] module from CR [2] is not installed"
    - "Validate [observability] module from CR [2] is not installed"
    # cleanup
    - "Enable forceRemoveDriver on CR [2]"
    - "Delete custom resource [2]"
    - "Delete Authorization CRs for [powerflex]"
    - "Delete custom resource [1]"
    - "Delete Authorization CRDs [3]"
    - "Restore template [testfiles/powerflex-templates/powerflex-secret-template.yaml] for [pflexAuth]"
    - "Restore template [testfiles/powerflex-templates/powerflex-storageclass-template.yaml] for [pflex]"
    - "Restore template [testfiles/powerflex-templates/csm-authorization-config.json] for [pflexAuthSidecar]"
- scenario: "Install PowerFlex Driver(With Resiliency)"
  paths:
    - "testfiles/storage_csm_powerflex_resiliency.yaml"
  tags:
    - "powerflex"
    - "resiliency"
    - "sanity"
  steps:
    - "Given an environment with k8s or openshift, and CSM operator installed"
    - "Set up secret with template [testfiles/powerflex-templates/powerflex-secret-template.yaml] name [test-vxflexos-config] in namespace [test-vxflexos] for [pflex]"
    - "Apply custom resource [1]"
    - "Validate [powerflex] driver from CR [1] is installed"
    - "Validate [resiliency] module from CR [1] is installed"
    - "Run custom test"
    # cleanup
    - "Enable forceRemoveDriver on CR [1]"
    - "Delete custom resource [1]"
    - "Restore template [testfiles/powerflex-templates/powerflex-secret-template.yaml] for [pflex]"
  customTest:
    name: CustomTest
    run:
      - echo "no current test for resiliency"
- scenario: "Install PowerFlex Driver(Standalone), Enable/Disable Resiliency"
  paths:
    - "testfiles/storage_csm_powerflex.yaml"
  tags:
    - "powerflex"
    - "resiliency"
  steps:
    - "Given an environment with k8s or openshift, and CSM operator installed"
    - "Set up secret with template [testfiles/powerflex-templates/powerflex-secret-template.yaml] name [test-vxflexos-config] in namespace [test-vxflexos] for [pflex]"
    - "Apply custom resource [1]"
    - "Validate custom resource [1]"
    - "Validate [powerflex] driver from CR [1] is installed"
    - "Validate [resiliency] module from CR [1] is not installed"
    - "Enable [resiliency] module from CR [1]"
    - "Validate [powerflex] driver from CR [1] is installed"
    - "Validate [resiliency] module from CR [1] is installed"
    - "Disable [resiliency] module from CR [1]"
    - "Validate [powerflex] driver from CR [1] is installed"
    - "Validate [resiliency] module from CR [1] is not installed"
    # cleanup
    - "Enable forceRemoveDriver on CR [1]"
    - "Delete custom resource [1]"
    - "Restore template [testfiles/powerflex-templates/powerflex-secret-template.yaml] for [pflex]"
- scenario: "Install PowerScale Driver(With Resiliency)"
  paths:
    - "testfiles/storage_csm_powerscale_resiliency.yaml"
  tags:
    - "powerscale"
    - "resiliency"
  steps:
    - "Given an environment with k8s or openshift, and CSM operator installed"
    - "Set up secret with template [testfiles/powerscale-templates/powerscale-secret-template.yaml] name [isilon-creds] in namespace [isilon] for [pscale]"
    - "Apply custom resource [1]"
    - "Validate custom resource [1]"
    - "Validate [powerscale] driver from CR [1] is installed"
    - "Validate [resiliency] module from CR [1] is installed"
    - "Run custom test"
    # cleanup
    - "Enable forceRemoveDriver on CR [1]"
    - "Delete custom resource [1]"
    - "Restore template [testfiles/powerscale-templates/powerscale-secret-template.yaml] for [pscale]"
  customTest:
    name: CustomTest
    run:
      - echo "no current test for resiliency"
- scenario: "Install PowerScale Driver(Standalone), Enable/Disable Resiliency"
  paths:
    - "testfiles/storage_csm_powerscale.yaml"
  tags:
    - "powerscale"
    - "resiliency"
    - "sanity"
  steps:
    - "Given an environment with k8s or openshift, and CSM operator installed"
    - "Set up secret with template [testfiles/powerscale-templates/powerscale-secret-template.yaml] name [isilon-creds] in namespace [isilon] for [pscale]"
    - "Apply custom resource [1]"
    - "Validate custom resource [1]"
    - "Validate [powerscale] driver from CR [1] is installed"
    - "Validate [resiliency] module from CR [1] is not installed"
    - "Enable [resiliency] module from CR [1]"
    - "Validate [powerscale] driver from CR [1] is installed"
    - "Validate [resiliency] module from CR [1] is installed"
    - "Disable [resiliency] module from CR [1]"
    - "Validate [powerscale] driver from CR [1] is installed"
    - "Validate [resiliency] module from CR [1] is not installed"
    # cleanup
    - "Enable forceRemoveDriver on CR [1]"
    - "Delete custom resource [1]"
    - "Restore template [testfiles/powerscale-templates/powerscale-secret-template.yaml] for [pscale]"
- scenario: "Install PowerScale Driver and PowerFlex Driver, uninstall PowerFlex Driver"
  paths:
    - "testfiles/storage_csm_powerscale.yaml"
    - "testfiles/storage_csm_powerflex.yaml"
  tags:
    - "powerscale"
    - "powerflex"
    - "sanity"
  steps:
    - "Given an environment with k8s or openshift, and CSM operator installed"
    - "Set up secret with template [testfiles/powerflex-templates/powerflex-secret-template.yaml] name [test-vxflexos-config] in namespace [test-vxflexos] for [pflex]"
    - "Set up secret with template [testfiles/powerscale-templates/powerscale-secret-template.yaml] name [isilon-creds] in namespace [isilon] for [pscale]"
    - "Apply custom resource [1]"
    - "Apply custom resource [2]"
    - "Validate custom resource [1]"
    - "Validate custom resource [2]"
    - "Validate [powerscale] driver from CR [1] is installed"
    - "Validate [powerflex] driver from CR [2] is installed"
    - "Enable forceRemoveDriver on CR [2]"
    - "Delete custom resource [2]"
    - "Validate [powerscale] driver from CR [1] is installed"
    - "Validate [powerflex] driver from CR [2] is not installed"
    # cleanup
    - "Enable forceRemoveDriver on CR [1]"
    - "Delete custom resource [1]"
    - "Restore template [testfiles/powerflex-templates/powerflex-secret-template.yaml] for [pflex]"
    - "Restore template [testfiles/powerscale-templates/powerscale-secret-template.yaml] for [pscale]"
- scenario: "Install PowerStore Driver(Standalone)"
  paths:
    - "testfiles/storage_csm_powerstore.yaml"
  tags:
    - "powerstore"
    - "sanity"
  steps:
    - "Given an environment with k8s or openshift, and CSM operator installed"
    - "Create storageclass with name [op-e2e-pstore] and template [testfiles/powerstore-templates/powerstore-storageclass-template.yaml] for [pstore]"
    - "Set up secret with template [testfiles/powerstore-templates/powerstore-secret-template.yaml] name [powerstore-config] in namespace [powerstore] for [pstore]"
    - "Apply custom resource [1]"
    - "Validate custom resource [1]"
    - "Validate [powerstore] driver from CR [1] is installed"
    - "Set up ephemeral volume properties [testfiles/powerstore-templates/ephemeral.properties] for [pstoreEphemeral]"
    - "Run custom test"
    # cleanup
    - "Enable forceRemoveDriver on CR [1]"
    - "Delete custom resource [1]"
    - "Restore template [testfiles/powerstore-templates/powerstore-secret-template.yaml] for [pstore]"
    - "Restore template [testfiles/powerstore-templates/powerstore-storageclass-template.yaml] for [pstore]"
    - "Restore template [testfiles/powerstore-templates/ephemeral.properties] for [pstoreEphemeral]"
  customTest:
    name: Cert CSI
    run:
      - cert-csi test vio --sc op-e2e-pstore --chainNumber 2 --chainLength 2
      - cert-csi test ephemeral-volume --pods 1 --driver csi-powerstore.dellemc.com --attr testfiles/powerstore-templates/ephemeral.properties
- scenario: "Install PowerStore Driver(With Resiliency)"
  paths:
    - "testfiles/storage_csm_powerstore_resiliency.yaml"
  tags:
    - "powerstore"
    - "resiliency"
  steps:
    - "Given an environment with k8s or openshift, and CSM operator installed"
    - "Create storageclass with name [op-e2e-pstore] and template [testfiles/powerstore-templates/powerstore-storageclass-template.yaml] for [pstore]"
    - "Set up secret with template [testfiles/powerstore-templates/powerstore-secret-template.yaml] name [powerstore-config] in namespace [powerstore] for [pstore]"
    - "Apply custom resource [1]"
    - "Validate custom resource [1]"
    - "Validate [powerstore] driver from CR [1] is installed"
    - "Validate [resiliency] module from CR [1] is installed"
    - "Run custom test"
    # cleanup
    - "Enable forceRemoveDriver on CR [1]"
    - "Delete custom resource [1]"
    - "Restore template [testfiles/powerstore-templates/powerstore-secret-template.yaml] for [pstore]"
    - "Restore template [testfiles/powerstore-templates/powerstore-storageclass-template.yaml] for [pstore]"
  customTest:
    name: CustomTest
    run:
      - echo "no current test for resiliency"
- scenario: "Install PowerStore Driver(Standalone), Enable Resiliency"
  paths:
    - "testfiles/storage_csm_powerstore.yaml"
  tags:
    - "powerstore"
    - "resiliency"
  steps:
    - "Given an environment with k8s or openshift, and CSM operator installed"
    - "Create storageclass with name [op-e2e-pstore] and template [testfiles/powerstore-templates/powerstore-storageclass-template.yaml] for [pstore]"
    - "Set up secret with template [testfiles/powerstore-templates/powerstore-secret-template.yaml] name [powerstore-config] in namespace [powerstore] for [pstore]"
    - "Apply custom resource [1]"
    - "Validate custom resource [1]"
    - "Validate [powerstore] driver from CR [1] is installed"
    - "Validate [resiliency] module from CR [1] is not installed"
    - "Enable [resiliency] module from CR [1]"
    - "Validate [powerstore] driver from CR [1] is installed"
    - "Validate [resiliency] module from CR [1] is installed"
    - "Disable [resiliency] module from CR [1]"
    - "Validate [powerstore] driver from CR [1] is installed"
    - "Validate [resiliency] module from CR [1] is not installed"
    # cleanup
    - "Enable forceRemoveDriver on CR [1]"
    - "Delete custom resource [1]"
    - "Restore template [testfiles/powerstore-templates/powerstore-secret-template.yaml] for [pstore]"
    - "Restore template [testfiles/powerstore-templates/powerstore-storageclass-template.yaml] for [pstore]"
- scenario: "Install Unity Driver(Standalone)"
  paths:
    - "testfiles/storage_csm_unity.yaml"
  tags:
    - "unity"
    - "sanity"
  steps:
    - "Given an environment with k8s or openshift, and CSM operator installed"
    - "Create storageclass with name [op-e2e-unity] and template [testfiles/unity-templates/unity-storageclass-template.yaml] for [unity]"
    - "Set up secret with template [testfiles/unity-templates/unity-secret-template.yaml] name [unity-creds] in namespace [unity] for [unity]"
    - "Apply custom resource [1]"
    - "Validate custom resource [1]"
    - "Validate [unity] driver from CR [1] is installed"
    - "Set up ephemeral volume properties [testfiles/unity-templates/ephemeral.properties] for [unityEphemeral]"
    - "Run custom test"
    # cleanup
    - "Enable forceRemoveDriver on CR [1]"
    - "Delete custom resource [1]"
    - "Restore template [testfiles/unity-templates/unity-secret-template.yaml] for [unity]"
    - "Restore template [testfiles/unity-templates/unity-storageclass-template.yaml] for [unity]"
    - "Restore template [testfiles/unity-templates/ephemeral.properties] for [unityEphemeral]"
  customTest:
    name: Cert CSI
    run:
      - cert-csi test vio --sc op-e2e-unity --chainNumber 2 --chainLength 2
      - cert-csi test ephemeral-volume --pods 1 --driver csi-unity.dellemc.com --attr testfiles/unity-templates/ephemeral.properties
- scenario: "Install App Mobility (Standalone)"
  paths:
    - "testfiles/application-mobility-templates/csm_application_mobility_vanilla.yaml"
  tags:
    - "applicationmobility"
    - "sanity"
  steps:
    - "Given an environment with k8s or openshift, and CSM operator installed"
    - "Set up application mobility CR [testfiles/application-mobility-templates/csm_application_mobility_vanilla.yaml]"
    - "Apply custom resource [1]"
    - "Validate [application-mobility] module from CR [1] is installed"
    - "Restore template [testfiles/application-mobility-templates/csm_application_mobility_vanilla.yaml] for [application-mobility]"
    - "Delete custom resource [1]"
- scenario: "Install App Mobility and powerflex driver in different CRs"
  paths:
    - "testfiles/storage_csm_powerflex.yaml"
    - "testfiles/application-mobility-templates/csm_application_mobility_vanilla.yaml"
  tags:
    - "applicationmobility"
  steps:
    - "Given an environment with k8s or openshift, and CSM operator installed"
    - "Set up application mobility CR [testfiles/application-mobility-templates/csm_application_mobility_vanilla.yaml]"
    - "Create storageclass with name [op-e2e-vxflexos] and template [testfiles/powerflex-templates/powerflex-storageclass-template.yaml] for [pflex]"
    - "Set up secret with template [testfiles/powerflex-templates/powerflex-secret-template.yaml] name [test-vxflexos-config] in namespace [test-vxflexos] for [pflex]"
    - "Apply custom resource [1]"
    - "Validate [powerflex] driver from CR [1] is installed"
    - "Install [wordpress]"
    - "Apply custom resource [2]"
    - "Validate [application-mobility] module from CR [2] is installed"
    - "Run custom test"
    - "Uninstall [wordpress]"
    # Last steps perform Clean UP
    - "Restore template [testfiles/powerflex-templates/powerflex-secret-template.yaml] for [pflex]"
    - "Restore template [testfiles/powerflex-templates/powerflex-storageclass-template.yaml] for [pflex]"
    - "Restore template [testfiles/application-mobility-templates/csm_application_mobility_vanilla.yaml] for [application-mobility]"
    - "Enable forceRemoveModule on CR [1]"
    - "Delete custom resource [2]"
    - "Delete custom resource [1]"
  customTest:
    name: verify app-mobility
    run:
      - /bin/bash verify-app-mobility.sh
- scenario: "Install powerflex driver, enable and disable application-mobility"
  paths:
    - "testfiles/application-mobility-templates/powerflex_noAM.yaml"
  tags:
    - "applicationmobility"
    - "powerflex"
    - "sanity"
  steps:
    - "Given an environment with k8s or openshift, and CSM operator installed"
    - "Set up application mobility CR [testfiles/application-mobility-templates/powerflex_noAM.yaml]"
    - "Create storageclass with name [op-e2e-vxflexos] and template [testfiles/powerflex-templates/powerflex-storageclass-template.yaml] for [pflex]"
    - "Set up secret with template [testfiles/powerflex-templates/powerflex-secret-template.yaml] name [vxflexos-app-mobility-config] in namespace [test-vxflexos] for [pflex]"
    - "Apply custom resource [1]"
    - "Validate [powerflex] driver from CR [1] is installed"
    - "Validate [application-mobility] module from CR [1] is not installed"
    - "Enable [application-mobility] module from CR [1]"
    - "Validate [application-mobility] module from CR [1] is installed"
    - "Disable [application-mobility] module from CR [1]"
    - "Validate [powerflex] driver from CR [1] is installed"
    - "Validate [application-mobility] module from CR [1] is not installed"
    # Last steps perform Clean UP
    - "Restore template [testfiles/powerflex-templates/powerflex-secret-template.yaml] for [pflex]"
    - "Restore template [testfiles/powerflex-templates/powerflex-storageclass-template.yaml] for [pflex]"
    - "Restore template [testfiles/application-mobility-templates/powerflex_noAM.yaml] for [application-mobility]"
    - "Enable forceRemoveModule on CR [1]"
    - "Delete custom resource [1]"
- scenario: "Install Application Mobility v1.03 and upgrade to v1.1.0, downgrade back to v1.0.3"
  paths:
    - "testfiles/application-mobility-templates/csm_application_mobility_n_minus_1.yaml"
    - "testfiles/application-mobility-templates/csm_application_mobility_with_pflex.yaml"
  tags:
    - "applicationmobility"
    - "sanity"
  steps:
    - "Given an environment with k8s or openshift, and CSM operator installed"
    - "Set up application mobility CR [testfiles/application-mobility-templates/csm_application_mobility_n_minus_1.yaml]"
    - "Set up application mobility CR [testfiles/application-mobility-templates/csm_application_mobility_with_pflex.yaml]"
    - "Create storageclass with name [op-e2e-vxflexos] and template [testfiles/powerflex-templates/powerflex-storageclass-template.yaml] for [pflex]"
    - "Set up secret with template [testfiles/powerflex-templates/powerflex-secret-template.yaml] name [vxflexos-app-mobility-config] in namespace [test-vxflexos] for [pflex]"
    - "Apply custom resource [1]"
    - "Validate [application-mobility] module from CR [1] is installed"
    - "Validate [powerflex] driver from CR [1] is installed"
    # upgrade
    - "Apply custom resource [2]"
    - "Validate custom resource [2]"
    - "Validate [application-mobility] module from CR [2] is installed"
    # downgrade
    - "Apply custom resource [1]"
    - "Validate custom resource [1]"
    - "Validate [application-mobility] module from CR [1] is installed"
    # clean up
    - "Restore template [testfiles/powerflex-templates/powerflex-secret-template.yaml] for [pflex]"
    - "Restore template [testfiles/powerflex-templates/powerflex-storageclass-template.yaml] for [pflex]"
    - "Restore template [testfiles/application-mobility-templates/csm_application_mobility_with_pflex.yaml] for [application-mobility]"
    - "Restore template [testfiles/application-mobility-templates/csm_application_mobility_n_minus_1.yaml] for [application-mobility]"
    - "Delete custom resource [1]"
- scenario: "Install App Mobility when Velero and Cert-Manager already installed"
  paths:
    - "testfiles/application-mobility-templates/csm_application_mobility_no_velero.yaml"
  tags:
    - "applicationmobility"
  steps:
    - "Given an environment with k8s or openshift, and CSM operator installed"
    - "Set up application mobility CR [testfiles/application-mobility-templates/velero-values.yaml]"
    - "Install [velero]"
    - "Install [cert-manager]"
    - "Set up application mobility CR [testfiles/application-mobility-templates/csm_application_mobility_no_velero.yaml]"
    - "Create storageclass with name [op-e2e-vxflexos] and template [testfiles/powerflex-templates/powerflex-storageclass-template.yaml] for [pflex]"
    - "Set up secret with template [testfiles/powerflex-templates/powerflex-secret-template.yaml] name [vxflexos-app-mobility-config] in namespace [test-vxflexos] for [pflex]"
    - "Apply custom resource [1]"
    - "Validate [application-mobility] module from CR [1] is installed"
    - "Validate [powerflex] driver from CR [1] is installed"
    - "Install [wordpress]"
    - "Run custom test"
    - "Uninstall [wordpress]"
    - "Uninstall [velero]"
    # Last steps perform Clean UP
    - "Restore template [testfiles/powerflex-templates/powerflex-secret-template.yaml] for [pflex]"
    - "Restore template [testfiles/powerflex-templates/powerflex-storageclass-template.yaml] for [pflex]"
    - "Restore template [testfiles/application-mobility-templates/csm_application_mobility_no_velero.yaml] for [application-mobility]"
    - "Restore template [testfiles/application-mobility-templates/velero-values.yaml] for [application-mobility]"
    - "Uninstall [cert-manager]"
    - "Enable forceRemoveModule on CR [1]"
    - "Delete custom resource [1]"
  customTest:
    name: verify app-mobility
    run:
      - /bin/bash verify-app-mobility.sh
- scenario: "Install App Mobility Velero with different env variables than default"
  paths:
    - "testfiles/application-mobility-templates/alt-velero-secret.yaml"
    - "testfiles/application-mobility-templates/csm_application_mobility_with_pflex_alt.yaml"
  tags:
    - "applicationmobility"
  steps:
    - "Given an environment with k8s or openshift, and CSM operator installed"
    - "Install [cert-manager]"
    - "Set up application mobility CR [testfiles/application-mobility-templates/alt-velero-secret.yaml]"
    - "Apply custom resource [1]"
    - "Set up application mobility CR [testfiles/application-mobility-templates/csm_application_mobility_with_pflex_alt.yaml]"
    - "Create storageclass with name [op-e2e-vxflexos] and template [testfiles/powerflex-templates/powerflex-storageclass-template.yaml] for [pflex]"
    - "Set up secret with template [testfiles/powerflex-templates/powerflex-secret-template.yaml] name [vxflexos-app-mobility-config] in namespace [test-vxflexos] for [pflex]"
    - "Apply custom resource [2]"
    - "Validate [application-mobility] module from CR [2] is installed"
    - "Validate [powerflex] driver from CR [2] is installed"
    - "Install [wordpress]"
    - "Run custom test"
    # Last steps perform Clean Up
    - "Uninstall [wordpress]"
    - "Restore template [testfiles/powerflex-templates/powerflex-secret-template.yaml] for [pflex]"
    - "Restore template [testfiles/powerflex-templates/powerflex-storageclass-template.yaml] for [pflex]"
    - "Restore template [testfiles/application-mobility-templates/csm_application_mobility_with_pflex_alt.yaml] for [application-mobility]"
    - "Uninstall [cert-manager]"
    - "Enable forceRemoveModule on CR [2]"
    - "Delete custom resource [1]"
    - "Delete custom resource [2]"
  customTest:
    name: verify app-mobility
    run:
      - /bin/bash verify-app-mobility.sh
- scenario: "Install App Mobility with powerflex driver- default"
  paths:
    - "testfiles/application-mobility-templates/csm_application_mobility_with_pflex.yaml"
  tags:
    - "applicationmobility"
  steps:
    - "Given an environment with k8s or openshift, and CSM operator installed"
    - "Set up application mobility CR [testfiles/application-mobility-templates/csm_application_mobility_with_pflex.yaml]"
    - "Create storageclass with name [op-e2e-vxflexos] and template [testfiles/powerflex-templates/powerflex-storageclass-template.yaml] for [pflex]"
    - "Set up secret with template [testfiles/powerflex-templates/powerflex-secret-template.yaml] name [vxflexos-app-mobility-config] in namespace [test-vxflexos] for [pflex]"
    - "Apply custom resource [1]"
    - "Validate [application-mobility] module from CR [1] is installed"
    - "Validate [powerflex] driver from CR [1] is installed"
    - "Install [wordpress]"
    - "Run custom test"
    - "Uninstall [wordpress]"
    # Last steps perform Clean UP
    - "Restore template [testfiles/powerflex-templates/powerflex-secret-template.yaml] for [pflex]"
    - "Restore template [testfiles/powerflex-templates/powerflex-storageclass-template.yaml] for [pflex]"
    - "Restore template [testfiles/application-mobility-templates/csm_application_mobility_with_pflex.yaml] for [application-mobility]"
    - "Enable forceRemoveModule on CR [1]"
    - "Delete custom resource [1]"
  customTest:
    name: verify app-mobility
    run:
      - /bin/bash verify-app-mobility.sh

- scenario: "Install PowerMax Driver(Standalone)"
  paths:
    - "testfiles/storage_csm_powermax.yaml"
  tags:
    - "powermax"
  steps:
    - "Given an environment with k8s or openshift, and CSM operator installed"
    - "Create storageclass with name [op-e2e-pmax] and template [testfiles/powermax-templates/powermax-storageclass-template.yaml] for [pmax]"
    - "Set up creds with template [testfiles/powermax-templates/powermax-secret-template.yaml] for [pmaxCreds]"
    - "Set up configMap with template [testfiles/powermax-templates/powermax_reverse_proxy_config.yaml] name [powermax-reverseproxy-config] in namespace [powermax] for [pmaxAuthSidecar]"
    - "Apply custom resource [1]"
    - "Validate custom resource [1]"
    - "Validate [powermax] driver from CR [1] is installed"
    - "Run custom test"
    - "Enable forceRemoveDriver on CR [1]"
    - "Delete custom resource [1]"
    - "Restore template [testfiles/powermax-templates/powermax_reverse_proxy_config.yaml] for [pmaxAuthSidecar]"
    - "Restore template [testfiles/powermax-templates/powermax-storageclass-template.yaml] for [pmax]"
    - "Restore template [testfiles/powermax-templates/powermax-secret-template.yaml] for [pmaxCreds]"
  customTest:
    name: Cert CSI
    run:
      - cert-csi test vio --sc op-e2e-pmax --chainLength 1 --chainNumber 1

- scenario: "Install PowerMax Driver(Sidecar)"
  paths:
    - "testfiles/storage_csm_powermax_sidecar.yaml"
  tags:
    - "powermax"
  steps:
    - "Given an environment with k8s or openshift, and CSM operator installed"
    - "Create storageclass with name [op-e2e-pmax] and template [testfiles/powermax-templates/powermax-storageclass-template.yaml] for [pmax]"
    - "Set up creds with template [testfiles/powermax-templates/powermax-secret-template.yaml] for [pmaxCreds]"
    - "Set up configMap with template [testfiles/powermax-templates/powermax_reverse_proxy_config.yaml] name [powermax-reverseproxy-config] in namespace [powermax] for [pmaxAuthSidecar]"
    - "Apply custom resource [1]"
    - "Validate custom resource [1]"
    - "Validate [powermax] driver from CR [1] is installed"
    - "Run custom test"
    # Last two steps perform Clean Up
    - "Enable forceRemoveDriver on CR [1]"
    - "Delete custom resource [1]"
    - "Restore template [testfiles/powermax-templates/powermax_reverse_proxy_config.yaml] for [pmaxAuthSidecar]"
    - "Restore template [testfiles/powermax-templates/powermax-storageclass-template.yaml] for [pmax]"
    - "Restore template [testfiles/powermax-templates/powermax-secret-template.yaml] for [pmaxCreds]"
  customTest:
    name: Cert CSI
    run:
      - cert-csi test vio --sc op-e2e-pmax --chainLength 1 --chainNumber 1

- scenario: "Install PowerMax Driver(With Observability)"
  paths:
    - "testfiles/storage_csm_powermax_observability.yaml"
  tags:
    - "powermax"
    - "observability"
  steps:
    - "Given an environment with k8s or openshift, and CSM operator installed"
    - "Create storageclass with name [op-e2e-pmax] and template [testfiles/powermax-templates/powermax-storageclass-template.yaml] for [pmax]"
    - "Set up creds with template [testfiles/powermax-templates/powermax-secret-template.yaml] for [pmaxCreds]"
    - "Set up configMap with template [testfiles/powermax-templates/powermax_reverse_proxy_config.yaml] name [powermax-reverseproxy-config] in namespace [powermax] for [pmaxAuthSidecar]"
    - "Apply custom resource [1]"
    - "Validate custom resource [1]"
    - "Validate [powermax] driver from CR [1] is installed"
    - "Validate [observability] module from CR [1] is installed"
    # cleanup
    - "Enable forceRemoveDriver on CR [1]"
    - "Delete custom resource [1]"
    - "Restore template [testfiles/powermax-templates/powermax_reverse_proxy_config.yaml] for [pmaxAuthSidecar]"
    - "Restore template [testfiles/powermax-templates/powermax-storageclass-template.yaml] for [pmax]"
    - "Restore template [testfiles/powermax-templates/powermax-secret-template.yaml] for [pmaxCreds]"

- scenario: "Install PowerMax Driver (With Auth V1 module)"
  paths:
    - "testfiles/authorization-templates/storage_csm_authorization_v1_proxy_server.yaml"
    - "testfiles/storage_csm_powermax_reverseproxy_authorization.yaml"
  tags:
    - "authorizationproxyserver"
    - "authorization"
    - "powermax"
  steps:
    - "Given an environment with k8s or openshift, and CSM operator installed"
    - "Create [authorization-proxy-server] prerequisites from CR [1]"
    - "Apply custom resource [1]"
    - "Validate [authorization-proxy-server] module from CR [1] is installed"
    - "Configure authorization-proxy-server for [powermax] for CR [1]"
    - "Create storageclass with name [op-e2e-pmax] and template [testfiles/powermax-templates/powermax-storageclass-template.yaml] for [pmax]"
    - "Set up secret with template [testfiles/powermax-templates/csm-authorization-config.json] name [karavi-authorization-config] in namespace [powermax] for [pmaxAuthSidecar]"
    - "Set up creds with template [testfiles/powermax-templates/powermax-secret-template.yaml] for [pmaxCreds]"
    - "Set up configMap with template [testfiles/powermax-templates/powermax_reverse_proxy_config_auth.yaml] name [powermax-reverseproxy-config] in namespace [powermax] for [pmaxReverseProxy]"
    - "Apply custom resource [2]"
    - "Validate custom resource [2]"
    - "Validate [powermax] driver from CR [2] is installed"
    - "Validate [authorization] module from CR [2] is installed"
    - "Run custom test"
    # cleanup
    - "Enable forceRemoveDriver on CR [2]"
    - "Delete custom resource [2]"
    - "Delete custom resource [1]"
    - "Restore template [testfiles/powermax-templates/csm-authorization-config.json] for [pmaxAuthSidecar]"
    - "Restore template [testfiles/powermax-templates/powermax-secret-template.yaml] for [pmaxCreds]"
    - "Restore template [testfiles/powermax-templates/powermax_reverse_proxy_config_auth.yaml] for [pmaxReverseProxy]"
  customTest:
    name: Cert CSI
    run:
      - cert-csi test vio --sc op-e2e-pmax  --chainLength 1 --chainNumber 1

- scenario: "Install Powermax Driver (With Authorization v2)"
  paths:
    - "testfiles/authorization-templates/storage_csm_authorization_v2_proxy_server.yaml"
    - "testfiles/authorization-templates/storage_csm_authorization_v2_crds.yaml"
    - "testfiles/storage_csm_powermax_authorization.yaml"
  tags:
    - "authorizationproxyserver"
    - "authorization"
  steps:
    - "Given an environment with k8s or openshift, and CSM operator installed"
    - "Install Authorization CRDs [2]"
    - "Create [authorization-proxy-server] prerequisites from CR [1]"
    - "Apply custom resource [1]"
    - "Validate [authorization-proxy-server] module from CR [1] is installed"
    - "Configure authorization-proxy-server for [powermax] for CR [1]"
    - "Create storageclass with name [op-e2e-pmax] and template [testfiles/powermax-templates/powermax-storageclass-template.yaml] for [pmax]"
    - "Set up secret with template [testfiles/powermax-templates/csm-authorization-config.json] name [karavi-authorization-config] in namespace [powermax] for [pmaxAuthSidecar]"
    - "Set up creds with template [testfiles/powermax-templates/powermax-secret-template.yaml] for [pmaxCreds]"
    - "Set up creds with template [testfiles/powermax-templates/powermax-array-config.yaml] for [pmaxArrayConfig]"
    - "Set up configMap with template [testfiles/powermax-templates/powermax_reverse_proxy_config_auth.yaml] name [powermax-reverseproxy-config] in namespace [powermax] for [pmaxReverseProxy]"
    - "Apply custom resource [3]"
    - "Validate custom resource [3]"
    - "Validate [powermax] driver from CR [3] is installed"
    - "Validate [authorization] module from CR [3] is installed"
    - "Run custom test"
    # cleanup
    - "Enable forceRemoveDriver on CR [3]"
    - "Delete custom resource [3]"
    - "Delete Authorization CRs for [powermax]"
    - "Delete custom resource [1]"
    - "Delete Authorization CRDs [2]"
    - "Restore template [testfiles/powermax-templates/csm-authorization-config.json] for [pmaxAuthSidecar]"
    - "Restore template [testfiles/powermax-templates/powermax-secret-template.yaml] for [pmaxCreds]"
    - "Restore template [testfiles/powermax-templates/powermax_reverse_proxy_config_auth.yaml] for [pmaxReverseProxy]"
    - "Restore template [testfiles/powermax-templates/powermax-storageclass-template.yaml] for [pmax]"
    - "Restore template [testfiles/powermax-templates/powermax-array-config.yaml] for [pmaxArrayConfig]"
  customTest:
    name: Cert CSI
    run:
      - cert-csi test vio --sc op-e2e-pmax  --chainLength 1 --chainNumber 1

- scenario: "Install Powermax Driver (With Authorization v2 and Observability)"
  paths:
    - "testfiles/authorization-templates/storage_csm_authorization_v2_proxy_server.yaml"
    - "testfiles/authorization-templates/storage_csm_authorization_v2_crds.yaml"
    - "testfiles/storage_csm_powermax_observability_authorization.yaml"
  tags:
    - "authorizationproxyserver"
    - "authorization"
    - "observability"
  steps:
    - "Given an environment with k8s or openshift, and CSM operator installed"
    - "Install Authorization CRDs [2]"
    - "Create [authorization-proxy-server] prerequisites from CR [1]"
    - "Apply custom resource [1]"
    - "Validate [authorization-proxy-server] module from CR [1] is installed"
    - "Configure authorization-proxy-server for [powermax] for CR [1]"
    - "Create storageclass with name [op-e2e-pmax] and template [testfiles/powermax-templates/powermax-storageclass-template.yaml] for [pmax]"
    - "Set up secret with template [testfiles/powermax-templates/csm-authorization-config.json] name [karavi-authorization-config] in namespace [powermax] for [pmaxAuthSidecar]"
    - "Set up creds with template [testfiles/powermax-templates/powermax-secret-template.yaml] for [pmaxCreds]"
    - "Set up creds with template [testfiles/powermax-templates/powermax-array-config.yaml] for [pmaxArrayConfig]"
    - "Set up configMap with template [testfiles/powermax-templates/powermax_reverse_proxy_config_auth.yaml] name [powermax-reverseproxy-config] in namespace [powermax] for [pmaxReverseProxy]"
    - "Restore template [testfiles/powermax-templates/powermax_reverse_proxy_config_auth.yaml] for [pmaxReverseProxy]"
    - "Set up configMap with template [testfiles/powermax-templates/powermax_reverse_proxy_config_auth.yaml] name [powermax-reverseproxy-config] in namespace [karavi] for [pmaxReverseProxy]"
    - "Apply custom resource [3]"
    - "Validate custom resource [3]"
    - "Validate [powermax] driver from CR [3] is installed"
    - "Validate [authorization] module from CR [3] is installed"
    - "Validate [observability] module from CR [3] is installed"
    - "Run custom test"
    # cleanup
    - "Enable forceRemoveDriver on CR [3]"
    - "Delete custom resource [3]"
    - "Delete Authorization CRs for [powermax]"
    - "Delete custom resource [1]"
    - "Delete Authorization CRDs [2]"
    - "Restore template [testfiles/powermax-templates/csm-authorization-config.json] for [pmaxAuthSidecar]"
    - "Restore template [testfiles/powermax-templates/powermax-secret-template.yaml] for [pmaxCreds]"
    - "Restore template [testfiles/powermax-templates/powermax_reverse_proxy_config_auth.yaml] for [pmaxReverseProxy]"
    - "Restore template [testfiles/powermax-templates/powermax-storageclass-template.yaml] for [pmax]"
    - "Restore template [testfiles/powermax-templates/powermax-array-config.yaml] for [pmaxArrayConfig]"
  customTest:
    name: Cert CSI
    run:
      - cert-csi test vio --sc op-e2e-pmax  --chainLength 1 --chainNumber 1

- scenario: "Install Powermax Driver(Standalone), Enable Resiliency"
  paths:
    - "testfiles/storage_csm_powermax.yaml"
  tags:
    - "powermax"
    - "resiliency"
  steps:
    - "Given an environment with k8s or openshift, and CSM operator installed"
    - "Create storageclass with name [op-e2e-pmax] and template [testfiles/powermax-templates/powermax-storageclass-template.yaml] for [pmax]"
    - "Set up creds with template [testfiles/powermax-templates/powermax-secret-template.yaml] for [pmaxCreds]"
    - "Set up configMap with template [testfiles/powermax-templates/powermax_reverse_proxy_config.yaml] name [powermax-reverseproxy-config] in namespace [powermax] for [pmaxAuthSidecar]"
    - "Apply custom resource [1]"
    - "Validate custom resource [1]"
    - "Validate [powermax] driver from CR [1] is installed"
    - "Validate [resiliency] module from CR [1] is not installed"
    - "Enable [resiliency] module from CR [1]"
    - "Validate [powermax] driver from CR [1] is installed"
    - "Validate [resiliency] module from CR [1] is installed"
    # cleanup
    - "Enable forceRemoveDriver on CR [1]"
    - "Delete custom resource [1]"
    - "Restore template [testfiles/powermax-templates/powermax_reverse_proxy_config.yaml] for [pmaxAuthSidecar]"
    - "Restore template [testfiles/powermax-templates/powermax-storageclass-template.yaml] for [pmax]"
    - "Restore template [testfiles/powermax-templates/powermax-secret-template.yaml] for [pmaxCreds]"

- scenario: "Install Powermax Driver(With Resiliency), Disable Resiliency module"
  paths:
    - "testfiles/storage_csm_powermax_resiliency.yaml"
  tags:
    - "powermax"
    - "resiliency"
  steps:
    - "Given an environment with k8s or openshift, and CSM operator installed"
    - "Create storageclass with name [op-e2e-pmax] and template [testfiles/powermax-templates/powermax-storageclass-template.yaml] for [pmax]"
    - "Set up creds with template [testfiles/powermax-templates/powermax-secret-template.yaml] for [pmaxCreds]"
    - "Set up configMap with template [testfiles/powermax-templates/powermax_reverse_proxy_config.yaml] name [powermax-reverseproxy-config] in namespace [powermax] for [pmaxAuthSidecar]"
    - "Apply custom resource [1]"
    - "Validate custom resource [1]"
    - "Validate [powermax] driver from CR [1] is installed"
    - "Validate [resiliency] module from CR [1] is installed"
    - "Disable [resiliency] module from CR [1]"
    - "Validate [powermax] driver from CR [1] is installed"
    - "Validate [resiliency] module from CR [1] is not installed"
    # cleanup
    - "Enable forceRemoveDriver on CR [1]"
    - "Delete custom resource [1]"
    - "Restore template [testfiles/powermax-templates/powermax_reverse_proxy_config.yaml] for [pmaxAuthSidecar]"
    - "Restore template [testfiles/powermax-templates/powermax-storageclass-template.yaml] for [pmax]"
    - "Restore template [testfiles/powermax-templates/powermax-secret-template.yaml] for [pmaxCreds]"<|MERGE_RESOLUTION|>--- conflicted
+++ resolved
@@ -1108,8 +1108,6 @@
     - "Delete custom resource [1]"
     - "Restore template [testfiles/powerflex-templates/powerflex-secret-template.yaml] for [pflex]"
     - "Restore template [testfiles/powerflex-templates/powerflex-storageclass-template.yaml] for [pflex]"
-<<<<<<< HEAD
-=======
     - "Run custom test"
   customTest:
     name: Sleep to allow CSM deletion
@@ -1117,7 +1115,6 @@
       - echo "Sleeping for 180 seconds to allow CSM time to delete"
       - sleep 180
 
->>>>>>> 694ec5e1
 - scenario: "Install Powerflex Driver (With Replication)"
   paths:
     - "testfiles/storage_csm_powerflex_replica.yaml"
