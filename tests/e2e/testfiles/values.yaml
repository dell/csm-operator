# List of E2E Tests Scenarios
- scenario: "Install Authorization Proxy Server"
  paths:
    - "testfiles/authorization-templates/csm_authorization_proxy_server.yaml"
  modules:
    - "authorizationproxyserver"
  steps:
    - "Given an environment with k8s or openshift, and CSM operator installed"
    - "Create [authorization-proxy-server] prerequisites from CR [1]"
    - "Apply custom resource [1]"
    - "Validate [authorization-proxy-server] module from CR [1] is installed"
    - "Configure authorization-proxy-server for [powerscale]"
    - "Configure authorization-proxy-server for [powerflex]"
    - "Delete custom resource [1]"

- scenario: "Install PowerScale Driver(Standalone)"
  paths:
    - "testfiles/storage_csm_powerscale.yaml"
  modules:
  steps:
    - "Given an environment with k8s or openshift, and CSM operator installed"
    - "Create storageclass with name [op-e2e-isilon] and template [testfiles/powerscale-templates/powerscale-storageclass-template.yaml] for [pscale]"
    - "Set up secret with template [testfiles/powerscale-templates/powerscale-secret-template.yaml] name [isilon-creds] in namespace [isilon] for [pscale]"
    - "Apply custom resource [1]"
    - "Validate custom resource [1]"
    - "Validate [powerscale] driver from CR [1] is installed"
    - "Run custom test"
    # cleanup
    - "Enable forceRemoveDriver on CR [1]"
    - "Delete custom resource [1]"
    - "Restore template [testfiles/powerscale-templates/powerscale-secret-template.yaml] for [pscale]"
    - "Restore template [testfiles/powerscale-templates/powerscale-storageclass-template.yaml] for [pscale]"
  customTest:
    name: Cert CSI
    run:
      - ./cert-csi test vio --sc op-e2e-isilon --chainNumber 2 --chainLength 2

- scenario: "Install PowerScale Driver with first alternate sample file"
  paths:
    - "testfiles/storage_csm_powerscale_alt_vals_1.yaml"
  modules:
  steps:
    - "Given an environment with k8s or openshift, and CSM operator installed"
    - "Create storageclass with name [powerscale-altifs] and template [testfiles/powerscale-templates/powerscale-storageclass-template-altifs.yaml] for [pscale]"
    - "Set up secret with template [testfiles/powerscale-templates/powerscale-secret-template.yaml] name [csm-creds] in namespace [dell] for [pscale]"
    - "Apply custom resource [1]"
    - "Validate custom resource [1]"
    - "Validate [powerscale] driver from CR [1] is installed"
    - "Run custom test"
    # cleanup
    - "Enable forceRemoveDriver on CR [1]"
    - "Delete custom resource [1]"
    - "Restore template [testfiles/powerscale-templates/powerscale-secret-template.yaml] for [pscale]"
    - "Restore template [testfiles/powerscale-templates/powerscale-storageclass-template-altifs.yaml] for [pscale]"
  customTest:
    name: Cert CSI and check_parameters.sh
    run:
      - ./cert-csi test vio --sc powerscale-altifs --chainNumber 2 --chainLength 2
      - /bin/bash check_parameters.sh testfiles/powerscale_alt_vals_1_values.csv dell powerscale

- scenario: "Install PowerScale Driver with second alternate sample file"
  paths:
    - "testfiles/storage_csm_powerscale_alt_vals_2.yaml"
  modules:
  steps:
    - "Given an environment with k8s or openshift, and CSM operator installed"
    - "Create storageclass with name [op-e2e-isilon] and template [testfiles/powerscale-templates/powerscale-storageclass-template.yaml] for [pscale]"
    - "Set up secret with template [testfiles/powerscale-templates/powerscale-secret-template.yaml] name [csm-creds] in namespace [dell] for [pscale]"
    - "Apply custom resource [1]"
    - "Validate custom resource [1]"
    - "Validate [powerscale] driver from CR [1] is installed"
    - "Run custom test"
    # cleanup
    - "Enable forceRemoveDriver on CR [1]"
    - "Delete custom resource [1]"
    - "Restore template [testfiles/powerscale-templates/powerscale-secret-template.yaml] for [pscale]"
    - "Restore template [testfiles/powerscale-templates/powerscale-storageclass-template.yaml] for [pscale]"
  customTest:
    name: Cert CSI and check_parameters.sh
    run:
      - ./cert-csi test vio --sc op-e2e-isilon --chainNumber 2 --chainLength 2
      - /bin/bash check_parameters.sh testfiles/powerscale_alt_vals_2_values.csv dell powerscale

- scenario: "Install PowerScale Driver with third alternate sample file"
  paths:
    - "testfiles/storage_csm_powerscale_alt_vals_3.yaml"
  modules:
  steps:
    - "Given an environment with k8s or openshift, and CSM operator installed"
    - "Set [control-plane] node label"
    - "Create storageclass with name [op-e2e-isilon] and template [testfiles/powerscale-templates/powerscale-storageclass-template.yaml] for [pscale]"
    - "Set up secret with template [testfiles/powerscale-templates/powerscale-secret-template.yaml] name [csm-creds] in namespace [dell] for [pscale]"
    - "Apply custom resource [1]"
    - "Validate custom resource [1]"
    - "Validate [powerscale] driver from CR [1] is installed"
    - "Run custom test"
    # cleanup
    - "Remove [control-plane] node label"
    - "Enable forceRemoveDriver on CR [1]"
    - "Delete custom resource [1]"
    - "Restore template [testfiles/powerscale-templates/powerscale-secret-template.yaml] for [pscale]"
    - "Restore template [testfiles/powerscale-templates/powerscale-storageclass-template.yaml] for [pscale]"
  customTest:
    name: Cert CSI and check_parameters.sh
    run:
      - ./cert-csi test vio --sc op-e2e-isilon --chainNumber 2 --chainLength 2
      - /bin/bash check_parameters.sh testfiles/powerscale_alt_vals_3_values.csv dell powerscale

- scenario: "Install PowerScale Driver with health monitor"
  paths:
    - "testfiles/storage_csm_powerscale_health_monitor.yaml"
  modules:
  steps:
    - "Given an environment with k8s or openshift, and CSM operator installed"
    - "Create storageclass with name [op-e2e-isilon] and template [testfiles/powerscale-templates/powerscale-storageclass-template.yaml] for [pscale]"
    - "Set up secret with template [testfiles/powerscale-templates/powerscale-secret-template.yaml] name [csm-creds] in namespace [dell] for [pscale]"
    - "Apply custom resource [1]"
    - "Validate custom resource [1]"
    - "Validate [powerscale] driver from CR [1] is installed"
    - "Run custom test"
    # cleanup
    - "Enable forceRemoveDriver on CR [1]"
    - "Delete custom resource [1]"
    - "Restore template [testfiles/powerscale-templates/powerscale-secret-template.yaml] for [pscale]"
    - "Restore template [testfiles/powerscale-templates/powerscale-storageclass-template.yaml] for [pscale]"
  customTest:
    name: Cert CSI and check_parameters.sh
    run:
      - ./cert-csi test vio --sc op-e2e-isilon --chainNumber 2 --chainLength 2
      - /bin/bash check_parameters.sh testfiles/powerscale_health_monitor_values.csv dell powerscale

- scenario: "Install PowerScale Driver(With Authorization)"
  paths:
    - "testfiles/authorization-templates/csm_authorization_proxy_server.yaml"
    - "testfiles/storage_csm_powerscale_auth.yaml"
  modules:
    - "authorizationproxyserver"
    - "authorization"
  steps:
    - "Given an environment with k8s or openshift, and CSM operator installed"
    - "Create [authorization-proxy-server] prerequisites from CR [1]"
    - "Apply custom resource [1]"
    - "Validate [authorization-proxy-server] module from CR [1] is installed"
    - "Configure authorization-proxy-server for [powerscale]"
    - "Create storageclass with name [op-e2e-isilon] and template [testfiles/powerscale-templates/powerscale-storageclass-template.yaml] for [pscale]"
    - "Set up secret with template [testfiles/powerscale-templates/powerscale-auth-secret-template.yaml] name [isilon-creds-auth] in namespace [isilon] for [pscaleAuth]"
    - "Set up secret with template [testfiles/powerscale-templates/karavi-authorization-config.json] name [karavi-authorization-config] in namespace [isilon] for [pscaleAuthSidecar]"
    - "Set up secret with template [testfiles/authorization-templates/rootCertificate.pem] name [proxy-server-root-certificate] in namespace [isilon] for [authSidecarCert]"
    - "Apply custom resource [2]"
    - "Validate custom resource [2]"
    - "Validate [powerscale] driver from CR [2] is installed"
    - "Validate [authorization] module from CR [2] is installed"
    - "Run custom test"
    # cleanup
    - "Enable forceRemoveDriver on CR [2]"
    - "Delete custom resource [2]"
    - "Delete custom resource [1]"
    - "Restore template [testfiles/powerscale-templates/powerscale-auth-secret-template.yaml] for [pscaleAuth]"
    - "Restore template [testfiles/powerscale-templates/karavi-authorization-config.json] for [pscaleAuthSidecar]"
  customTest:
    name: Cert CSI
    run:
      - ./cert-csi test vio --sc op-e2e-isilon --chainNumber 2 --chainLength 2

- scenario: "Install PowerScale Driver(Standalone), Enable Authorization"
  paths:
    - "testfiles/authorization-templates/csm_authorization_proxy_server.yaml"
    - "testfiles/storage_csm_powerscale.yaml"
  modules:
    - "authorizationproxyserver"
    - "authorization"
  steps:
    - "Given an environment with k8s or openshift, and CSM operator installed"
    - "Create [authorization-proxy-server] prerequisites from CR [1]"
    - "Apply custom resource [1]"
    - "Validate [authorization-proxy-server] module from CR [1] is installed"
    - "Configure authorization-proxy-server for [powerscale]"
    - "Create storageclass with name [op-e2e-isilon] and template [testfiles/powerscale-templates/powerscale-storageclass-template.yaml] for [pscale]"
    - "Set up secret with template [testfiles/powerscale-templates/powerscale-secret-template.yaml] name [isilon-creds] in namespace [isilon] for [pscale]"
    - "Apply custom resource [2]"
    - "Validate custom resource [2]"
    - "Validate [powerscale] driver from CR [2] is installed"
    - "Validate [authorization] module from CR [2] is not installed"
    - "Enable [authorization] module from CR [2]"
    - "Set secret for driver from CR [2] to [isilon-creds-auth]"
    - "Set up secret with template [testfiles/powerscale-templates/karavi-authorization-config.json] name [karavi-authorization-config] in namespace [isilon] for [pscaleAuthSidecar]"
    - "Set up secret with template [testfiles/authorization-templates/rootCertificate.pem] name [proxy-server-root-certificate] in namespace [isilon] for [authSidecarCert]"
    - "Validate [powerscale] driver from CR [2] is installed"
    - "Validate [authorization] module from CR [2] is installed"
    - "Run custom test"
    # cleanup
    - "Enable forceRemoveDriver on CR [2]"
    - "Delete custom resource [2]"
    - "Delete custom resource [1]"
    - "Restore template [testfiles/powerscale-templates/powerscale-secret-template.yaml] for [pscale]"
    - "Restore template [testfiles/powerscale-templates/karavi-authorization-config.json] for [pscaleAuthSidecar]"
  customTest:
    name: Cert CSI
    run:
      - ./cert-csi test vio --sc op-e2e-isilon --chainNumber 2 --chainLength 2

- scenario: "Install PowerScale Driver(With Replication)"
  paths:
    - "testfiles/storage_csm_powerscale_replica.yaml"
  modules:
    - "replication"
  steps:
    - "Given an environment with k8s or openshift, and CSM operator installed"
    - "Create storageclass with name [op-e2e-isilon] and template [testfiles/powerscale-templates/powerscale-storageclass-template.yaml] for [pscale]"
    - "Set up secret with template [testfiles/powerscale-templates/powerscale-secret-template.yaml] name [isilon-creds] in namespace [isilon] for [pscale]"
    - "Apply custom resource [1]"
    - "Validate custom resource [1]"
    - "Validate [powerscale] driver from CR [1] is installed"
    - "Validate [replication] module from CR [1] is installed"
    - "Run custom test"
    # cleanup
    - "Enable forceRemoveDriver on CR [1]"
    - "Delete custom resource [1]"
  customTest:
    name: HelloWorld
    run:
      - "echo Hello && echo World"

- scenario: "Install PowerScale Driver(Standalone), Enable Replication"
  paths:
    - "testfiles/storage_csm_powerscale.yaml"
    - "testfiles/storage_csm_powerscale_replica.yaml"
  modules:
    - "replication"
  steps:
    - "Given an environment with k8s or openshift, and CSM operator installed"
    - "Create storageclass with name [op-e2e-isilon] and template [testfiles/powerscale-templates/powerscale-storageclass-template.yaml] for [pscale]"
    - "Set up secret with template [testfiles/powerscale-templates/powerscale-secret-template.yaml] name [isilon-creds] in namespace [isilon] for [pscale]"
    - "Apply custom resource [1]"
    - "Validate custom resource [1]"
    - "Validate [powerscale] driver from CR [1] is installed"
    - "Validate [replication] module from CR [1] is not installed"
    - "Enable [replication] module from CR [2]"
    - "Validate [powerscale] driver from CR [2] is installed"
    - "Validate [replication] module from CR [2] is installed"
    - "Run custom test"
    # cleanup
    - "Enable forceRemoveDriver on CR [2]"
    - "Delete custom resource [2]"
  customTest:
    name: HelloWorld
    run:
      - "echo Hello && echo World"

- scenario: "Uninstall PowerScale Driver"
  paths:
    - "testfiles/storage_csm_powerscale.yaml"
  modules:
  steps:
    - "Given an environment with k8s or openshift, and CSM operator installed"
    - "Set up secret with template [testfiles/powerscale-templates/powerscale-secret-template.yaml] name [isilon-creds] in namespace [isilon] for [pscale]"
    - "Apply custom resource [1]"
    - "Validate custom resource [1]"
    - "Validate [powerscale] driver from CR [1] is installed"
    - "Enable forceRemoveDriver on CR [1]"
    - "Delete custom resource [1]"
    - "Restore template [testfiles/powerscale-templates/powerscale-secret-template.yaml] for [pscale]"
    - "Validate [powerscale] driver from CR [1] is not installed"

- scenario: "Install PowerScale Driver(With Authorization), Disable Authorization module"
  paths:
    - "testfiles/authorization-templates/csm_authorization_proxy_server.yaml"
    - "testfiles/storage_csm_powerscale_auth.yaml"
  modules:
    - "authorizationproxyserver"
    - "authorization"
  steps:
    - "Given an environment with k8s or openshift, and CSM operator installed"
    - "Create [authorization-proxy-server] prerequisites from CR [1]"
    - "Apply custom resource [1]"
    - "Validate [authorization-proxy-server] module from CR [1] is installed"
    - "Configure authorization-proxy-server for [powerscale]"
    - "Create storageclass with name [op-e2e-isilon] and template [testfiles/powerscale-templates/powerscale-storageclass-template.yaml] for [pscale]"
    - "Set up secret with template [testfiles/powerscale-templates/powerscale-auth-secret-template.yaml] name [isilon-creds-auth] in namespace [isilon] for [pscaleAuth]"
    - "Set up secret with template [testfiles/powerscale-templates/karavi-authorization-config.json] name [karavi-authorization-config] in namespace [isilon] for [pscaleAuthSidecar]"
    - "Set up secret with template [testfiles/authorization-templates/rootCertificate.pem] name [proxy-server-root-certificate] in namespace [isilon] for [authSidecarCert]"
    - "Apply custom resource [2]"
    - "Validate custom resource [2]"
    - "Validate [powerscale] driver from CR [2] is installed"
    - "Validate [authorization] module from CR [2] is installed"
    - "Set up secret with template [testfiles/powerscale-templates/powerscale-secret-template.yaml] name [isilon-creds-auth] in namespace [isilon] for [pscale]"
    - "Disable [authorization] module from CR [2]"
    - "Validate [powerscale] driver from CR [2] is installed"
    - "Validate [authorization] module from CR [2] is not installed"
    - "Run custom test"
    # cleanup
    - "Enable forceRemoveDriver on CR [2]"
    - "Delete custom resource [2]"
    - "Delete custom resource [1]"
    - "Restore template [testfiles/powerscale-templates/powerscale-secret-template.yaml] for [pscale]"
    - "Restore template [testfiles/powerscale-templates/powerscale-auth-secret-template.yaml] for [pscaleAuth]"
    - "Restore template [testfiles/powerscale-templates/karavi-authorization-config.json] for [pscaleAuthSidecar]"
  customTest:
    name: Cert CSI
    run:
      - ./cert-csi test vio --sc op-e2e-isilon --chainNumber 2 --chainLength 2

- scenario: "Install PowerScale Driver(With Replication), Disable Replication module"
  paths:
    - "testfiles/storage_csm_powerscale_replica.yaml"
  modules:
    - "replication"
  steps:
    - "Given an environment with k8s or openshift, and CSM operator installed"
    - "Apply custom resource [1]"
    - "Validate custom resource [1]"
    - "Validate [powerscale] driver from CR [1] is installed"
    - "Validate [replication] module from CR [1] is installed"
    - "Disable [replication] module from CR [1]"
    - "Validate [replication] driver from CR [1] is installed"
    - "Validate [replication] module from CR [1] is not installed"
    # cleanup
    - "Enable forceRemoveDriver on CR [1]"
    - "Delete custom resource [1]"

- scenario: "Install PowerScale Driver(With Observability)"
  paths:
    - "testfiles/storage_csm_powerscale_observability.yaml"
  modules:
    - "observability"
  steps:
    - "Given an environment with k8s or openshift, and CSM operator installed"
    - "Create storageclass with name [op-e2e-isilon] and template [testfiles/powerscale-templates/powerscale-storageclass-template.yaml] for [pscale]"
    - "Set up secret with template [testfiles/powerscale-templates/powerscale-secret-template.yaml] name [isilon-creds] in namespace [isilon] for [pscale]"
    - "Apply custom resource [1]"
    - "Set up secret from [testfiles/observability-cert.yaml] in namespace [karavi]"
    - "Validate custom resource [1]"
    - "Validate [powerscale] driver from CR [1] is installed"
    - "Validate [observability] module from CR [1] is installed"
    # cleanup
    - "Enable forceRemoveDriver on CR [1]"
    - "Delete custom resource [1]"
    - "Restore template [testfiles/powerscale-templates/powerscale-secret-template.yaml] for [pscale]"
    - "Restore template [testfiles/powerscale-templates/powerscale-storageclass-template.yaml] for [pscale]"

- scenario: "Install PowerScale Driver(Standalone), Enable/Disable Observability"
  paths:
    - "testfiles/storage_csm_powerscale.yaml"
  modules:
    - "observability"
  steps:
    - "Given an environment with k8s or openshift, and CSM operator installed"
    - "Apply custom resource [1]"
    - "Validate custom resource [1]"
    - "Validate [powerscale] driver from CR [1] is installed"
    - "Validate [observability] module from CR [1] is not installed"
    - "Enable [observability] module from CR [1]"
    - "Validate [powerscale] driver from CR [1] is installed"
    - "Validate [observability] module from CR [1] is installed"
    - "Disable [observability] module from CR [1]"
    - "Validate [powerscale] driver from CR [1] is installed"
    - "Validate [observability] module from CR [1] is not installed"
    # cleanup
    - "Enable forceRemoveDriver on CR [1]"
    - "Delete custom resource [1]"

- scenario: "Install PowerScale Driver(With Observability), Disable Observability module"
  paths:
    - "testfiles/storage_csm_powerscale_observability.yaml"
  modules:
    - "observability"
  steps:
    - "Given an environment with k8s or openshift, and CSM operator installed"
    - "Apply custom resource [1]"
    - "Validate custom resource [1]"
    - "Validate [powerscale] driver from CR [1] is installed"
    - "Validate [observability] module from CR [1] is installed"
    - "Disable [observability] module from CR [1]"
    - "Validate [powerscale] driver from CR [1] is installed"
    - "Validate [observability] module from CR [1] is not installed"
    # cleanup
    - "Enable forceRemoveDriver on CR [1]"
    - "Delete custom resource [1]"

- scenario: "Install PowerScale Driver(With Authorization and Observability)"
  paths:
    - "testfiles/authorization-templates/csm_authorization_proxy_server_no_cert.yaml"
    - "testfiles/storage_csm_powerscale_observability_auth.yaml"
  modules:
    - "authorizationproxyserver"
    - "authorization"
    - "observability"
  steps:
    - "Given an environment with k8s or openshift, and CSM operator installed"
    - "Create [authorization-proxy-server] prerequisites from CR [1]"
    - "Apply custom resource [1]"
    - "Validate [authorization-proxy-server] module from CR [1] is installed"
    - "Configure authorization-proxy-server for [powerscale]"
    - "Create storageclass with name [op-e2e-isilon] and template [testfiles/powerscale-templates/powerscale-storageclass-template.yaml] for [pscale]"
    - "Set up secret with template [testfiles/powerscale-templates/powerscale-auth-secret-template.yaml] name [isilon-creds-auth] in namespace [isilon] for [pscaleAuth]"
    - "Set up secret with template [testfiles/powerscale-templates/karavi-authorization-config.json] name [karavi-authorization-config] in namespace [isilon] for [pscaleAuthSidecar]"
    - "Set up secret with template [testfiles/authorization-templates/rootCertificate.pem] name [proxy-server-root-certificate] in namespace [isilon] for [authSidecarCert]"
    - "Apply custom resource [2]"
    - "Set up secret from [testfiles/observability-cert.yaml] in namespace [karavi]"
    - "Validate custom resource [2]"
    - "Validate [powerscale] driver from CR [2] is installed"
    - "Validate [authorization] module from CR [2] is installed"
    - "Validate [observability] module from CR [2] is installed"
    - "Run custom test"
    # cleanup
    - "Enable forceRemoveDriver on CR [2]"
    - "Delete custom resource [2]"
    - "Delete custom resource [1]"
    - "Restore template [testfiles/powerscale-templates/powerscale-storageclass-template.yaml] for [pscale]"
    - "Restore template [testfiles/powerscale-templates/powerscale-auth-secret-template.yaml] for [pscaleAuth]"
    - "Restore template [testfiles/powerscale-templates/karavi-authorization-config.json] for [pscaleAuthSidecar]"
    - "Restore template [testfiles/authorization-templates/rootCertificate.pem] for [authSidecarCert]"
  customTest:
    name: Cert CSI
    run:
      - ./cert-csi test vio --sc op-e2e-isilon --chainNumber 2 --chainLength 2

- scenario: "Install PowerScale Driver(Standalone), Enable Authorization, Enable Observability"
  paths:
    - "testfiles/authorization-templates/csm_authorization_proxy_server_no_cert.yaml"
    - "testfiles/storage_csm_powerscale.yaml"
  modules:
    - "authorizationproxyserver"
    - "observability"
    - "authorization"
  steps:
    - "Given an environment with k8s or openshift, and CSM operator installed"
    - "Create [authorization-proxy-server] prerequisites from CR [1]"
    - "Apply custom resource [1]"
    - "Validate [authorization-proxy-server] module from CR [1] is installed"
    - "Configure authorization-proxy-server for [powerscale]"
    - "Create storageclass with name [op-e2e-isilon] and template [testfiles/powerscale-templates/powerscale-storageclass-template.yaml] for [pscale]"
    - "Set up secret with template [testfiles/powerscale-templates/powerscale-secret-template.yaml] name [isilon-creds] in namespace [isilon] for [pscale]"
    - "Apply custom resource [2]"
    - "Validate custom resource [2]"
    - "Validate [powerscale] driver from CR [2] is installed"
    - "Validate [authorization] module from CR [2] is not installed"
    - "Validate [observability] module from CR [2] is not installed"
    - "Enable [authorization] module from CR [2]"
    - "Set secret for driver from CR [2] to [isilon-creds-auth]"
    - "Set up secret with template [testfiles/powerscale-templates/karavi-authorization-config.json] name [karavi-authorization-config] in namespace [isilon] for [pscaleAuthSidecar]"
    - "Set up secret with template [testfiles/authorization-templates/rootCertificate.pem] name [proxy-server-root-certificate] in namespace [isilon] for [authSidecarCert]"
    - "Validate [powerscale] driver from CR [2] is installed"
    - "Validate [authorization] module from CR [2] is installed"
    - "Validate [observability] module from CR [2] is not installed"
    - "Enable [observability] module from CR [2]"
    - "Set up secret from [testfiles/observability-cert.yaml] in namespace [karavi]"
    - "Validate [powerscale] driver from CR [2] is installed"
    - "Validate [authorization] module from CR [2] is installed"
    - "Validate [observability] module from CR [2] is installed"
    # cleanup
    - "Enable forceRemoveDriver on CR [2]"
    - "Delete custom resource [2]"
    - "Delete custom resource [1]"
    - "Restore template [testfiles/powerscale-templates/powerscale-secret-template.yaml] for [pscale]"
    - "Restore template [testfiles/powerscale-templates/karavi-authorization-config.json] for [pscaleAuthSidecar]"

- scenario: "Install PowerScale Driver(With Authorization and Observability), Disable Observability module, Disable Authorization module"
  paths:
    - "testfiles/authorization-templates/csm_authorization_proxy_server_no_cert.yaml"
    - "testfiles/storage_csm_powerscale_observability_auth.yaml"
  modules:
    - "authorizationproxyserver"
    - "authorization"
    - "observability"
  steps:
    - "Given an environment with k8s or openshift, and CSM operator installed"
    - "Create [authorization-proxy-server] prerequisites from CR [1]"
    - "Apply custom resource [1]"
    - "Validate [authorization-proxy-server] module from CR [1] is installed"
    - "Configure authorization-proxy-server for [powerscale]"
    - "Create storageclass with name [op-e2e-isilon] and template [testfiles/powerscale-templates/powerscale-storageclass-template.yaml] for [pscale]"
    - "Set up secret with template [testfiles/powerscale-templates/powerscale-auth-secret-template.yaml] name [isilon-creds-auth] in namespace [isilon] for [pscaleAuth]"
    - "Set up secret with template [testfiles/powerscale-templates/karavi-authorization-config.json] name [karavi-authorization-config] in namespace [isilon] for [pscaleAuthSidecar]"
    - "Set up secret with template [testfiles/authorization-templates/rootCertificate.pem] name [proxy-server-root-certificate] in namespace [isilon] for [authSidecarCert]"
    - "Apply custom resource [2]"
    - "Set up secret from [testfiles/observability-cert.yaml] in namespace [karavi]"
    - "Validate custom resource [2]"
    - "Validate [powerscale] driver from CR [2] is installed"
    - "Validate [authorization] module from CR [2] is installed"
    - "Validate [observability] module from CR [2] is installed"
    - "Disable [observability] module from CR [2]"
    - "Validate [powerscale] driver from CR [2] is installed"
    - "Validate [authorization] module from CR [2] is installed"
    - "Validate [observability] module from CR [2] is not installed"
    - "Disable [authorization] module from CR [2]"
    - "Set secret for driver from CR [2] to [isilon-creds]"
    - "Validate [powerscale] driver from CR [2] is installed"
    - "Validate [authorization] module from CR [2] is not installed"
    - "Validate [observability] module from CR [2] is not installed"
    - "Run custom test"
    # cleanup
    - "Enable forceRemoveDriver on CR [2]"
    - "Delete custom resource [2]"
    - "Delete custom resource [1]"
    - "Restore template [testfiles/powerscale-templates/powerscale-storageclass-template.yaml] for [pscale]"
    - "Restore template [testfiles/powerscale-templates/powerscale-auth-secret-template.yaml] for [pscaleAuth]"
    - "Restore template [testfiles/powerscale-templates/karavi-authorization-config.json] for [pscaleAuthSidecar]"
    - "Restore template [testfiles/authorization-templates/rootCertificate.pem] for [authSidecarCert]"
  customTest:
    name: Cert CSI
    run:
      - ./cert-csi test vio --sc op-e2e-isilon --chainNumber 2 --chainLength 2

- scenario: "Install PowerScale Driver(With Authorization and Observability), Disable Authorization module, Disable Observability module"
  paths:
    - "testfiles/authorization-templates/csm_authorization_proxy_server_no_cert.yaml"
    - "testfiles/storage_csm_powerscale_observability_auth.yaml"
  modules:
    - "authorizationproxyserver"
    - "authorization"
    - "observability"
  steps:
    - "Given an environment with k8s or openshift, and CSM operator installed"
    - "Create [authorization-proxy-server] prerequisites from CR [1]"
    - "Apply custom resource [1]"
    - "Validate [authorization-proxy-server] module from CR [1] is installed"
    - "Configure authorization-proxy-server for [powerscale]"
    - "Create storageclass with name [op-e2e-isilon] and template [testfiles/powerscale-templates/powerscale-storageclass-template.yaml] for [pscale]"
    - "Set up secret with template [testfiles/powerscale-templates/powerscale-auth-secret-template.yaml] name [isilon-creds-auth] in namespace [isilon] for [pscaleAuth]"
    - "Set up secret with template [testfiles/powerscale-templates/karavi-authorization-config.json] name [karavi-authorization-config] in namespace [isilon] for [pscaleAuthSidecar]"
    - "Set up secret with template [testfiles/authorization-templates/rootCertificate.pem] name [proxy-server-root-certificate] in namespace [isilon] for [authSidecarCert]"
    - "Apply custom resource [2]"
    - "Set up secret from [testfiles/observability-cert.yaml] in namespace [karavi]"
    - "Validate custom resource [2]"
    - "Validate [powerscale] driver from CR [2] is installed"
    - "Validate [authorization] module from CR [2] is installed"
    - "Validate [observability] module from CR [2] is installed"
    - "Disable [authorization] module from CR [2]"
    - "Set secret for driver from CR [2] to [isilon-creds]"
    - "Validate [powerscale] driver from CR [2] is installed"
    - "Validate [authorization] module from CR [2] is not installed"
    - "Validate [observability] module from CR [2] is installed"
    - "Disable [observability] module from CR [2]"
    - "Validate [powerscale] driver from CR [2] is installed"
    - "Validate [authorization] module from CR [2] is not installed"
    - "Validate [observability] module from CR [2] is not installed"
    - "Run custom test"
    # cleanup
    - "Enable forceRemoveDriver on CR [2]"
    - "Delete custom resource [2]"
    - "Delete custom resource [1]"
    - "Restore template [testfiles/powerscale-templates/powerscale-storageclass-template.yaml] for [pscale]"
    - "Restore template [testfiles/powerscale-templates/powerscale-auth-secret-template.yaml] for [pscaleAuth]"
    - "Restore template [testfiles/powerscale-templates/karavi-authorization-config.json] for [pscaleAuthSidecar]"
    - "Restore template [testfiles/authorization-templates/rootCertificate.pem] for [authSidecarCert]"
  customTest:
    name: Cert CSI
    run:
      - ./cert-csi test vio --sc op-e2e-isilon --chainNumber 2 --chainLength 2

- scenario: "Install PowerFlex Driver(Standalone)"
  paths:
    - "testfiles/storage_csm_powerflex.yaml"
  modules:
  steps:
    - "Given an environment with k8s or openshift, and CSM operator installed"
    - "Create storageclass with name [op-e2e-vxflexos] and template [testfiles/powerflex-templates/powerflex-storageclass-template.yaml] for [pflex]"
    - "Set up secret with template [testfiles/powerflex-templates/powerflex-secret-template.yaml] name [test-vxflexos-config] in namespace [test-vxflexos] for [pflex]"
    - "Apply custom resource [1]"
    - "Validate custom resource [1]"
    - "Validate [powerflex] driver from CR [1] is installed"
    - "Run custom test"
    # cleanup
    - "Enable forceRemoveDriver on CR [1]"
    - "Delete custom resource [1]"
    - "Restore template [testfiles/powerflex-templates/powerflex-secret-template.yaml] for [pflex]"
    - "Restore template [testfiles/powerflex-templates/powerflex-storageclass-template.yaml] for [pflex]"
  customTest:
    name: Cert CSI
    run:
      - ./cert-csi test vio --sc op-e2e-vxflexos --chainNumber 2 --chainLength 2

- scenario: "Install PowerFlex Driver with first set of alternate values"
  paths:
    - "testfiles/storage_csm_powerflex_alt_vals_1.yaml"
  modules:
  steps:
    - "Given an environment with k8s or openshift, and CSM operator installed"
    - "Create storageclass with name [op-e2e-vxflexos] and template [testfiles/powerflex-templates/powerflex-storageclass-template.yaml] for [pflex]"
    - "Set up secret with template [testfiles/powerflex-templates/powerflex-secret-template.yaml] name [powerflex-config] in namespace [dell] for [pflex]"
    - "Apply custom resource [1]"
    - "Validate custom resource [1]"
    - "Validate [powerflex] driver from CR [1] is installed"
    - "Run custom test"
    # cleanup
    - "Enable forceRemoveDriver on CR [1]"
    - "Delete custom resource [1]"
    - "Restore template [testfiles/powerflex-templates/powerflex-secret-template.yaml] for [pflex]"
    - "Restore template [testfiles/powerflex-templates/powerflex-storageclass-template.yaml] for [pflex]"
  customTest:
    name: Cert CSI and check_parameters.sh
    run:
      - ./cert-csi test vio --sc op-e2e-vxflexos --chainNumber 2 --chainLength 2
      - /bin/bash check_parameters.sh testfiles/powerflex_alt_vals_1_values.csv dell powerflex

- scenario: "Install PowerFlex Driver with second set of alternate values"
  paths:
    - "testfiles/storage_csm_powerflex_alt_vals_2.yaml"
  modules:
  steps:
    - "Given an environment with k8s or openshift, and CSM operator installed"
    - "Create storageclass with name [op-e2e-vxflexos] and template [testfiles/powerflex-templates/powerflex-storageclass-template.yaml] for [pflex]"
    - "Set up secret with template [testfiles/powerflex-templates/powerflex-secret-template.yaml] name [powerflex-config] in namespace [dell] for [pflex]"
    - "Apply custom resource [1]"
    - "Validate custom resource [1]"
    - "Validate [powerflex] driver from CR [1] is installed"
    - "Run custom test"
    # cleanup
    - "Enable forceRemoveDriver on CR [1]"
    - "Delete custom resource [1]"
    - "Restore template [testfiles/powerflex-templates/powerflex-secret-template.yaml] for [pflex]"
    - "Restore template [testfiles/powerflex-templates/powerflex-storageclass-template.yaml] for [pflex]"
  customTest:
    name: Cert CSI and check_parameters.sh
    run:
      - ./cert-csi test vio --sc op-e2e-vxflexos --chainNumber 2 --chainLength 2
      - /bin/bash check_parameters.sh testfiles/powerflex_alt_vals_2_values.csv dell powerflex

- scenario: "Install PowerFlex Driver with third set of alternate values"
  paths:
    - "testfiles/storage_csm_powerflex_alt_vals_3.yaml"
  modules:
  steps:
    - "Given an environment with k8s or openshift, and CSM operator installed"
    - "Set [control-plane] node label"
    - "Create storageclass with name [op-e2e-vxflexos] and template [testfiles/powerflex-templates/powerflex-storageclass-template.yaml] for [pflex]"
    - "Set up secret with template [testfiles/powerflex-templates/powerflex-secret-template.yaml] name [powerflex-config] in namespace [dell] for [pflex]"
    - "Apply custom resource [1]"
    - "Validate custom resource [1]"
    - "Validate [powerflex] driver from CR [1] is installed"
    - "Run custom test"
    # cleanup
    - "Remove [control-plane] node label"
    - "Enable forceRemoveDriver on CR [1]"
    - "Delete custom resource [1]"
    - "Restore template [testfiles/powerflex-templates/powerflex-secret-template.yaml] for [pflex]"
    - "Restore template [testfiles/powerflex-templates/powerflex-storageclass-template.yaml] for [pflex]"
  customTest:
    name: Cert CSI and check_parameters.sh
    run:
      - ./cert-csi test vio --sc op-e2e-vxflexos --chainNumber 2 --chainLength 2
      - /bin/bash check_parameters.sh testfiles/powerflex_alt_vals_3_values.csv dell powerflex

- scenario: "Install PowerFlex Driver with fourth set of alternate values"
  paths:
    - "testfiles/storage_csm_powerflex_alt_vals_4.yaml"
  modules:
  steps:
    - "Given an environment with k8s or openshift, and CSM operator installed"
    - "Create storageclass with name [op-e2e-vxflexos] and template [testfiles/powerflex-templates/powerflex-storageclass-template.yaml] for [pflex]"
    - "Set up secret with template [testfiles/powerflex-templates/powerflex-secret-template.yaml] name [powerflex-config] in namespace [dell] for [pflex]"
    - "Apply custom resource [1]"
    - "Validate custom resource [1]"
    - "Validate [powerflex] driver from CR [1] is installed"
    - "Run custom test"
    # cleanup
    - "Enable forceRemoveDriver on CR [1]"
    - "Delete custom resource [1]"
    - "Restore template [testfiles/powerflex-templates/powerflex-secret-template.yaml] for [pflex]"
    - "Restore template [testfiles/powerflex-templates/powerflex-storageclass-template.yaml] for [pflex]"
  customTest:
    name: Cert CSI and check_parameters.sh
    run:
      - ./cert-csi test vio --sc op-e2e-vxflexos --chainNumber 2 --chainLength 2
      - /bin/bash check_parameters.sh testfiles/powerflex_alt_vals_4_values.csv dell powerflex

- scenario: "Install PowerFlex Driver with fifth set of alternate values"
  paths:
    - "testfiles/storage_csm_powerflex_alt_vals_5.yaml"
  modules:
  steps:
    - "Given an environment with k8s or openshift, and CSM operator installed"
    - "Create storageclass with name [op-e2e-vxflexos] and template [testfiles/powerflex-templates/powerflex-storageclass-template.yaml] for [pflex]"
    - "Set up secret with template [testfiles/powerflex-templates/powerflex-secret-template.yaml] name [powerflex-config] in namespace [dell] for [pflex]"
    - "Apply custom resource [1]"
    - "Validate custom resource [1]"
    - "Validate [powerflex] driver from CR [1] is installed"
    - "Run custom test"
    # cleanup
    - "Enable forceRemoveDriver on CR [1]"
    - "Delete custom resource [1]"
    - "Restore template [testfiles/powerflex-templates/powerflex-secret-template.yaml] for [pflex]"
    - "Restore template [testfiles/powerflex-templates/powerflex-storageclass-template.yaml] for [pflex]"
  customTest:
    name: Cert CSI and check_parameters.sh
    run:
      - ./cert-csi test vio --sc op-e2e-vxflexos --chainNumber 2 --chainLength 2
      - /bin/bash check_parameters.sh testfiles/powerflex_alt_vals_5_values.csv dell powerflex

- scenario: "Uninstall PowerFlex Driver"
  paths:
    - "testfiles/storage_csm_powerflex.yaml"
  modules:
  steps:
    - "Given an environment with k8s or openshift, and CSM operator installed"
    - "Set up secret with template [testfiles/powerflex-templates/powerflex-secret-template.yaml] name [test-vxflexos-config] in namespace [test-vxflexos] for [pflex]"
    - "Apply custom resource [1]"
    - "Validate custom resource [1]"
    - "Validate [powerflex] driver from CR [1] is installed"
    - "Enable forceRemoveDriver on CR [1]"
    - "Delete custom resource [1]"
    - "Restore template [testfiles/powerflex-templates/powerflex-secret-template.yaml] for [pflex]"
    - "Validate [powerflex] driver from CR [1] is not installed"

- scenario: "Install PowerFlex Driver (With Authorization)"
  paths:
    - "testfiles/authorization-templates/csm_authorization_proxy_server.yaml"
    - "testfiles/storage_csm_powerflex_auth.yaml"
  modules:
    - "authorization"
    - "authorizationproxyserver"
  steps:
    - "Given an environment with k8s or openshift, and CSM operator installed"
    - "Create [authorization-proxy-server] prerequisites from CR [1]"
    - "Apply custom resource [1]"
    - "Validate [authorization-proxy-server] module from CR [1] is installed"
    - "Configure authorization-proxy-server for [powerflex]"
    - "Create storageclass with name [op-e2e-vxflexos] and template [testfiles/powerflex-templates/powerflex-storageclass-template.yaml] for [pflex]"
    - "Set up secret with template [testfiles/powerflex-templates/csm-authorization-config.json] name [karavi-authorization-config] in namespace [test-vxflexos] for [pflexAuthSidecar]"
    - "Set up secret with template [testfiles/powerflex-templates/powerflex-secret-template.yaml] name [test-vxflexos-config] in namespace [test-vxflexos] for [pflex]"
    - "Restore template [testfiles/powerflex-templates/powerflex-secret-template.yaml] for [pflex]"
    - "Set up secret with template [testfiles/powerflex-templates/powerflex-secret-template.yaml] name [test-vxflexos-config] in namespace [test-vxflexos] for [pflexAuth]"
    - "Apply custom resource [2]"
    - "Validate custom resource [2]"
    - "Validate [powerflex] driver from CR [2] is installed"
    - "Validate [authorization] module from CR [2] is installed"
    - "Run custom test"
    # cleanup
    - "Enable forceRemoveDriver on CR [2]"
    - "Delete custom resource [2]"
    - "Delete custom resource [1]"
    - "Restore template [testfiles/powerflex-templates/csm-authorization-config.json] for [pflexAuthSidecar]"
    - "Restore template [testfiles/powerflex-templates/powerflex-secret-template.yaml] for [pflexAuth]"
    - "Restore template [testfiles/powerflex-templates/powerflex-storageclass-template.yaml] for [pflex]"
  customTest:
    name: Cert CSI
    run:
      - ./cert-csi test vio --sc op-e2e-vxflexos --chainNumber 2 --chainLength 2

- scenario: "Install PowerFlex Driver(Standalone), Enable Authorization"
  paths:
    - "testfiles/authorization-templates/csm_authorization_proxy_server.yaml"
    - "testfiles/storage_csm_powerflex.yaml"
  modules:
    - "authorizationproxyserver"
    - "authorization"
  steps:
    - "Given an environment with k8s or openshift, and CSM operator installed"
    - "Create [authorization-proxy-server] prerequisites from CR [1]"
    - "Apply custom resource [1]"
    - "Validate [authorization-proxy-server] module from CR [1] is installed"
    - "Configure authorization-proxy-server for [powerflex]"
    - "Set up secret with template [testfiles/powerflex-templates/csm-authorization-config.json] name [karavi-authorization-config] in namespace [test-vxflexos] for [pflexAuthSidecar]"
    - "Create storageclass with name [op-e2e-vxflexos] and template [testfiles/powerflex-templates/powerflex-storageclass-template.yaml] for [pflex]"
    - "Set up secret with template [testfiles/powerflex-templates/powerflex-secret-template.yaml] name [test-vxflexos-config] in namespace [test-vxflexos] for [pflex]"
    - "Restore template [testfiles/powerflex-templates/powerflex-secret-template.yaml] for [pflex]"
    - "Apply custom resource [2]"
    - "Validate custom resource [2]"
    - "Validate [powerflex] driver from CR [2] is installed"
    - "Validate [authorization] module from CR [2] is not installed"
    - "Set up secret with template [testfiles/powerflex-templates/powerflex-secret-template.yaml] name [test-vxflexos-config] in namespace [test-vxflexos] for [pflexAuth]"
    - "Enable [authorization] module from CR [2]"
    - "Validate [powerflex] driver from CR [2] is installed"
    - "Validate [authorization] module from CR [2] is installed"
    - "Run custom test"
    # cleanup
    - "Enable forceRemoveDriver on CR [2]"
    - "Delete custom resource [1]"
    - "Delete custom resource [2]"
    - "Restore template [testfiles/powerflex-templates/powerflex-secret-template.yaml] for [pflexAuth]"
    - "Restore template [testfiles/powerflex-templates/powerflex-storageclass-template.yaml] for [pflex]"
    - "Restore template [testfiles/powerflex-templates/csm-authorization-config.json] for [pflexAuthSidecar]"
  customTest:
    name: Cert CSI
    run:
      - ./cert-csi test vio --sc op-e2e-vxflexos --chainNumber 2 --chainLength 2

- scenario: Install PowerFlex Driver(With Authorization), Disable Authorization module"
  paths:
    - "testfiles/authorization-templates/csm_authorization_proxy_server.yaml"
    - "testfiles/storage_csm_powerflex_auth.yaml"
  modules:
    - "authorization"
    - "authorizationproxyserver"
  steps:
    - "Given an environment with k8s or openshift, and CSM operator installed"
    - "Create [authorization-proxy-server] prerequisites from CR [1]"
    - "Apply custom resource [1]"
    - "Validate [authorization-proxy-server] module from CR [1] is installed"
    - "Configure authorization-proxy-server for [powerflex]"
    - "Set up secret with template [testfiles/powerflex-templates/csm-authorization-config.json] name [karavi-authorization-config] in namespace [test-vxflexos] for [pflexAuthSidecar]"
    - "Create storageclass with name [op-e2e-vxflexos] and template [testfiles/powerflex-templates/powerflex-storageclass-template.yaml] for [pflex]"
    - "Set up secret with template [testfiles/powerflex-templates/powerflex-secret-template.yaml] name [test-vxflexos-config] in namespace [test-vxflexos] for [pflexAuth]"
    - "Restore template [testfiles/powerflex-templates/powerflex-secret-template.yaml] for [pflexAuth]"
    - "Apply custom resource [2]"
    - "Validate custom resource [2]"
    - "Validate [powerflex] driver from CR [2] is installed"
    - "Validate [authorization] module from CR [2] is installed"
    - "Run custom test"
    - "Disable [authorization] module from CR [2]"
    - "Set up secret with template [testfiles/powerflex-templates/powerflex-secret-template.yaml] name [test-vxflexos-config] in namespace [test-vxflexos] for [pflex]"
    - "Validate [powerflex] driver from CR [2] is installed"
    - "Validate [authorization] module from CR [2] is not installed"
    - "Run custom test"
    # cleanup
    - "Enable forceRemoveDriver on CR [2]"
    - "Delete custom resource [1]"
    - "Delete custom resource [2]"
    - "Restore template [testfiles/powerflex-templates/powerflex-secret-template.yaml] for [pflex]"
    - "Restore template [testfiles/powerflex-templates/powerflex-storageclass-template.yaml] for [pflex]"
    - "Restore template [testfiles/powerflex-templates/csm-authorization-config.json] for [pflexAuthSidecar]"
  customTest:
    name: Cert CSI
    run:
      - ./cert-csi test vio --sc op-e2e-vxflexos --chainNumber 2 --chainLength 2

- scenario: "Install PowerFlex Driver(With Observability)"
  paths:
    - "testfiles/storage_csm_powerflex_observability.yaml"
  modules:
    - "observability"
  steps:
    - "Given an environment with k8s or openshift, and CSM operator installed"
    - "Create storageclass with name [op-e2e-vxflexos] and template [testfiles/powerflex-templates/powerflex-storageclass-template.yaml] for [pflex]"
    - "Set up secret with template [testfiles/powerflex-templates/powerflex-secret-template.yaml] name [test-vxflexos-config] in namespace [test-vxflexos] for [pflex]"
    - "Apply custom resource [1]"
    - "Validate [powerflex] driver from CR [1] is installed"
    - "Validate [observability] module from CR [1] is installed"
    # cleanup
    - "Enable forceRemoveDriver on CR [1]"
    - "Delete custom resource [1]"
    - "Restore template [testfiles/powerflex-templates/powerflex-secret-template.yaml] for [pflex]"
    - "Restore template [testfiles/powerflex-templates/powerflex-storageclass-template.yaml] for [pflex]"

- scenario: "Install PowerFlex Driver(Standalone), Enable/Disable Observability"
  paths:
    - "testfiles/storage_csm_powerflex.yaml"
  modules:
    - "observability"
  steps:
    - "Given an environment with k8s or openshift, and CSM operator installed"
    - "Create storageclass with name [op-e2e-vxflexos] and template [testfiles/powerflex-templates/powerflex-storageclass-template.yaml] for [pflex]"
    - "Set up secret with template [testfiles/powerflex-templates/powerflex-secret-template.yaml] name [test-vxflexos-config] in namespace [test-vxflexos] for [pflex]"
    - "Apply custom resource [1]"
    - "Validate [powerflex] driver from CR [1] is installed"
    - "Validate [observability] module from CR [1] is not installed"
    - "Enable [observability] module from CR [1]"
    - "Validate [powerflex] driver from CR [1] is installed"
    - "Validate [observability] module from CR [1] is installed"
    - "Disable [observability] module from CR [1]"
    - "Validate [powerflex] driver from CR [1] is installed"
    - "Validate [observability] module from CR [1] is not installed"
    # cleanup
    - "Enable forceRemoveDriver on CR [1]"
    - "Delete custom resource [1]"
    - "Restore template [testfiles/powerflex-templates/powerflex-secret-template.yaml] for [pflex]"
    - "Restore template [testfiles/powerflex-templates/powerflex-storageclass-template.yaml] for [pflex]"

- scenario: "Install PowerFlex Driver(With Observability), Disable Observability module"
  paths:
    - "testfiles/storage_csm_powerflex_observability.yaml"
  modules:
    - "observability"
  steps:
    - "Given an environment with k8s or openshift, and CSM operator installed"
    - "Create storageclass with name [op-e2e-vxflexos] and template [testfiles/powerflex-templates/powerflex-storageclass-template.yaml] for [pflex]"
    - "Set up secret with template [testfiles/powerflex-templates/powerflex-secret-template.yaml] name [test-vxflexos-config] in namespace [test-vxflexos] for [pflex]"
    - "Apply custom resource [1]"
    - "Validate [powerflex] driver from CR [1] is installed"
    - "Validate [observability] module from CR [1] is installed"
    - "Disable [observability] module from CR [1]"
    - "Validate [powerflex] driver from CR [1] is installed"
    - "Validate [observability] module from CR [1] is not installed"
    # cleanup
    - "Enable forceRemoveDriver on CR [1]"
    - "Delete custom resource [1]"
    - "Restore template [testfiles/powerflex-templates/powerflex-secret-template.yaml] for [pflex]"
    - "Restore template [testfiles/powerflex-templates/powerflex-storageclass-template.yaml] for [pflex]"

- scenario: "Install Powerflex Driver(With Replication)"
  paths:
    - "testfiles/storage_csm_powerflex_replica.yaml"
  modules:
    - "replication"
  steps:
    - "Given an environment with k8s or openshift, and CSM operator installed"
    - "Create storageclass with name [op-e2e-vxflexos] and template [testfiles/powerflex-templates/powerflex-storageclass-template.yaml] for [pflex]"
    - "Set up secret with template [testfiles/powerflex-templates/powerflex-secret-template.yaml] name [test-vxflexos-config] in namespace [test-vxflexos] for [pflex]"
    - "Apply custom resource [1]"
    - "Validate [powerflex] driver from CR [1] is installed"
    - "Validate [replication] module from CR [1] is installed"
    - "Run custom test"
    # cleanup
    - "Enable forceRemoveDriver on CR [1]"
    - "Delete custom resource [1]"
    - "Restore template [testfiles/powerflex-templates/powerflex-secret-template.yaml] for [pflex]"
    - "Restore template [testfiles/powerflex-templates/powerflex-storageclass-template.yaml] for [pflex]"
  customTest:
    name: HelloWorld
    run:
      - "echo Hello && echo World"

- scenario: "Install Powerflex Driver(Standalone), Enable Replication"
  paths:
    - "testfiles/storage_csm_powerflex.yaml"
  modules:
    - "replication"
  steps:
    - "Given an environment with k8s or openshift, and CSM operator installed"
    - "Create storageclass with name [op-e2e-vxflexos] and template [testfiles/powerflex-templates/powerflex-storageclass-template.yaml] for [pflex]"
    - "Set up secret with template [testfiles/powerflex-templates/powerflex-secret-template.yaml] name [test-vxflexos-config] in namespace [test-vxflexos] for [pflex]"
    - "Apply custom resource [1]"
    - "Validate [powerflex] driver from CR [1] is installed"
    - "Validate [replication] module from CR [1] is not installed"
    - "Enable [replication] module from CR [1]"
    - "Validate [powerflex] driver from CR [1] is installed"
    - "Validate [replication] module from CR [1] is installed"
    - "Run custom test"
    # cleanup
    - "Enable forceRemoveDriver on CR [1]"
    - "Delete custom resource [1]"
    - "Restore template [testfiles/powerflex-templates/powerflex-secret-template.yaml] for [pflex]"
    - "Restore template [testfiles/powerflex-templates/powerflex-storageclass-template.yaml] for [pflex]"
  customTest:
    name: HelloWorld
    run:
      - "echo Hello && echo World"

- scenario: "Install PowerFlex Driver(With Replication), Disable Replication module"
  paths:
    - "testfiles/storage_csm_powerflex_replica.yaml"
  modules:
    - "replication"
  steps:
    - "Given an environment with k8s or openshift, and CSM operator installed"
    - "Create storageclass with name [op-e2e-vxflexos] and template [testfiles/powerflex-templates/powerflex-storageclass-template.yaml] for [pflex]"
    - "Set up secret with template [testfiles/powerflex-templates/powerflex-secret-template.yaml] name [test-vxflexos-config] in namespace [test-vxflexos] for [pflex]"
    - "Apply custom resource [1]"
    - "Validate [powerflex] driver from CR [1] is installed"
    - "Validate [replication] module from CR [1] is installed"
    - "Disable [replication] module from CR [1]"
    - "Validate [replication] driver from CR [1] is installed"
    - "Validate [replication] module from CR [1] is not installed"
    # cleanup
    - "Enable forceRemoveDriver on CR [1]"
    - "Delete custom resource [1]"
    - "Restore template [testfiles/powerflex-templates/powerflex-secret-template.yaml] for [pflex]"
    - "Restore template [testfiles/powerflex-templates/powerflex-storageclass-template.yaml] for [pflex]"

- scenario: "Install PowerFlex Driver(Standalone), Enable Authorization"
  paths:
    - "testfiles/authorization-templates/csm_authorization_proxy_server.yaml"
    - "testfiles/storage_csm_powerflex.yaml"
  modules:
    - "authorizationproxyserver"
    - "authorization"
  steps:
    - "Given an environment with k8s or openshift, and CSM operator installed"
    - "Create [authorization-proxy-server] prerequisites from CR [1]"
    - "Apply custom resource [1]"
    - "Validate [authorization-proxy-server] module from CR [1] is installed"
    - "Configure authorization-proxy-server for [powerflex]"
    - "Set up secret with template [testfiles/powerflex-templates/csm-authorization-config.json] name [karavi-authorization-config] in namespace [test-vxflexos] for [pflexAuthSidecar]"
    - "Create storageclass with name [op-e2e-vxflexos] and template [testfiles/powerflex-templates/powerflex-storageclass-template.yaml] for [pflex]"
    - "Set up secret with template [testfiles/powerflex-templates/powerflex-secret-template.yaml] name [test-vxflexos-config] in namespace [test-vxflexos] for [pflex]"
    - "Restore template [testfiles/powerflex-templates/powerflex-secret-template.yaml] for [pflex]"
    - "Apply custom resource [2]"
    - "Validate custom resource [2]"
    - "Validate [powersflex] driver from CR [2] is installed"
    - "Validate [authorization] module from CR [2] is not installed"
    - "Set up secret with template [testfiles/powerflex-templates/powerflex-secret-template.yaml] name [test-vxflexos-config] in namespace [test-vxflexos] for [pflexAuth]"
    - "Enable [authorization] module from CR [2]"
    - "Validate [powerflex] driver from CR [2] is installed"
    - "Validate [authorization] module from CR [2] is installed"
    - "Run custom test"
    # cleanup
    - "Enable forceRemoveDriver on CR [2]"
    - "Delete custom resource [1]"
    - "Delete custom resource [2]"
    - "Restore template [testfiles/powerflex-templates/csm-authorization-config.json] for [pflexAuthSidecar]"
    - "Restore template [testfiles/powerflex-templates/powerflex-secret-template.yaml] for [pflexAuth]"
    - "Restore template [testfiles/powerflex-templates/powerflex-storageclass-template.yaml] for [pflex]"
  customTest:
    name: Cert CSI
    run:
      - ./cert-csi test vio --sc vxflexos --chainNumber 2 --chainLength 2

- scenario: "Install PowerFlex Driver(Standalone), Enable Authorization, Enable Observability"
  paths:
    - "testfiles/authorization-templates/csm_authorization_proxy_server_no_cert.yaml"
    - "testfiles/storage_csm_powerflex.yaml"
  modules:
    - "authorizationproxyserver"
    - "authorization"
    - "observability"
  steps:
    - "Given an environment with k8s or openshift, and CSM operator installed"
    - "Create [authorization-proxy-server] prerequisites from CR [1]"
    - "Apply custom resource [1]"
    - "Validate [authorization-proxy-server] module from CR [1] is installed"
    - "Configure authorization-proxy-server for [powerflex]"
    - "Create storageclass with name [op-e2e-vxflexos] and template [testfiles/powerflex-templates/powerflex-storageclass-template.yaml] for [pflex]"
    - "Set up secret with template [testfiles/powerflex-templates/csm-authorization-config.json] name [karavi-authorization-config] in namespace [test-vxflexos] for [pflexAuthSidecar]"
    - "Set up secret with template [testfiles/powerflex-templates/powerflex-secret-template.yaml] name [test-vxflexos-config] in namespace [test-vxflexos] for [pflex]"
    - "Restore template [testfiles/powerflex-templates/powerflex-secret-template.yaml] for [pflex]"
    - "Apply custom resource [2]"
    - "Validate custom resource [2]"
    - "Validate [powerflex] driver from CR [2] is installed"
    - "Validate [authorization] module from CR [2] is not installed"
    - "Set up secret with template [testfiles/powerflex-templates/powerflex-secret-template.yaml] name [test-vxflexos-config] in namespace [test-vxflexos] for [pflexAuth]"
    - "Enable [authorization] module from CR [2]"
    - "Validate [powerflex] driver from CR [2] is installed"
    - "Validate [authorization] module from CR [2] is installed"
    - "Validate [observability] module from CR [2] is not installed"
#    - "Set secret for driver from CR [2] to [test-vxflexos-config-auth]"
    - "Enable [observability] module from CR [2]"
    - "Validate [powerflex] driver from CR [2] is installed"
    - "Validate [authorization] module from CR [2] is installed"
    - "Validate [observability] module from CR [2] is installed"
    - "Run custom test"
    # cleanup
    - "Enable forceRemoveDriver on CR [2]"
    - "Delete custom resource [1]"
    - "Delete custom resource [2]"
    - "Restore template [testfiles/powerflex-templates/powerflex-secret-template.yaml] for [pflexAuth]"
    - "Restore template [testfiles/powerflex-templates/powerflex-storageclass-template.yaml] for [pflex]"
    - "Restore template [testfiles/powerflex-templates/csm-authorization-config.json] for [pflexAuthSidecar]"

- scenario: "Install PowerFlex Driver(With Authorization and Observability)"
  paths:
    - "testfiles/authorization-templates/csm_authorization_proxy_server_no_cert.yaml"
    - "testfiles/storage_csm_powerflex_observability_auth.yaml"
  modules:
    - "authorizationproxyserver"
    - "authorization"
    - "observability"
  steps:
    - "Given an environment with k8s or openshift, and CSM operator installed"
    - "Create [authorization-proxy-server] prerequisites from CR [1]"
    - "Apply custom resource [1]"
    - "Validate [authorization-proxy-server] module from CR [1] is installed"
    - "Configure authorization-proxy-server for [powerflex]"
    - "Create storageclass with name [op-e2e-vxflexos] and template [testfiles/powerflex-templates/powerflex-storageclass-template.yaml] for [pflex]"
    - "Set up secret with template [testfiles/powerflex-templates/csm-authorization-config.json] name [karavi-authorization-config] in namespace [test-vxflexos] for [pflexAuthSidecar]"
    - "Set up secret with template [testfiles/powerflex-templates/powerflex-secret-template.yaml] name [test-vxflexos-config] in namespace [test-vxflexos] for [pflex]"
    - "Set up secret with template [testfiles/powerflex-templates/powerflex-secret-template.yaml] name [test-vxflexos-config] in namespace [test-vxflexos] for [pflexAuth]"
    - "Apply custom resource [2]"
    - "Set up secret from [testfiles/observability-cert.yaml] in namespace [karavi]"
    - "Validate custom resource [2]"
    - "Validate [powerflex] driver from CR [2] is installed"
    - "Validate [authorization] module from CR [2] is installed"
    - "Validate [observability] module from CR [2] is installed"
    - "Run custom test"
    # cleanup
    - "Enable forceRemoveDriver on CR [2]"
    - "Delete custom resource [2]"
    - "Delete custom resource [1]"
    - "Restore template [testfiles/powerflex-templates/powerflex-secret-template.yaml] for [pflexAuth]"
    - "Restore template [testfiles/powerflex-templates/powerflex-storageclass-template.yaml] for [pflex]"
    - "Restore template [testfiles/powerflex-templates/csm-authorization-config.json] for [pflexAuthSidecar]"
  customTest:
    name: Cert CSI
    run:
      - ./cert-csi test vio --sc op-e2e-vxflexos --chainNumber 2 --chainLength 2

- scenario: Install PowerFlex Driver(With Authorization and Observability), Disable Observability module, Disable Authorization module"
  paths:
    - "testfiles/authorization-templates/csm_authorization_proxy_server_no_cert.yaml"
    - "testfiles/storage_csm_powerflex_observability_auth.yaml"
  modules:
    - "authorizationproxyserver"
    - "authorization"
    - "observability"
  steps:
    - "Given an environment with k8s or openshift, and CSM operator installed"
    - "Create [authorization-proxy-server] prerequisites from CR [1]"
    - "Apply custom resource [1]"
    - "Validate [authorization-proxy-server] module from CR [1] is installed"
    - "Configure authorization-proxy-server for [powerflex]"
    - "Create storageclass with name [op-e2e-vxflexos] and template [testfiles/powerflex-templates/powerflex-storageclass-template.yaml] for [pflex]"
    - "Set up secret with template [testfiles/powerflex-templates/csm-authorization-config.json] name [karavi-authorization-config] in namespace [test-vxflexos] for [pflexAuthSidecar]"
    - "Set up secret with template [testfiles/powerflex-templates/powerflex-secret-template.yaml] name [test-vxflexos-config] in namespace [test-vxflexos] for [pflex]"
    - "Set up secret with template [testfiles/powerflex-templates/powerflex-secret-template.yaml] name [test-vxflexos-config] in namespace [test-vxflexos] for [pflexAuth]"
    - "Apply custom resource [2]"
    - "Set up secret from [testfiles/observability-cert.yaml] in namespace [karavi]"
    - "Validate custom resource [2]"
    - "Validate [powerflex] driver from CR [2] is installed"
    - "Validate [authorization] module from CR [2] is installed"
    - "Validate [observability] module from CR [2] is installed"
    - "Disable [observability] module from CR [2]"
    - "Validate [powerflex] driver from CR [2] is installed"
    - "Validate [authorization] module from CR [2] is installed"
    - "Validate [observability] module from CR [2] is not installed"
    - "Disable [authorization] module from CR [2]"
    - "Set secret for driver from CR [1] to [test-vxflexos-config]"
    - "Validate [powerflex] driver from CR [2] is installed"
    - "Validate [authorization] module from CR [2] is not installed"
    - "Validate [observability] module from CR [2] is not installed"
    - "Run custom test"
    # cleanup
    - "Enable forceRemoveDriver on CR [2]"
    - "Delete custom resource [2]"
    - "Delete custom resource [1]"
    - "Restore template [testfiles/powerflex-templates/powerflex-secret-template.yaml] for [pflexAuth]"
    - "Restore template [testfiles/powerflex-templates/powerflex-storageclass-template.yaml] for [pflex]"
    - "Restore template [testfiles/powerflex-templates/csm-authorization-config.json] for [pflexAuthSidecar]"
  customTest:
    name: Cert CSI
    run:
      - ./cert-csi test vio --sc op-e2e-vxflexos --chainNumber 2 --chainLength 2

- scenario: Install PowerFlex Driver(With Authorization and Observability), Disable Authorization module, Disable Observability module"
  paths:
    - "testfiles/authorization-templates/csm_authorization_proxy_server_no_cert.yaml"
    - "testfiles/storage_csm_powerflex_observability_auth.yaml"
  modules:
    - "authorizationproxyserver"
    - "authorization"
    - "observability"
  steps:
    - "Given an environment with k8s or openshift, and CSM operator installed"
    - "Create [authorization-proxy-server] prerequisites from CR [1]"
    - "Apply custom resource [1]"
    - "Validate [authorization-proxy-server] module from CR [1] is installed"
    - "Configure authorization-proxy-server for [powerflex]"
    - "Create storageclass with name [op-e2e-vxflexos] and template [testfiles/powerflex-templates/powerflex-storageclass-template.yaml] for [pflex]"
    - "Set up secret with template [testfiles/powerflex-templates/csm-authorization-config.json] name [karavi-authorization-config] in namespace [test-vxflexos] for [pflexAuthSidecar]"
    - "Set up secret with template [testfiles/powerflex-templates/powerflex-secret-template.yaml] name [test-vxflexos-config] in namespace [test-vxflexos] for [pflex]"
    - "Set up secret with template [testfiles/powerflex-templates/powerflex-secret-template.yaml] name [test-vxflexos-config] in namespace [test-vxflexos] for [pflexAuth]"
    - "Apply custom resource [2]"
    - "Set up secret from [testfiles/observability-cert.yaml] in namespace [karavi]"
    - "Validate custom resource [2]"
    - "Validate [powerflex] driver from CR [2] is installed"
    - "Validate [authorization] module from CR [2] is installed"
    - "Validate [observability] module from CR [2] is installed"
    - "Disable [authorization] module from CR [2]"
    - "Set secret for driver from CR [1] to [test-vxflexos-config]"
    - "Validate [powerflex] driver from CR [2] is installed"
    - "Validate [authorization] module from CR [2] is not installed"
    - "Validate [observability] module from CR [2] is installed"
    - "Disable [observability] module from CR [2]"
    - "Validate [powerflex] driver from CR [2] is installed"
    - "Validate [authorization] module from CR [2] is not installed"
    - "Validate [observability] module from CR [2] is not installed"
    - "Run custom test"
    # cleanup
    - "Enable forceRemoveDriver on CR [2]"
    - "Delete custom resource [2]"
    - "Delete custom resource [1]"
    - "Restore template [testfiles/powerflex-templates/powerflex-secret-template.yaml] for [pflexAuth]"
    - "Restore template [testfiles/powerflex-templates/powerflex-storageclass-template.yaml] for [pflex]"
    - "Restore template [testfiles/powerflex-templates/csm-authorization-config.json] for [pflexAuthSidecar]"
  customTest:
    name: Cert CSI
    run:
      - ./cert-csi test vio --sc op-e2e-vxflexos --chainNumber 2 --chainLength 2

- scenario: "Install PowerFlex Driver(With Resiliency)"
  paths:
    - "testfiles/storage_csm_powerflex_resiliency.yaml"
  modules:
    - "resiliency"
  steps:
    - "Given an environment with k8s or openshift, and CSM operator installed"
    - "Apply custom resource [1]"
    - "Validate [powerflex] driver from CR [1] is installed"
    - "Validate [resiliency] module from CR [1] is installed"
    - "Run custom test"
    # cleanup
    - "Enable forceRemoveDriver on CR [1]"
    - "Delete custom resource [1]"
  customTest:
    name: CustomTest
    run:
     - "echo Todo"

- scenario: "Install PowerFlex Driver(Standalone), Enable Resiliency"
  paths:
    - "testfiles/storage_csm_powerflex.yaml"
  modules:
    - "resiliency"
  steps:
    - "Given an environment with k8s or openshift, and CSM operator installed"
    - "Apply custom resource [1]"
    - "Validate custom resource [1]"
    - "Validate [powerflex] driver from CR [1] is installed"
    - "Validate [resiliency] module from CR [1] is not installed"
    - "Enable [resiliency] module from CR [1]"
    - "Validate [powerflex] driver from CR [1] is installed"
    - "Validate [resiliency] module from CR [1] is installed"
    - "Run custom test"
    # cleanup
    - "Enable forceRemoveDriver on CR [1]"
    - "Delete custom resource [1]"
  customTest:
    name: CustomTest
    run:
     - "echo Todo"

- scenario: "Install PowerFlex Driver(With Resiliency), Disable Resiliency module"
  paths:
    - "testfiles/storage_csm_powerflex_resiliency.yaml"
  modules:
    - "resiliency"
  steps:
    - "Given an environment with k8s or openshift, and CSM operator installed"
    - "Apply custom resource [1]"
    - "Validate custom resource [1]"
    - "Validate [powerflex] driver from CR [1] is installed"
    - "Validate [resiliency] module from CR [1] is installed"
    - "Disable [resiliency] module from CR [1]"
    - "Validate [powerflex] driver from CR [1] is installed"
    - "Validate [resiliency] module from CR [1] is not installed"
    # cleanup
    - "Enable forceRemoveDriver on CR [1]"
    - "Delete custom resource [1]"

- scenario: "Install PowerScale Driver(With Resiliency)"
  paths:
    - "testfiles/storage_csm_powerscale_resiliency.yaml"
  modules:
    - "resiliency"
  steps:
    - "Given an environment with k8s or openshift, and CSM operator installed"
    - "Apply custom resource [1]"
    - "Validate custom resource [1]"
    - "Validate [powerscale] driver from CR [1] is installed"
    - "Validate [resiliency] module from CR [1] is installed"
    - "Run custom test"
    # cleanup
    - "Enable forceRemoveDriver on CR [1]"
    - "Delete custom resource [1]"
  customTest:
    name: CustomTest
    run:
     - "echo Todo"

- scenario: "Install PowerScale Driver(Standalone), Enable Resiliency"
  paths:
    - "testfiles/storage_csm_powerscale.yaml"
  modules:
    - "resiliency"
  steps:
    - "Given an environment with k8s or openshift, and CSM operator installed"
    - "Apply custom resource [1]"
    - "Validate custom resource [1]"
    - "Validate [powerscale] driver from CR [1] is installed"
    - "Validate [resiliency] module from CR [1] is not installed"
    - "Enable [resiliency] module from CR [1]"
    - "Validate [powerscale] driver from CR [1] is installed"
    - "Validate [resiliency] module from CR [1] is installed"
    - "Run custom test"
    # cleanup
    - "Enable forceRemoveDriver on CR [1]"
    - "Delete custom resource [1]"
  customTest:
    name: CustomTest
    run:
     - "echo Todo"

- scenario: "Install PowerScale Driver(With Resiliency), Disable Resiliency module"
  paths:
    - "testfiles/storage_csm_powerscale_resiliency.yaml"
  modules:
    - "resiliency"
  steps:
    - "Given an environment with k8s or openshift, and CSM operator installed"
    - "Apply custom resource [1]"
    - "Validate custom resource [1]"
    - "Validate [powerscale] driver from CR [1] is installed"
    - "Validate [resiliency] module from CR [1] is installed"
    - "Disable [resiliency] module from CR [1]"
    - "Validate [powerscale] driver from CR [1] is installed"
    - "Validate [resiliency] module from CR [1] is not installed"
    # cleanup
    - "Enable forceRemoveDriver on CR [1]"
    - "Delete custom resource [1]"

- scenario: "Install PowerScale Driver and PowerFlex Driver, uninstall PowerFlex Driver"
  paths:
    - "testfiles/storage_csm_powerscale.yaml"
    - "testfiles/storage_csm_powerflex.yaml"
  modules:
  steps:
    - "Given an environment with k8s or openshift, and CSM operator installed"
    - "Set up secret with template [testfiles/powerflex-templates/powerflex-secret-template.yaml] name [test-vxflexos-config] in namespace [test-vxflexos] for [pflex]"
    - "Set up secret with template [testfiles/powerscale-templates/powerscale-secret-template.yaml] name [isilon-creds] in namespace [isilon] for [pscale]"
    - "Apply custom resource [1]"
    - "Apply custom resource [2]"
    - "Validate custom resource [1]"
    - "Validate custom resource [2]"
    - "Validate [powerscale] driver from CR [1] is installed"
    - "Validate [powerflex] driver from CR [2] is installed"
    - "Enable forceRemoveDriver on CR [2]"
    - "Delete custom resource [2]"
    - "Validate [powerscale] driver from CR [1] is installed"
    - "Validate [powerflex] driver from CR [2] is not installed"
    # cleanup
    - "Enable forceRemoveDriver on CR [1]"
    - "Delete custom resource [1]"
    - "Restore template [testfiles/powerflex-templates/powerflex-secret-template.yaml] for [pflex]"
    - "Restore template [testfiles/powerscale-templates/powerscale-secret-template.yaml] for [pscale]"

- scenario: "Install PowerStore Driver(Standalone)"
  paths:
    - "testfiles/storage_csm_powerstore.yaml"
  modules:
  steps:
    - "Given an environment with k8s or openshift, and CSM operator installed"
    - "Apply custom resource [1]"
    - "Validate custom resource [1]"
    - "Validate [powerstore] driver from CR [1] is installed"
    - "Run custom test"
    # cleanup
    - "Enable forceRemoveDriver on CR [1]"
    - "Delete custom resource [1]"
  customTest:
    name: Cert CSI
    run:
      - ./cert-csi test vio --sc powerstore --chainNumber 2 --chainLength 2

- scenario: "Install PowerStore Driver(With Resiliency)"
  paths:
    - "testfiles/storage_csm_powerstore_resiliency.yaml"
  modules:
    - "resiliency"
  steps:
    - "Given an environment with k8s or openshift, and CSM operator installed"
    - "Apply custom resource [1]"
    - "Validate custom resource [1]"
    - "Validate [powerstore] driver from CR [1] is installed"
    - "Validate [resiliency] module from CR [1] is installed"
    - "Run custom test"
    # cleanup
    - "Enable forceRemoveDriver on CR [1]"
    - "Delete custom resource [1]"
  customTest:
    name: CustomTest
    run:
     - "echo Todo"

- scenario: "Install PowerStore Driver(Standalone), Enable Resiliency"
  paths:
    - "testfiles/storage_csm_powerstore.yaml"
  modules:
    - "resiliency"
  steps:
    - "Given an environment with k8s or openshift, and CSM operator installed"
    - "Apply custom resource [1]"
    - "Validate custom resource [1]"
    - "Validate [powerstore] driver from CR [1] is installed"
    - "Validate [resiliency] module from CR [1] is not installed"
    - "Enable [resiliency] module from CR [1]"
    - "Validate [powerstore] driver from CR [1] is installed"
    - "Validate [resiliency] module from CR [1] is installed"
    - "Run custom test"
    # cleanup
    - "Enable forceRemoveDriver on CR [1]"
    - "Delete custom resource [1]"
  customTest:
    name: CustomTest
    run:
     - "echo Todo"

- scenario: "Install PowerStore Driver(With Resiliency), Disable Resiliency module"
  paths:
    - "testfiles/storage_csm_powerstore_resiliency.yaml"
  modules:
    - "resiliency"
  steps:
    - "Given an environment with k8s or openshift, and CSM operator installed"
    - "Apply custom resource [1]"
    - "Validate custom resource [1]"
    - "Validate [powerstore] driver from CR [1] is installed"
    - "Validate [resiliency] module from CR [1] is installed"
    - "Disable [resiliency] module from CR [1]"
    - "Validate [powerstore] driver from CR [1] is installed"
    - "Validate [resiliency] module from CR [1] is not installed"
    # cleanup
    - "Enable forceRemoveDriver on CR [1]"
    - "Delete custom resource [1]"

- scenario: "Install Unity Driver(Standalone)"
  paths:
    - "testfiles/storage_csm_unity.yaml"
  modules:
  steps:
    - "Given an environment with k8s or openshift, and CSM operator installed"
    - "Apply custom resource [1]"
    - "Validate custom resource [1]"
    - "Validate [unity] driver from CR [1] is installed"
    - "Run custom test"
    # cleanup
    - "Enable forceRemoveDriver on CR [1]"
    - "Delete custom resource [1]"
  customTest:
    name: Cert CSI
<<<<<<< HEAD
    run: 
      - ./cert-csi test vio --sc unity --chainNumber 2 --chainLength 2
     
- scenario: "Install App Mobility with Velero and Cert-Manager already installed"
  paths: 
    - "testfiles/csm_application_mobility_vanilla.yaml"
  modules:
  steps:
    - "Given an environment with k8s or openshift, and CSM operator installed"
    - "Install [velero]"
    - "Install [cert-manager]"
    - "Apply custom resource [1]"
    - "Validate [application-mobility] module from CR [1] is installed"
    - "Run custom test"
    # Last two steps perform Clean Up
    - "Uninstall [velero]"
    - "Uninstall [cert-manager]"
    - "Enable forceRemoveModule on CR [1]"
    - "Delete custom resource [1]"
  customTest:
    # name of custom test to run
    name: verify app-mobility
    run: 
      - sh verify-app-mobility.sh

- scenario: "Install App Mobility Controller with different env variables than default"
  paths: 
    - "testfiles/csm_application_mobility_controller_diff_env.yaml"
  modules:
  steps:
    - "Given an environment with k8s or openshift, and CSM operator installed"
    - "Install [velero]"
    - "Install [cert-manager]"
    - "Apply custom resource [1]"
    - "Validate [application-mobility] module from CR [1] is installed"
    - "Run custom test"
    # Last two steps perform Clean Up
    - "Uninstall [velero]"
    - "Uninstall [cert-manager]"
    - "Enable forceRemoveModule on CR [1]"
    - "Delete custom resource [1]"
  customTest:
    # name of custom test to run
    name: verify app-mobility
    run: 
      - sh verify-app-mobility.sh
      
- scenario: "Install App Mobility Velero with different env variables than default"
  paths: 
    - "testfiles/csm_application_mobility_velero_diff_env.yaml"
  modules:
  steps:
    - "Given an environment with k8s or openshift, and CSM operator installed"
    - "Install [cert-manager]"
    - "Apply custom resource [1]"
    - "Validate [application-mobility] module from CR [1] is installed"
    - "Run custom test"
    # Last two steps perform Clean Up
    - "Uninstall [cert-manager]"
    - "Enable forceRemoveModule on CR [1]"
    - "Delete custom resource [1]"
  customTest:
    # name of custom test to run
    name: verify app-mobility
    run: 
      - sh verify-app-mobility.sh

- scenario: "Install App Mobility with Cert-Manager"
  paths: 
    - "testfiles/csm_application_mobility_cert_manager.yaml"
  modules:
  steps:
    - "Given an environment with k8s or openshift, and CSM operator installed"
    - "Install [velero]"
    - "Apply custom resource [1]"
    - "Validate [application-mobility] module from CR [1] is installed"
    - "Run custom test"
    # Last two steps perform Clean Up
    - "Uninstall [velero]"
    - "Enable forceRemoveModule on CR [1]"
    - "Delete custom resource [1]"
  customTest:
    # name of custom test to run
    name: verify app-mobility
    run: 
      - sh verify-app-mobility.sh

- scenario: "Install App Mobility with Cert-Manager and Velero"
  paths: 
    - "testfiles/csm_application_mobility_velero_with_cert.yaml"
  modules: 
  steps:
    - "Given an environment with k8s or openshift, and CSM operator installed"
    - "Apply custom resource [1]"
    - "Validate [application-mobility] module from CR [1] is installed"
    - "Run custom test"
    # Last two steps perform Clean Up
    - "Enable forceRemoveModule on CR [1]"
    - "Delete custom resource [1]"
  customTest:
    # name of custom test to run
    name: verify app-mobility
    run: 
      - sh verify-app-mobility.sh

- scenario: "Install App Mobility with velero not installed and cert-manager already installed on machine"
  paths:
    - "testfiles/csm_application_mobility_test_velero.yaml"
  modules:
  steps:
    - "Given an environment with k8s or openshift, and CSM operator installed"
    - "Install [cert-manager]"
    - "Apply custom resource [1]"
    - "Validate [application-mobility] module from CR [1] is installed"
    - "Run custom test"
    # Last two steps perform Clean UP
    - "Uninstall [cert-manager]"
    - "Enable forceRemoveModule on CR [1]"
    - "Delete custom resource [1]"
  customTest:
    # name of custom test to run
    name: verify app-mobility
    # Provide command-line argument to run. Ginkgo will run the command and return output
    # The command should be accessible from e2e_test repo. The cert-csi path is supplied in the values file.
    # Example:
    #   ./hello_world.sh
    run: 
      - sh verify-app-mobility.sh

- scenario: "Install App Mobility with powerflex driver"
  paths:
    - "testfiles/csm_application_mobility_velero_with_cert.yaml"
    - "testfiles/storage_csm_powerflex.yaml"
  modules:
  steps:
    - "Given an environment with k8s or openshift, and CSM operator installed"
    - "Apply custom resource [1]"
    - "Validate [application-mobility] module from CR [1] is installed"
    - "Create storageclass with name [op-e2e-vxflexos] and template [testfiles/powerflex-templates/powerflex-storageclass-template.yaml] for [pflex]"
    - "Set up secret with template [testfiles/powerflex-templates/powerflex-secret-template.yaml] name [test-vxflexos-config] in namespace [test-vxflexos] for [pflex]"
    - "Apply custom resource [2]"
    - "Validate custom resource [2]"
    - "Validate [powerflex] driver from CR [2] is installed"
    - "Run custom test"
    # Last two steps perform Clean UP
    - "Restore template [testfiles/powerflex-templates/powerflex-secret-template.yaml] for [pflex]"
    - "Restore template [testfiles/powerflex-templates/powerflex-storageclass-template.yaml] for [pflex]"
    - "Enable forceRemoveModule on CR [1]"
    - "Delete custom resource [1]"
    - "Delete custom resource [2]"
  customTest:
    # name of the custom test to run
    name: verify app-mobility
    # Provide command-line argument to run. Ginkgo will run the command and return output
    # The command should be accessible from e2e_test repo. The cert-csi path is supplied in the values file.
    # Example:
    #   ./hello_world.sh
    run: 
      - sh verify-app-mobility.sh

- scenario: "Install App Mobility with powerflex driver"
  paths:
    - "testfiles/csm_application_mobility_velero_with_cert.yaml"
    - "testfiles/storage_csm_powerflex.yaml"
  modules:
  steps:
    - "Given an environment with k8s or openshift, and CSM operator installed"
    - "Apply custom resource [1]"
    - "Validate [application-mobility] module from CR [1] is installed"
    - "Create storageclass with name [op-e2e-vxflexos] and template [testfiles/powerflex-templates/powerflex-storageclass-template.yaml] for [pflex]"
    - "Set up secret with template [testfiles/powerflex-templates/powerflex-secret-template.yaml] name [test-vxflexos-config] in namespace [test-vxflexos] for [pflex]"
    - "Apply custom resource [2]"
    - "Validate custom resource [2]"
    - "Validate [powerflex] driver from CR [2] is installed"
    - "Run custom test"
    # Last two steps perform Clean UP
    - "Restore template [testfiles/powerflex-templates/powerflex-secret-template.yaml] for [pflex]"
    - "Restore template [testfiles/powerflex-templates/powerflex-storageclass-template.yaml] for [pflex]"
    - "Enable forceRemoveModule on CR [1]"
    - "Delete custom resource [1]"
    - "Delete custom resource [2]"
  customTest:
    # name of the custom test to run
    name: verify app-mobility
    # Provide command-line argument to run. Ginkgo will run the command and return output
    # The command should be accessible from e2e_test repo. The cert-csi path is supplied in the values file.
    # Example:
    #   ./hello_world.sh
    run: 
      - sh verify-app-mobility.sh
=======
    run:
      - ./cert-csi test vio --sc unity --chainNumber 2 --chainLength 2
>>>>>>> 9b069c16
<|MERGE_RESOLUTION|>--- conflicted
+++ resolved
@@ -1396,8 +1396,7 @@
     - "Delete custom resource [1]"
   customTest:
     name: Cert CSI
-<<<<<<< HEAD
-    run: 
+    run:
       - ./cert-csi test vio --sc unity --chainNumber 2 --chainLength 2
      
 - scenario: "Install App Mobility with Velero and Cert-Manager already installed"
@@ -1586,8 +1585,4 @@
     # Example:
     #   ./hello_world.sh
     run: 
-      - sh verify-app-mobility.sh
-=======
-    run:
-      - ./cert-csi test vio --sc unity --chainNumber 2 --chainLength 2
->>>>>>> 9b069c16
+      - sh verify-app-mobility.sh