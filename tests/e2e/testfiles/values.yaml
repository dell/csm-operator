# List of E2E Tests Scenarios
- scenario: "Install PowerScale Driver(Standalone)"
  paths: 
    - "testfiles/storage_csm_powerscale.yaml"
  modules:
  steps:
    - "Given an environment with k8s or openshift, and CSM operator installed"
    - "Apply custom resource [1]"
    - "Validate custom resource [1]"
    - "Validate [powerscale] driver from CR [1] is installed"
    - "Run custom test"
    # Last two steps perform Clean Up
    - "Enable forceRemoveDriver on CR [1]"
    - "Delete custom resource [1]"
  customTest:
    # name of custom test to run
    name: Cert CSI
    # Provide command-line argument to run. Ginkgo will run the command and return output
    # The command should be accessible from e2e_test repo. The cert-csi path is supplied in the values file.
    # Example:
    #   ./hello_world.sh
    #   cert-csi test vio --sc <storage class> --chainNumber 2 --chainLength 2
    run: ./cert-csi test vio --sc isilon --chainNumber 2 --chainLength 2

- scenario: "Install PowerScale Driver(With Authorization)"
  paths: 
    - "testfiles/storage_csm_powerscale_auth.yaml"
  modules:
    - "authorization"
  steps:
    - "Given an environment with k8s or openshift, and CSM operator installed"
    - "Apply custom resource [1]"
    - "Validate custom resource [1]"
    - "Validate [powerscale] driver from CR [1] is installed"
    - "Validate [authorization] module from CR [1] is installed"
    - "Run custom test"
    # Last two steps perform Clean Up
    - "Enable forceRemoveDriver on CR [1]"
    - "Delete custom resource [1]"
  customTest:
    name: Cert CSI
    run: ./cert-csi test vio --sc isilon --chainNumber 2 --chainLength 2

- scenario: "Install PowerScale Driver(Standalone), Enable Authorization"
  paths: 
    - "testfiles/storage_csm_powerscale.yaml"
  modules:
    - "authorization"
  steps:
    - "Given an environment with k8s or openshift, and CSM operator installed"
    - "Apply custom resource [1]"
    - "Validate custom resource [1]"
    - "Validate [powerscale] driver from CR [1] is installed"
    - "Validate [authorization] module from CR [1] is not installed"
    - "Enable [authorization] module from CR [1]"
    - "Set secret for driver from CR [1] to [test-isilon-creds-auth]"
    - "Validate [powerscale] driver from CR [1] is installed"
    - "Validate [authorization] module from CR [1] is installed"
    - "Run custom test"
    # Last two steps perform Clean Up
    - "Enable forceRemoveDriver on CR [1]"
    - "Delete custom resource [1]"
  customTest:
    name: HelloWorld 
    run: "echo Hello && echo World"



- scenario: "Install PowerScale Driver(With Replication)"
  paths:
    - "testfiles/storage_csm_powerscale_replica.yaml"
  modules:
    - "replication"
  steps:
    - "Given an environment with k8s or openshift, and CSM operator installed"
    - "Apply custom resource [1]"
    - "Validate custom resource [1]"
    - "Validate [powerscale] driver from CR [1] is installed"
    - "Validate [replication] module from CR [1] is installed"
    - "Run custom test"
    # Last two steps perform Clean Up
    - "Enable forceRemoveDriver on CR [1]"
    - "Delete custom resource [1]"
  customTest:
    name: HelloWorld 
    run: "echo Hello && echo World"

- scenario: "Install PowerScale Driver(Standalone), Enable Replication"
  paths: 
    - "testfiles/storage_csm_powerscale.yaml"
  modules:
    - "replication"
  steps:
    - "Given an environment with k8s or openshift, and CSM operator installed"
    - "Apply custom resource [1]"
    - "Validate custom resource [1]"
    - "Validate [powerscale] driver from CR [1] is installed"
    - "Validate [replication] module from CR [1] is not installed"
    - "Enable [replication] module from CR [1]"
    - "Validate [powerscale] driver from CR [1] is installed"
    - "Validate [replication] module from CR [1] is installed"
    - "Run custom test"
    # Last two steps perform Clean Up
    - "Enable forceRemoveDriver on CR [1]"
    - "Delete custom resource [1]"
  customTest:
    name: HelloWorld 
    run: "echo Hello && echo World"


- scenario: "Uninstall PowerScale Driver"
  paths: 
    - "testfiles/storage_csm_powerscale.yaml"
  modules:
  steps:
    - "Given an environment with k8s or openshift, and CSM operator installed"
    - "Apply custom resource [1]"
    - "Validate custom resource [1]"
    - "Validate [powerscale] driver from CR [1] is installed"
    - "Enable forceRemoveDriver on CR [1]"
    - "Delete custom resource [1]"
    - "Validate [powerscale] driver from CR [1] is not installed"

- scenario: Install PowerScale Driver(With Authorization), Disable Authorization module"
  paths: 
    - "testfiles/storage_csm_powerscale_auth.yaml"
  modules:
    - "authorization"
  steps:
    - "Given an environment with k8s or openshift, and CSM operator installed"
    - "Apply custom resource [1]"
    - "Validate custom resource [1]"
    - "Validate [powerscale] driver from CR [1] is installed"
    - "Validate [authorization] module from CR [1] is installed"
    - "Disable [authorization] module from CR [1]"
    - "Validate [powerscale] driver from CR [1] is installed"
    - "Validate [authorization] module from CR [1] is not installed"
    # Last two steps perform Clean Up
    - "Enable forceRemoveDriver on CR [1]"
    - "Delete custom resource [1]"

- scenario: Install PowerScale Driver(With Replication), Disable Replication module"
  paths: 
    - "testfiles/storage_csm_powerscale_replica.yaml"
  modules:
    - "replication"
  steps:
    - "Given an environment with k8s or openshift, and CSM operator installed"
    - "Apply custom resource [1]"
    - "Validate custom resource [1]"
    - "Validate [powerscale] driver from CR [1] is installed"
    - "Validate [replication] module from CR [1] is installed"
    - "Disable [replication] module from CR [1]"
    - "Validate [replication] driver from CR [1] is installed"
    - "Validate [replication] module from CR [1] is not installed"
    # Last two steps perform Clean Up
    - "Enable forceRemoveDriver on CR [1]"
    - "Delete custom resource [1]"


- scenario: "Install PowerScale Driver(With Observability)"
  paths: 
    - "testfiles/storage_csm_powerscale_observability.yaml"
  modules:
    - "observability"
  steps:
    - "Given an environment with k8s or openshift, and CSM operator installed"
    - "Apply custom resource [1]"
    - "Validate custom resource [1]"
    - "Validate [powerscale] driver from CR [1] is installed"
    - "Validate [observability] module from CR [1] is installed"
    # Last two steps perform Clean Up
    - "Enable forceRemoveDriver on CR [1]"
    - "Delete custom resource [1]"

- scenario: "Install PowerScale Driver(Standalone), Enable/Disable Observability"
  paths: 
    - "testfiles/storage_csm_powerscale.yaml"
  modules:
    - "observability"
  steps:
    - "Given an environment with k8s or openshift, and CSM operator installed"
    - "Apply custom resource [1]"
    - "Validate custom resource [1]"
    - "Validate [powerscale] driver from CR [1] is installed"
    - "Validate [observability] module from CR [1] is not installed"
    - "Enable [observability] module from CR [1]"
    - "Validate [powerscale] driver from CR [1] is installed"
    - "Validate [observability] module from CR [1] is installed"
    - "Disable [observability] module from CR [1]"
    - "Validate [powerscale] driver from CR [1] is installed"
    - "Validate [observability] module from CR [1] is not installed"
    # Last two steps perform Clean Up
    - "Enable forceRemoveDriver on CR [1]"
    - "Delete custom resource [1]"

- scenario: Install PowerScale Driver(With Observability), Disable Observability module"
  paths: 
    - "testfiles/storage_csm_powerscale_observability.yaml"
  modules:
    - "observability"
  steps:
    - "Given an environment with k8s or openshift, and CSM operator installed"
    - "Apply custom resource [1]"
    - "Validate custom resource [1]"
    - "Validate [powerscale] driver from CR [1] is installed"
    - "Validate [observability] module from CR [1] is installed"
    - "Disable [observability] module from CR [1]"
    - "Validate [powerscale] driver from CR [1] is installed"
    - "Validate [observability] module from CR [1] is not installed"
    # Last two steps perform Clean Up
    - "Enable forceRemoveDriver on CR [1]"
    - "Delete custom resource [1]"

- scenario: "Install PowerScale Driver(With Authorization and Observability)"
  paths: 
    - "testfiles/storage_csm_powerscale_observability_auth.yaml"
  modules:
    - "observability"
    - "authorization"
  steps:
    - "Given an environment with k8s or openshift, and CSM operator installed"
    - "Apply custom resource [1]"
    - "Validate custom resource [1]"
    - "Validate [powerscale] driver from CR [1] is installed"
    - "Validate [authorization] module from CR [1] is installed"
    - "Validate [observability] module from CR [1] is installed"
    - "Run custom test"
    # Last two steps perform Clean Up
    - "Enable forceRemoveDriver on CR [1]"
    - "Delete custom resource [1]"
  customTest:
    name: Cert CSI
    run: ./cert-csi test vio --sc isilon --chainNumber 2 --chainLength 2

- scenario: "Install PowerScale Driver(Standalone), Enable Authorization, Enable Observability"
  paths: 
    - "testfiles/storage_csm_powerscale.yaml"
  modules:
    - "observability"
    - "authorization"
  steps:
    - "Given an environment with k8s or openshift, and CSM operator installed"
    - "Apply custom resource [1]"
    - "Validate custom resource [1]"
    - "Validate [powerscale] driver from CR [1] is installed"
    - "Validate [authorization] module from CR [1] is not installed"
    - "Validate [observability] module from CR [1] is not installed"
    - "Enable [authorization] module from CR [1]"
    - "Set secret for driver from CR [1] to [test-isilon-creds-auth]"
    - "Validate [powerscale] driver from CR [1] is installed"
    - "Validate [authorization] module from CR [1] is installed"
    - "Validate [observability] module from CR [1] is not installed"
    - "Enable [observability] module from CR [1]"
    - "Validate [powerscale] driver from CR [1] is installed"
    - "Validate [authorization] module from CR [1] is installed"
    - "Validate [observability] module from CR [1] is installed"
    # Last two steps perform Clean Up
    - "Enable forceRemoveDriver on CR [1]"
    - "Delete custom resource [1]"

- scenario: Install PowerScale Driver(With Authorization and Observability), Disable Observability module, Disable Authorization module"
  paths: 
    - "testfiles/storage_csm_powerscale_observability_auth.yaml"
  modules:
    - "observability"
    - "authorization"
  steps:
    - "Given an environment with k8s or openshift, and CSM operator installed"
    - "Apply custom resource [1]"
    - "Validate custom resource [1]"
    - "Validate [powerscale] driver from CR [1] is installed"
    - "Validate [authorization] module from CR [1] is installed"
    - "Validate [observability] module from CR [1] is installed"
    - "Disable [observability] module from CR [1]"
    - "Validate [powerscale] driver from CR [1] is installed"
    - "Validate [authorization] module from CR [1] is installed"
    - "Validate [observability] module from CR [1] is not installed"
    - "Disable [authorization] module from CR [1]"
    - "Set secret for driver from CR [1] to [test-isilon-creds]"
    - "Validate [powerscale] driver from CR [1] is installed"
    - "Validate [authorization] module from CR [1] is not installed"
    - "Validate [observability] module from CR [1] is not installed"
    # Last two steps perform Clean Up
    - "Enable forceRemoveDriver on CR [1]"
    - "Delete custom resource [1]"

- scenario: Install PowerScale Driver(With Authorization and Observability), Disable Authorization module, Disable Observability module"
  paths: 
    - "testfiles/storage_csm_powerscale_observability_auth.yaml"
  modules:
    - "observability"
    - "authorization"
  steps:
    - "Given an environment with k8s or openshift, and CSM operator installed"
    - "Apply custom resource [1]"
    - "Validate custom resource [1]"
    - "Validate [powerscale] driver from CR [1] is installed"
    - "Validate [authorization] module from CR [1] is installed"
    - "Validate [observability] module from CR [1] is installed"
    - "Disable [authorization] module from CR [1]"
    - "Set secret for driver from CR [1] to [test-isilon-creds]"
    - "Validate [powerscale] driver from CR [1] is installed"
    - "Validate [authorization] module from CR [1] is not installed"
    - "Validate [observability] module from CR [1] is installed"
    - "Disable [observability] module from CR [1]"
    - "Validate [powerscale] driver from CR [1] is installed"
    - "Validate [authorization] module from CR [1] is not installed"
    - "Validate [observability] module from CR [1] is not installed"
    # Last two steps perform Clean Up
    - "Enable forceRemoveDriver on CR [1]"
    - "Delete custom resource [1]"


- scenario: "Install PowerFlex Driver(Standalone)"
  paths: 
    - "testfiles/storage_csm_powerflex.yaml"
  modules:
  steps:
    - "Given an environment with k8s or openshift, and CSM operator installed"
    - "Apply custom resource [1]"
    - "Validate custom resource [1]"
    - "Validate [powerflex] driver from CR [1] is installed"
    - "Run custom test"
    # Last two steps perform Clean Up
    - "Enable forceRemoveDriver on CR [1]"
    - "Delete custom resource [1]"
  customTest:
    # name of custom test to run
    name: Cert CSI
    # Provide command-line argument to run. Ginkgo will run the command and return output
    # The command should be accessible from e2e_test repo. The cert-csi path is supplied in the values file.
    # Example:
    #   ./hello_world.sh
    #   cert-csi test vio --sc <storage class> --chainNumber 2 --chainLength 2
    run: ./cert-csi test vio --sc vxflexos --chainNumber 2 --chainLength 2

- scenario: "Uninstall PowerFlex Driver"
  paths: 
    - "testfiles/storage_csm_powerflex.yaml"
  modules:
  steps:
    - "Given an environment with k8s or openshift, and CSM operator installed"
    - "Apply custom resource [1]"
    - "Validate custom resource [1]"
    - "Validate [powerflex] driver from CR [1] is installed"
    - "Enable forceRemoveDriver on CR [1]"
    - "Delete custom resource [1]"
    - "Validate [powerflex] driver from CR [1] is not installed"

- scenario: "Install PowerFlex Driver (With Authorization)"
  paths: 
    - "testfiles/storage_csm_powerflex_auth.yaml"
  modules:
    - "authorization"
  steps:
    - "Given an environment with k8s or openshift, and CSM operator installed"
    - "Apply custom resource [1]"
    - "Set secret for driver from CR [1] to [test-vxflexos-config-auth]"
    - "Validate custom resource [1]"
    - "Validate [powerflex] driver from CR [1] is installed"
    - "Run custom test"
    # Last two steps perform Clean Up
    - "Enable forceRemoveDriver on CR [1]"
    - "Delete custom resource [1]"
  customTest:
    name: Cert CSI
    run: ./cert-csi test vio --sc vxflexos --chainNumber 2 --chainLength 2

- scenario: "Install PowerFlex Driver(Standalone), Enable Authorization"
  paths: 
    - "testfiles/storage_csm_powerflex.yaml"
  modules:
    - "authorization"
  steps:
    - "Given an environment with k8s or openshift, and CSM operator installed"
    - "Apply custom resource [1]"
    - "Validate custom resource [1]"
    - "Validate [powersflex] driver from CR [1] is installed"
    - "Validate [authorization] module from CR [1] is not installed"
    - "Enable [authorization] module from CR [1]"
    - "Set secret for driver from CR [1] to [test-vxflexos-config-auth]"
    - "Validate [powerflex] driver from CR [1] is installed"
    - "Validate [authorization] module from CR [1] is installed"
    - "Run custom test"
    # Last two steps perform Clean Up
    - "Enable forceRemoveDriver on CR [1]"
    - "Delete custom resource [1]"
  customTest:
    name: Cert CSI
    run: ./cert-csi test vio --sc vxflexos --chainNumber 2 --chainLength 2

- scenario: Install PowerFlex Driver(With Authorization), Disable Authorization module"
  paths: 
    - "testfiles/storage_csm_powerflex_auth.yaml"
  modules:
    - "authorization"
  steps:
    - "Given an environment with k8s or openshift, and CSM operator installed"
    - "Apply custom resource [1]"
    - "Set secret for driver from CR [1] to [test-vxflexos-config-auth]"
    - "Validate custom resource [1]"
    - "Validate [powerflex] driver from CR [1] is installed"
    - "Validate [authorization] module from CR [1] is installed"
    - "Run custom test"
    - "Disable [authorization] module from CR [1]"
    - "Set secret for driver from CR [1] to [test-vxflexos-config]"
    - "Validate [powerflex] driver from CR [1] is installed"
    - "Validate [authorization] module from CR [1] is not installed"
    - "Run custom test"
    # Last two steps perform Clean Up
    - "Enable forceRemoveDriver on CR [1]"
    - "Delete custom resource [1]"
  customTest:
    name: Cert CSI
    run: ./cert-csi test vio --sc vxflexos --chainNumber 2 --chainLength 2

- scenario: "Install PowerFlex Driver(With Observability)"
  paths: 
    - "testfiles/storage_csm_powerflex_observability.yaml"
  modules:
    - "observability"
  steps:
    - "Given an environment with k8s or openshift, and CSM operator installed"
    - "Apply custom resource [1]"
    - "Validate custom resource [1]"
    - "Validate [powerflex] driver from CR [1] is installed"
    - "Validate [observability] module from CR [1] is installed"
    # Last two steps perform Clean Up
    - "Enable forceRemoveDriver on CR [1]"
    - "Delete custom resource [1]"

- scenario: "Install PowerFlex Driver(Standalone), Enable/Disable Observability"
  paths: 
    - "testfiles/storage_csm_powerflex.yaml"
  modules:
    - "observability"
  steps:
    - "Given an environment with k8s or openshift, and CSM operator installed"
    - "Apply custom resource [1]"
    - "Validate custom resource [1]"
    - "Validate [powerflex] driver from CR [1] is installed"
    - "Validate [observability] module from CR [1] is not installed"
    - "Enable [observability] module from CR [1]"
    - "Validate [powerflex] driver from CR [1] is installed"
    - "Validate [observability] module from CR [1] is installed"
    - "Disable [observability] module from CR [1]"
    - "Validate [powerflex] driver from CR [1] is installed"
    - "Validate [observability] module from CR [1] is not installed"
    # Last two steps perform Clean Up
    - "Enable forceRemoveDriver on CR [1]"
    - "Delete custom resource [1]"

- scenario: Install PowerFlex Driver(With Observability), Disable Observability module"
  paths: 
    - "testfiles/storage_csm_powerflex_observability.yaml"
  modules:
    - "observability"
  steps:
    - "Given an environment with k8s or openshift, and CSM operator installed"
    - "Apply custom resource [1]"
    - "Validate custom resource [1]"
    - "Validate [powerflex] driver from CR [1] is installed"
    - "Validate [observability] module from CR [1] is installed"
    - "Disable [observability] module from CR [1]"
    - "Validate [powerflex] driver from CR [1] is installed"
    - "Validate [observability] module from CR [1] is not installed"
    # Last two steps perform Clean Up
    - "Enable forceRemoveDriver on CR [1]"
    - "Delete custom resource [1]"

- scenario: "Install PowerFlex Driver(With Authorization and Observability)"
  paths: 
    - "testfiles/storage_csm_powerflex_observability_auth.yaml"
  modules:
    - "observability"
    - "authorization"
  steps:
    - "Given an environment with k8s or openshift, and CSM operator installed"
    - "Apply custom resource [1]"
    - "Set secret for driver from CR [1] to [test-vxflexos-config-auth]"
    - "Validate custom resource [1]"
    - "Validate [powerflex] driver from CR [1] is installed"
    - "Validate [authorization] module from CR [1] is installed"
    - "Validate [observability] module from CR [1] is installed"
    - "Run custom test"
    # Last two steps perform Clean Up
    - "Enable forceRemoveDriver on CR [1]"
    - "Delete custom resource [1]"
  customTest:
    name: Cert CSI
    run: ./cert-csi test vio --sc vxflexos --chainNumber 2 --chainLength 2

- scenario: "Install PowerFlex Driver(Standalone), Enable Authorization, Enable Observability"
  paths: 
    - "testfiles/storage_csm_powerflex.yaml"
  modules:
    - "observability"
    - "authorization"
  steps:
    - "Given an environment with k8s or openshift, and CSM operator installed"
    - "Apply custom resource [1]"
    - "Validate custom resource [1]"
    - "Validate [powerflex] driver from CR [1] is installed"
    - "Validate [authorization] module from CR [1] is not installed"
    - "Validate [observability] module from CR [1] is not installed"
    - "Enable [authorization] module from CR [1]"
    - "Set secret for driver from CR [1] to [test-vxflexos-config-auth]"
    - "Validate [powerflex] driver from CR [1] is installed"
    - "Validate [authorization] module from CR [1] is installed"
    - "Validate [observability] module from CR [1] is not installed"
    - "Enable [observability] module from CR [1]"
    - "Validate [powerflex] driver from CR [1] is installed"
    - "Validate [authorization] module from CR [1] is installed"
    - "Validate [observability] module from CR [1] is installed"
    # Last two steps perform Clean Up
    - "Enable forceRemoveDriver on CR [1]"
    - "Delete custom resource [1]"

- scenario: Install PowerFlex Driver(With Authorization and Observability), Disable Observability module, Disable Authorization module"
  paths: 
    - "testfiles/storage_csm_powerflex_observability_auth.yaml"
  modules:
    - "observability"
    - "authorization"
  steps:
    - "Given an environment with k8s or openshift, and CSM operator installed"
    - "Apply custom resource [1]"
    - "Set secret for driver from CR [1] to [test-vxflexos-config-auth]"
    - "Validate custom resource [1]"
    - "Validate [powerflex] driver from CR [1] is installed"
    - "Validate [authorization] module from CR [1] is installed"
    - "Validate [observability] module from CR [1] is installed"
    - "Disable [observability] module from CR [1]"
    - "Validate [powerflex] driver from CR [1] is installed"
    - "Validate [authorization] module from CR [1] is installed"
    - "Validate [observability] module from CR [1] is not installed"
    - "Disable [authorization] module from CR [1]"
    - "Set secret for driver from CR [1] to [test-vxflexos-config]"
    - "Validate [powerflex] driver from CR [1] is installed"
    - "Validate [authorization] module from CR [1] is not installed"
    - "Validate [observability] module from CR [1] is not installed"
    # Last two steps perform Clean Up
    - "Enable forceRemoveDriver on CR [1]"
    - "Delete custom resource [1]"

- scenario: Install PowerFlex Driver(With Authorization and Observability), Disable Authorization module, Disable Observability module"
  paths: 
    - "testfiles/storage_csm_powerflex_observability_auth.yaml"
  modules:
    - "observability"
    - "authorization"
  steps:
    - "Given an environment with k8s or openshift, and CSM operator installed"
    - "Apply custom resource [1]"
    - "Set secret for driver from CR [1] to [test-vxflexos-config-auth]"
    - "Validate custom resource [1]"
    - "Validate [powerflex] driver from CR [1] is installed"
    - "Validate [authorization] module from CR [1] is installed"
    - "Validate [observability] module from CR [1] is installed"
    - "Disable [authorization] module from CR [1]"
    - "Set secret for driver from CR [1] to [test-vxflexos-config]"
    - "Validate [powerflex] driver from CR [1] is installed"
    - "Validate [authorization] module from CR [1] is not installed"
    - "Validate [observability] module from CR [1] is installed"
    - "Disable [observability] module from CR [1]"
    - "Validate [powerflex] driver from CR [1] is installed"
    - "Validate [authorization] module from CR [1] is not installed"
    - "Validate [observability] module from CR [1] is not installed"
    # Last two steps perform Clean Up
    - "Enable forceRemoveDriver on CR [1]"
    - "Delete custom resource [1]"


- scenario: "Install PowerScale Driver and PowerFlex Driver, uninstall PowerFlex Driver"
  paths:
    - "testfiles/storage_csm_powerscale.yaml"
    - "testfiles/storage_csm_powerflex.yaml"
  modules:
  steps:
    - "Given an environment with k8s or openshift, and CSM operator installed"
    - "Apply custom resource [1]"
    - "Apply custom resource [2]"
    - "Validate custom resource [1]"
    - "Validate custom resource [2]"
    - "Validate [powerscale] driver from CR [1] is installed"
    - "Validate [powerflex] driver from CR [2] is installed"
    - "Enable forceRemoveDriver on CR [2]"
    - "Delete custom resource [2]"
    - "Validate [powerscale] driver from CR [1] is installed"
    - "Validate [powerflex] driver from CR [2] is not installed"
    # Last two steps perform Clean Up
<<<<<<< HEAD
    - "Enable forceRemoveDriver on CR"
    - "Delete resources"

- scenario: "Install Authorization Proxy Server"
  path: "testfiles/csm_authorization_proxy_server.yaml"
  modules:
    - "authorizationproxyserver"
  steps:
    - "Given an environment with k8s or openshift, and CSM operator installed"
    - "Apply custom resources"
    - "Validate [authorization-proxy-server] module is installed"
    - "Delete resources"
=======
    - "Enable forceRemoveDriver on CR [1]"
    - "Delete custom resource [1]"
>>>>>>> 26c02508
<|MERGE_RESOLUTION|>--- conflicted
+++ resolved
@@ -64,8 +64,6 @@
     name: HelloWorld 
     run: "echo Hello && echo World"
 
-
-
 - scenario: "Install PowerScale Driver(With Replication)"
   paths:
     - "testfiles/storage_csm_powerscale_replica.yaml"
@@ -106,7 +104,6 @@
   customTest:
     name: HelloWorld 
     run: "echo Hello && echo World"
-
 
 - scenario: "Uninstall PowerScale Driver"
   paths: 
@@ -157,7 +154,6 @@
     - "Enable forceRemoveDriver on CR [1]"
     - "Delete custom resource [1]"
 
-
 - scenario: "Install PowerScale Driver(With Observability)"
   paths: 
     - "testfiles/storage_csm_powerscale_observability.yaml"
@@ -310,7 +306,6 @@
     # Last two steps perform Clean Up
     - "Enable forceRemoveDriver on CR [1]"
     - "Delete custom resource [1]"
-
 
 - scenario: "Install PowerFlex Driver(Standalone)"
   paths: 
@@ -571,7 +566,6 @@
     - "Enable forceRemoveDriver on CR [1]"
     - "Delete custom resource [1]"
 
-
 - scenario: "Install PowerScale Driver and PowerFlex Driver, uninstall PowerFlex Driver"
   paths:
     - "testfiles/storage_csm_powerscale.yaml"
@@ -590,9 +584,8 @@
     - "Validate [powerscale] driver from CR [1] is installed"
     - "Validate [powerflex] driver from CR [2] is not installed"
     # Last two steps perform Clean Up
-<<<<<<< HEAD
-    - "Enable forceRemoveDriver on CR"
-    - "Delete resources"
+    - "Enable forceRemoveDriver on CR [1]"
+    - "Delete custom resource [1]"
 
 - scenario: "Install Authorization Proxy Server"
   path: "testfiles/csm_authorization_proxy_server.yaml"
@@ -600,10 +593,6 @@
     - "authorizationproxyserver"
   steps:
     - "Given an environment with k8s or openshift, and CSM operator installed"
-    - "Apply custom resources"
+    - "Apply custom resources [1]"
     - "Validate [authorization-proxy-server] module is installed"
-    - "Delete resources"
-=======
-    - "Enable forceRemoveDriver on CR [1]"
-    - "Delete custom resource [1]"
->>>>>>> 26c02508
+#    - "Delete resources [2]"