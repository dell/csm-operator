# List of E2E Tests Scenarios
<<<<<<< HEAD
- scenario: "Install App Mobility with Velero and Cert-Manager already installed"
  paths: 
    - "testfiles/csm_application_mobility_vanilla.yaml"
  modules:
  steps:
    - "Given an environment with k8s or openshift, and CSM operator installed"
    - "Install [velero]"
    - "Install [cert-manager]"
=======
- scenario: "Install PowerScale Driver(Standalone)"
  paths:
    - "testfiles/storage_csm_powerscale.yaml"
  modules:
  steps:
    - "Given an environment with k8s or openshift, and CSM operator installed"
    - "Create storageclass with name [op-e2e-isilon] and template [testfiles/powerscale-templates/powerscale-storageclass-template.yaml] for [pscale]"
    - "Set up secret with template [testfiles/powerscale-templates/powerscale-secret-template.yaml] name [test-isilon-creds] in namespace [test-isilon] for [pscale]"
>>>>>>> 31ea3df5
    - "Apply custom resource [1]"
    - "Validate custom resource [1]"
    - "Validate [application-mobility] module from CR [1] is installed"
    - "Run custom test"
<<<<<<< HEAD
    # Last two steps perform Clean Up
    - "Uninstall [velero]"
    - "Uninstall [cert-manager]"
    - "Enable forceRemoveModule on CR [1]"
=======
    # Last three steps perform Clean Up
    - "Enable forceRemoveDriver on CR [1]"
>>>>>>> 31ea3df5
    - "Delete custom resource [1]"
    - "Restore template [testfiles/powerscale-templates/powerscale-secret-template.yaml] for [pscale]"
    - "Restore template [testfiles/powerscale-templates/powerscale-storageclass-template.yaml] for [pscale]"
  customTest:
<<<<<<< HEAD
    # name of custom test to run
    name: verify app-mobility
    # Provide command-line argument to run. Ginkgo will run the command and return output
    # The command should be accessible from e2e_test repo. The cert-csi path is supplied in the values file.
    # Example:
    #   ./hello_world.sh
    run: ./verify-app-mobility.sh

- scenario: "Install App Mobility with APPLICATION_MOBILITY_REPLICA_COUNT set to 2"
  paths: 
    - "testfiles/csm_application_mobility_replica_2.yaml"
  modules:
  steps:
    - "Given an environment with k8s or openshift, and CSM operator installed"
    - "Install [velero]"
    - "Install [cert-manager]"
    - "Apply custom resource [1]"
    - "Validate custom resource [1]"
    - "Validate [application-mobility] module from CR [1] is installed"
    - "Run custom test"
    # Last two steps perform Clean Up
    - "Uninstall [velero]"
    - "Uninstall [cert-manager]"
    - "Enable forceRemoveModule on CR [1]"
=======
    name: Cert CSI
    run: 
      - ./cert-csi test vio --sc op-e2e-isilon --chainNumber 2 --chainLength 2

- scenario: "Install PowerScale Driver with first alternate sample file"
  paths: 
    - "testfiles/storage_csm_powerscale_alt_vals_1.yaml"
  modules:
  steps:
    - "Given an environment with k8s or openshift, and CSM operator installed"
    - "Create storageclass with name [powerscale-altifs] and template [testfiles/powerscale-templates/powerscale-storageclass-template-altifs.yaml] for [pscale]"
    - "Set up secret with template [testfiles/powerscale-templates/powerscale-secret-template.yaml] name [csm-creds] in namespace [dell] for [pscale]"
    - "Apply custom resource [1]"
    - "Validate custom resource [1]"
    - "Validate [powerscale] driver from CR [1] is installed"
    - "Run custom test"
    # Last two steps perform Clean Up
    - "Enable forceRemoveDriver on CR [1]"
    - "Delete custom resource [1]"
    - "Restore template [testfiles/powerscale-templates/powerscale-secret-template.yaml] for [pscale]"
    - "Restore template [testfiles/powerscale-templates/powerscale-storageclass-template-altifs.yaml] for [pscale]"
  customTest:
    name: Cert CSI and check_parameters.sh
    run: 
      - ./cert-csi test vio --sc powerscale-altifs --chainNumber 2 --chainLength 2
      - /bin/bash check_parameters.sh testfiles/powerscale_alt_vals_1_values.csv dell powerscale

- scenario: "Install PowerScale Driver with second alternate sample file"
  paths: 
    - "testfiles/storage_csm_powerscale_alt_vals_2.yaml"
  modules:
  steps:
    - "Given an environment with k8s or openshift, and CSM operator installed"
    - "Create storageclass with name [op-e2e-isilon] and template [testfiles/powerscale-templates/powerscale-storageclass-template.yaml] for [pscale]"
    - "Set up secret with template [testfiles/powerscale-templates/powerscale-secret-template.yaml] name [csm-creds] in namespace [dell] for [pscale]"
    - "Apply custom resource [1]"
    - "Validate custom resource [1]"
    - "Validate [powerscale] driver from CR [1] is installed"
    - "Run custom test"
    # Last two steps perform Clean Up
    - "Enable forceRemoveDriver on CR [1]"
    - "Delete custom resource [1]"
    - "Restore template [testfiles/powerscale-templates/powerscale-secret-template.yaml] for [pscale]"
    - "Restore template [testfiles/powerscale-templates/powerscale-storageclass-template.yaml] for [pscale]"
  customTest:
    name: Cert CSI and check_parameters.sh
    run: 
      - ./cert-csi test vio --sc op-e2e-isilon --chainNumber 2 --chainLength 2
      - /bin/bash check_parameters.sh testfiles/powerscale_alt_vals_2_values.csv dell powerscale

- scenario: "Install PowerScale Driver with third alternate sample file"
  paths: 
    - "testfiles/storage_csm_powerscale_alt_vals_3.yaml"
  modules:
  steps:
    - "Given an environment with k8s or openshift, and CSM operator installed"
    - "Set [control-plane] node label"
    - "Create storageclass with name [op-e2e-isilon] and template [testfiles/powerscale-templates/powerscale-storageclass-template.yaml] for [pscale]"
    - "Set up secret with template [testfiles/powerscale-templates/powerscale-secret-template.yaml] name [csm-creds] in namespace [dell] for [pscale]"
    - "Apply custom resource [1]"
    - "Validate custom resource [1]"
    - "Validate [powerscale] driver from CR [1] is installed"
    - "Run custom test"
    # Last four steps perform Clean Up. Need to reinstall pscale with forceRemoveDriver to fully clean delete
    - "Remove [control-plane] node label"
    - "Enable forceRemoveDriver on CR [1]"
    - "Delete custom resource [1]"
    - "Restore template [testfiles/powerscale-templates/powerscale-secret-template.yaml] for [pscale]"
    - "Restore template [testfiles/powerscale-templates/powerscale-storageclass-template.yaml] for [pscale]"
  customTest:
    name: Cert CSI and check_parameters.sh
    run: 
      - ./cert-csi test vio --sc op-e2e-isilon --chainNumber 2 --chainLength 2
      - /bin/bash check_parameters.sh testfiles/powerscale_alt_vals_3_values.csv dell powerscale

- scenario: "Install PowerScale Driver with health monitor"
  paths: 
    - "testfiles/storage_csm_powerscale_health_monitor.yaml"
  modules:
  steps:
    - "Given an environment with k8s or openshift, and CSM operator installed"
    - "Create storageclass with name [op-e2e-isilon] and template [testfiles/powerscale-templates/powerscale-storageclass-template.yaml] for [pscale]"
    - "Set up secret with template [testfiles/powerscale-templates/powerscale-secret-template.yaml] name [csm-creds] in namespace [dell] for [pscale]"
    - "Apply custom resource [1]"
    - "Validate custom resource [1]"
    - "Validate [powerscale] driver from CR [1] is installed"
    - "Run custom test"
    # Last two steps perform Clean Up
    - "Enable forceRemoveDriver on CR [1]"
    - "Delete custom resource [1]"
    - "Restore template [testfiles/powerscale-templates/powerscale-secret-template.yaml] for [pscale]"
    - "Restore template [testfiles/powerscale-templates/powerscale-storageclass-template.yaml] for [pscale]"
  customTest:
    name: Cert CSI and check_parameters.sh
    run: 
      - ./cert-csi test vio --sc op-e2e-isilon --chainNumber 2 --chainLength 2
      - /bin/bash check_parameters.sh testfiles/powerscale_health_monitor_values.csv dell powerscale

- scenario: "Install PowerScale Driver(With Authorization)"
  paths:
    - "testfiles/authorization-templates/csm_authorization_proxy_server.yaml"
    - "testfiles/storage_csm_powerscale_auth.yaml"
  modules:
    - "authorizationproxyserver"
    - "authorization"
  steps:
    - "Given an environment with k8s or openshift, and CSM operator installed"
    - "Create [authorization-proxy-server] prerequisites from CR [1]"
    - "Apply custom resource [1]"
    - "Validate [authorization-proxy-server] module from CR [1] is installed"
    - "Configure authorization-proxy-server for [powerscale]"
    - "Create storageclass with name [op-e2e-isilon] and template [testfiles/powerscale-templates/powerscale-storageclass-template.yaml] for [pscale]"
    - "Set up secret with template [testfiles/powerscale-templates/powerscale-auth-secret-template.yaml] name [test-isilon-creds-auth] in namespace [test-isilon] for [pscaleAuth]"
    - "Set up secret with template [testfiles/powerscale-templates/karavi-authorization-config.json] name [karavi-authorization-config] in namespace [test-isilon] for [pscaleAuthSidecar]"
    - "Set up secret with template [testfiles/authorization-templates/rootCertificate.pem] name [proxy-server-root-certificate] in namespace [test-isilon] for [authSidecarCert]"
    - "Apply custom resource [2]"
    - "Validate custom resource [2]"
    - "Validate [powerscale] driver from CR [2] is installed"
    - "Validate [authorization] module from CR [2] is installed"
    - "Run custom test"
    # Last six steps perform Clean Up
    - "Enable forceRemoveDriver on CR [2]"
    - "Delete custom resource [2]"
    - "Delete custom resource [1]"
    - "Restore template [testfiles/powerscale-templates/powerscale-auth-secret-template.yaml] for [pscaleAuth]"
    - "Restore template [testfiles/powerscale-templates/karavi-authorization-config.json] for [pscaleAuthSidecar]"
  customTest:
    name: Cert CSI
    run: 
      - ./cert-csi test vio --sc op-e2e-isilon --chainNumber 2 --chainLength 2

- scenario: "Install PowerScale Driver(Standalone), Enable Authorization"
  paths:
    - "testfiles/authorization-templates/csm_authorization_proxy_server.yaml"
    - "testfiles/storage_csm_powerscale.yaml"
  modules:
    - "authorizationproxyserver"
    - "authorization"
  steps:
    - "Given an environment with k8s or openshift, and CSM operator installed"
    - "Create [authorization-proxy-server] prerequisites from CR [1]"
    - "Apply custom resource [1]"
    - "Validate [authorization-proxy-server] module from CR [1] is installed"
    - "Configure authorization-proxy-server for [powerscale]"
    - "Create storageclass with name [op-e2e-isilon] and template [testfiles/powerscale-templates/powerscale-storageclass-template.yaml] for [pscale]"
    - "Set up secret with template [testfiles/powerscale-templates/powerscale-secret-template.yaml] name [test-isilon-creds] in namespace [test-isilon] for [pscale]"
    - "Apply custom resource [2]"
    - "Validate custom resource [2]"
    - "Validate [powerscale] driver from CR [2] is installed"
    - "Validate [authorization] module from CR [2] is not installed"
    - "Enable [authorization] module from CR [2]"
    - "Set secret for driver from CR [2] to [test-isilon-creds-auth]"
    - "Set up secret with template [testfiles/powerscale-templates/karavi-authorization-config.json] name [karavi-authorization-config] in namespace [test-isilon] for [pscaleAuthSidecar]"
    - "Set up secret with template [testfiles/authorization-templates/rootCertificate.pem] name [proxy-server-root-certificate] in namespace [test-isilon] for [authSidecarCert]"
    - "Validate [powerscale] driver from CR [2] is installed"
    - "Validate [authorization] module from CR [2] is installed"
    - "Run custom test"
    # Last six steps perform Clean Up
    - "Enable forceRemoveDriver on CR [2]"
    - "Delete custom resource [2]"
    - "Delete custom resource [1]"
    - "Restore template [testfiles/powerscale-templates/powerscale-secret-template.yaml] for [pscale]"
    - "Restore template [testfiles/powerscale-templates/karavi-authorization-config.json] for [pscaleAuthSidecar]"
  customTest:
    name: Cert CSI
    run: 
      - ./cert-csi test vio --sc op-e2e-isilon --chainNumber 2 --chainLength 2

- scenario: "Install PowerScale Driver(With Replication)"
  paths:
    - "testfiles/storage_csm_powerscale_replica.yaml"
  modules:
    - "replication"
  steps:
    - "Given an environment with k8s or openshift, and CSM operator installed"
    - "Apply custom resource [1]"
    - "Validate custom resource [1]"
    - "Validate [powerscale] driver from CR [1] is installed"
    - "Validate [replication] module from CR [1] is installed"
    - "Run custom test"
    # Last two steps perform Clean Up
    - "Enable forceRemoveDriver on CR [1]"
    - "Delete custom resource [1]"
  customTest:
    name: HelloWorld 
    run: 
      - "echo Hello && echo World"

- scenario: "Install PowerScale Driver(Standalone), Enable Replication"
  paths: 
    - "testfiles/storage_csm_powerscale.yaml"
  modules:
    - "replication"
  steps:
    - "Given an environment with k8s or openshift, and CSM operator installed"
    - "Apply custom resource [1]"
    - "Validate custom resource [1]"
    - "Validate [powerscale] driver from CR [1] is installed"
    - "Validate [replication] module from CR [1] is not installed"
    - "Enable [replication] module from CR [1]"
    - "Validate [powerscale] driver from CR [1] is installed"
    - "Validate [replication] module from CR [1] is installed"
    - "Run custom test"
    # Last two steps perform Clean Up
    - "Enable forceRemoveDriver on CR [1]"
    - "Delete custom resource [1]"
  customTest:
    name: HelloWorld 
    run: 
      - "echo Hello && echo World"

- scenario: "Uninstall PowerScale Driver"
  paths:
    - "testfiles/storage_csm_powerscale.yaml"
  modules:
  steps:
    - "Given an environment with k8s or openshift, and CSM operator installed"
    - "Set up secret with template [testfiles/powerscale-templates/powerscale-secret-template.yaml] name [test-isilon-creds] in namespace [test-isilon] for [pscale]"
    - "Apply custom resource [1]"
    - "Validate custom resource [1]"
    - "Validate [powerscale] driver from CR [1] is installed"
    - "Enable forceRemoveDriver on CR [1]"
    - "Delete custom resource [1]"
    - "Restore template [testfiles/powerscale-templates/powerscale-secret-template.yaml] for [pscale]"
    - "Validate [powerscale] driver from CR [1] is not installed"

- scenario: Install PowerScale Driver(With Authorization), Disable Authorization module"
  paths:
    - "testfiles/authorization-templates/csm_authorization_proxy_server.yaml"
    - "testfiles/storage_csm_powerscale_auth.yaml"
  modules:
    - "authorizationproxyserver"
    - "authorization"
  steps:
    - "Given an environment with k8s or openshift, and CSM operator installed"
    - "Create [authorization-proxy-server] prerequisites from CR [1]"
    - "Apply custom resource [1]"
    - "Validate [authorization-proxy-server] module from CR [1] is installed"
    - "Configure authorization-proxy-server for [powerscale]"
    - "Create storageclass with name [op-e2e-isilon] and template [testfiles/powerscale-templates/powerscale-storageclass-template.yaml] for [pscale]"
    - "Set up secret with template [testfiles/powerscale-templates/powerscale-auth-secret-template.yaml] name [test-isilon-creds-auth] in namespace [test-isilon] for [pscaleAuth]"
    - "Set up secret with template [testfiles/powerscale-templates/karavi-authorization-config.json] name [karavi-authorization-config] in namespace [test-isilon] for [pscaleAuthSidecar]"
    - "Set up secret with template [testfiles/authorization-templates/rootCertificate.pem] name [proxy-server-root-certificate] in namespace [test-isilon] for [authSidecarCert]"
    - "Apply custom resource [2]"
    - "Validate custom resource [2]"
    - "Validate [powerscale] driver from CR [2] is installed"
    - "Validate [authorization] module from CR [2] is installed"
    - "Set up secret with template [testfiles/powerscale-templates/powerscale-secret-template.yaml] name [test-isilon-creds-auth] in namespace [test-isilon] for [pscale]"
    - "Disable [authorization] module from CR [2]"
    - "Validate [powerscale] driver from CR [2] is installed"
    - "Validate [authorization] module from CR [2] is not installed"
    - "Run custom test"
    # Last six steps perform Clean Up
    - "Enable forceRemoveDriver on CR [2]"
    - "Delete custom resource [2]"
    - "Delete custom resource [1]"
    - "Restore template [testfiles/powerscale-templates/powerscale-secret-template.yaml] for [pscale]"
    - "Restore template [testfiles/powerscale-templates/powerscale-auth-secret-template.yaml] for [pscaleAuth]"
    - "Restore template [testfiles/powerscale-templates/karavi-authorization-config.json] for [pscaleAuthSidecar]"
  customTest:
    name: Cert CSI
    run:
      - ./cert-csi test vio --sc op-e2e-isilon --chainNumber 2 --chainLength 2



- scenario: Install PowerScale Driver(With Replication), Disable Replication module"
  paths: 
    - "testfiles/storage_csm_powerscale_replica.yaml"
  modules:
    - "replication"
  steps:
    - "Given an environment with k8s or openshift, and CSM operator installed"
    - "Apply custom resource [1]"
    - "Validate custom resource [1]"
    - "Validate [powerscale] driver from CR [1] is installed"
    - "Validate [replication] module from CR [1] is installed"
    - "Disable [replication] module from CR [1]"
    - "Validate [replication] driver from CR [1] is installed"
    - "Validate [replication] module from CR [1] is not installed"
    # Last two steps perform Clean Up
    - "Enable forceRemoveDriver on CR [1]"
    - "Delete custom resource [1]"

- scenario: "Install PowerScale Driver(With Observability)"
  paths: 
    - "testfiles/storage_csm_powerscale_observability.yaml"
  modules:
    - "observability"
  steps:
    - "Given an environment with k8s or openshift, and CSM operator installed"
    - "Apply custom resource [1]"
    - "Validate custom resource [1]"
    - "Validate [powerscale] driver from CR [1] is installed"
    - "Validate [observability] module from CR [1] is installed"
    # Last two steps perform Clean Up
    - "Enable forceRemoveDriver on CR [1]"
    - "Delete custom resource [1]"

- scenario: "Install PowerScale Driver(Standalone), Enable/Disable Observability"
  paths: 
    - "testfiles/storage_csm_powerscale.yaml"
  modules:
    - "observability"
  steps:
    - "Given an environment with k8s or openshift, and CSM operator installed"
    - "Apply custom resource [1]"
    - "Validate custom resource [1]"
    - "Validate [powerscale] driver from CR [1] is installed"
    - "Validate [observability] module from CR [1] is not installed"
    - "Enable [observability] module from CR [1]"
    - "Validate [powerscale] driver from CR [1] is installed"
    - "Validate [observability] module from CR [1] is installed"
    - "Disable [observability] module from CR [1]"
    - "Validate [powerscale] driver from CR [1] is installed"
    - "Validate [observability] module from CR [1] is not installed"
    # Last two steps perform Clean Up
    - "Enable forceRemoveDriver on CR [1]"
    - "Delete custom resource [1]"

- scenario: Install PowerScale Driver(With Observability), Disable Observability module"
  paths: 
    - "testfiles/storage_csm_powerscale_observability.yaml"
  modules:
    - "observability"
  steps:
    - "Given an environment with k8s or openshift, and CSM operator installed"
    - "Apply custom resource [1]"
    - "Validate custom resource [1]"
    - "Validate [powerscale] driver from CR [1] is installed"
    - "Validate [observability] module from CR [1] is installed"
    - "Disable [observability] module from CR [1]"
    - "Validate [powerscale] driver from CR [1] is installed"
    - "Validate [observability] module from CR [1] is not installed"
    # Last two steps perform Clean Up
    - "Enable forceRemoveDriver on CR [1]"
    - "Delete custom resource [1]"

- scenario: "Install PowerScale Driver(With Authorization and Observability)"
  paths: 
    - "testfiles/storage_csm_powerscale_observability_auth.yaml"
  modules:
    - "observability"
    - "authorization"
  steps:
    - "Given an environment with k8s or openshift, and CSM operator installed"
    - "Apply custom resource [1]"
    - "Validate custom resource [1]"
    - "Validate [powerscale] driver from CR [1] is installed"
    - "Validate [authorization] module from CR [1] is installed"
    - "Validate [observability] module from CR [1] is installed"
    - "Run custom test"
    # Last two steps perform Clean Up
    - "Enable forceRemoveDriver on CR [1]"
    - "Delete custom resource [1]"
  customTest:
    name: Cert CSI
    run: 
      - ./cert-csi test vio --sc isilon --chainNumber 2 --chainLength 2

- scenario: "Install PowerScale Driver(Standalone), Enable Authorization, Enable Observability"
  paths:
    - "testfiles/authorization-templates/csm_authorization_proxy_server.yaml"
    - "testfiles/storage_csm_powerscale.yaml"
  modules:
    - "authorizationproxyserver"
    - "observability"
    - "authorization"
  steps:
    - "Given an environment with k8s or openshift, and CSM operator installed"
    - "Create [authorization-proxy-server] prerequisites from CR [1]"
    - "Apply custom resource [1]"
    - "Validate [authorization-proxy-server] module from CR [1] is installed"
    - "Configure authorization-proxy-server for [powerscale]"
    - "Create storageclass with name [op-e2e-isilon] and template [testfiles/powerscale-templates/powerscale-storageclass-template.yaml] for [pscale]"
    - "Set up secret with template [testfiles/powerscale-templates/powerscale-secret-template.yaml] name [test-isilon-creds] in namespace [test-isilon] for [pscale]"
    - "Apply custom resource [2]"
    - "Validate custom resource [2]"
    - "Validate [powerscale] driver from CR [2] is installed"
    - "Validate [authorization] module from CR [2] is not installed"
    - "Validate [observability] module from CR [2] is not installed"
    - "Enable [authorization] module from CR [2]"
    - "Set secret for driver from CR [2] to [test-isilon-creds-auth]"
    - "Set up secret with template [testfiles/powerscale-templates/karavi-authorization-config.json] name [karavi-authorization-config] in namespace [test-isilon] for [pscaleAuthSidecar]"
    - "Set up secret with template [testfiles/authorization-templates/rootCertificate.pem] name [proxy-server-root-certificate] in namespace [test-isilon] for [authSidecarCert]"
    - "Validate [powerscale] driver from CR [2] is installed"
    - "Validate [authorization] module from CR [2] is installed"
    - "Validate [observability] module from CR [2] is not installed"
    - "Enable [observability] module from CR [2]"
    - "Validate [powerscale] driver from CR [2] is installed"
    - "Validate [authorization] module from CR [2] is installed"
    - "Validate [observability] module from CR [2] is installed"
    # Last two steps perform Clean Up
    - "Enable forceRemoveDriver on CR [2]"
    - "Delete custom resource [2]"
    - "Delete custom resource [1]"
    - "Restore template [testfiles/powerscale-templates/powerscale-secret-template.yaml] for [pscale]"
    - "Restore template [testfiles/powerscale-templates/karavi-authorization-config.json] for [pscaleAuthSidecar]"

- scenario: Install PowerScale Driver(With Authorization and Observability), Disable Observability module, Disable Authorization module"
  paths: 
    - "testfiles/storage_csm_powerscale_observability_auth.yaml"
  modules:
    - "observability"
    - "authorization"
  steps:
    - "Given an environment with k8s or openshift, and CSM operator installed"
    - "Apply custom resource [1]"
    - "Validate custom resource [1]"
    - "Validate [powerscale] driver from CR [1] is installed"
    - "Validate [authorization] module from CR [1] is installed"
    - "Validate [observability] module from CR [1] is installed"
    - "Disable [observability] module from CR [1]"
    - "Validate [powerscale] driver from CR [1] is installed"
    - "Validate [authorization] module from CR [1] is installed"
    - "Validate [observability] module from CR [1] is not installed"
    - "Disable [authorization] module from CR [1]"
    - "Set secret for driver from CR [1] to [test-isilon-creds]"
    - "Validate [powerscale] driver from CR [1] is installed"
    - "Validate [authorization] module from CR [1] is not installed"
    - "Validate [observability] module from CR [1] is not installed"
    # Last two steps perform Clean Up
    - "Enable forceRemoveDriver on CR [1]"
    - "Delete custom resource [1]"

- scenario: Install PowerScale Driver(With Authorization and Observability), Disable Authorization module, Disable Observability module"
  paths: 
    - "testfiles/storage_csm_powerscale_observability_auth.yaml"
  modules:
    - "observability"
    - "authorization"
  steps:
    - "Given an environment with k8s or openshift, and CSM operator installed"
    - "Apply custom resource [1]"
    - "Validate custom resource [1]"
    - "Validate [powerscale] driver from CR [1] is installed"
    - "Validate [authorization] module from CR [1] is installed"
    - "Validate [observability] module from CR [1] is installed"
    - "Disable [authorization] module from CR [1]"
    - "Set secret for driver from CR [1] to [test-isilon-creds]"
    - "Validate [powerscale] driver from CR [1] is installed"
    - "Validate [authorization] module from CR [1] is not installed"
    - "Validate [observability] module from CR [1] is installed"
    - "Disable [observability] module from CR [1]"
    - "Validate [powerscale] driver from CR [1] is installed"
    - "Validate [authorization] module from CR [1] is not installed"
    - "Validate [observability] module from CR [1] is not installed"
    # Last two steps perform Clean Up
    - "Enable forceRemoveDriver on CR [1]"
    - "Delete custom resource [1]"

- scenario: "Install PowerFlex Driver(Standalone)"
  paths:
    - "testfiles/storage_csm_powerflex.yaml"
  modules:
  steps:
    - "Given an environment with k8s or openshift, and CSM operator installed"
    - "Create storageclass with name [op-e2e-vxflexos] and template [testfiles/powerflex-templates/powerflex-storageclass-template.yaml] for [pflex]"
    - "Set up secret with template [testfiles/powerflex-templates/powerflex-secret-template.yaml] name [test-vxflexos-config] in namespace [test-vxflexos] for [pflex]"
    - "Apply custom resource [1]"
    - "Validate custom resource [1]"
    - "Validate [powerflex] driver from CR [1] is installed"
    - "Run custom test"
    # Last two steps perform Clean Up
    - "Enable forceRemoveDriver on CR [1]"
>>>>>>> 31ea3df5
    - "Delete custom resource [1]"
    - "Restore template [testfiles/powerflex-templates/powerflex-secret-template.yaml] for [pflex]"
    - "Restore template [testfiles/powerflex-templates/powerflex-storageclass-template.yaml] for [pflex]"
  customTest:
<<<<<<< HEAD
    # name of custom test to run
    name: verify app-mobility
    # Provide command-line argument to run. Ginkgo will run the command and return output
    # The command should be accessible from e2e_test repo. The cert-csi path is supplied in the values file.
    # Example:
    #   ./hello_world.sh
    run: ./verify-app-mobility.sh

#- scenario: "Install PowerScale Driver(Standalone)"
#  paths: 
#    - "testfiles/storage_csm_powerscale.yaml"
#  modules:
#  steps:
#    - "Given an environment with k8s or openshift, and CSM operator installed"
#    - "Apply custom resource [1]"
#    - "Validate custom resource [1]"
#    - "Validate [powerscale] driver from CR [1] is installed"
#    - "Run custom test"
#    # Last two steps perform Clean Up
#    - "Enable forceRemoveDriver on CR [1]"
#    - "Delete custom resource [1]"
#  customTest:
#    # name of custom test to run
#    name: Cert CSI
#    # Provide command-line argument to run. Ginkgo will run the command and return output
#    # The command should be accessible from e2e_test repo. The cert-csi path is supplied in the values file.
#    # Example:
#    #   ./hello_world.sh
#    #   cert-csi test vio --sc <storage class> --chainNumber 2 --chainLength 2
#    run: ./cert-csi test vio --sc isilon --chainNumber 2 --chainLength 2
#
#- scenario: "Install PowerScale Driver(With Authorization)"
#  paths: 
#    - "testfiles/storage_csm_powerscale_auth.yaml"
#  modules:
#    - "authorization"
#  steps:
#    - "Given an environment with k8s or openshift, and CSM operator installed"
#    - "Apply custom resource [1]"
#    - "Validate custom resource [1]"
#    - "Validate [powerscale] driver from CR [1] is installed"
#    - "Validate [authorization] module from CR [1] is installed"
#    - "Run custom test"
#    # Last two steps perform Clean Up
#    - "Enable forceRemoveDriver on CR [1]"
#    - "Delete custom resource [1]"
#  customTest:
#    name: Cert CSI
#    run: ./cert-csi test vio --sc isilon --chainNumber 2 --chainLength 2
#
#- scenario: "Install PowerScale Driver(Standalone), Enable Authorization"
#  paths: 
#    - "testfiles/storage_csm_powerscale.yaml"
#  modules:
#    - "authorization"
#  steps:
#    - "Given an environment with k8s or openshift, and CSM operator installed"
#    - "Apply custom resource [1]"
#    - "Validate custom resource [1]"
#    - "Validate [powerscale] driver from CR [1] is installed"
#    - "Validate [authorization] module from CR [1] is not installed"
#    - "Enable [authorization] module from CR [1]"
#    - "Set secret for driver from CR [1] to [test-isilon-creds-auth]"
#    - "Validate [powerscale] driver from CR [1] is installed"
#    - "Validate [authorization] module from CR [1] is installed"
#    - "Run custom test"
#    # Last two steps perform Clean Up
#    - "Enable forceRemoveDriver on CR [1]"
#    - "Delete custom resource [1]"
#  customTest:
#    name: HelloWorld 
#    run: "echo Hello && echo World"
#
#- scenario: "Install PowerScale Driver(With Replication)"
#  paths:
#    - "testfiles/storage_csm_powerscale_replica.yaml"
#  modules:
#    - "replication"
#  steps:
#    - "Given an environment with k8s or openshift, and CSM operator installed"
#    - "Apply custom resource [1]"
#    - "Validate custom resource [1]"
#    - "Validate [powerscale] driver from CR [1] is installed"
#    - "Validate [replication] module from CR [1] is installed"
#    - "Run custom test"
#    # Last two steps perform Clean Up
#    - "Enable forceRemoveDriver on CR [1]"
#    - "Delete custom resource [1]"
#  customTest:
#    name: HelloWorld 
#    run: "echo Hello && echo World"
#
#- scenario: "Install PowerScale Driver(Standalone), Enable Replication"
#  paths: 
#    - "testfiles/storage_csm_powerscale.yaml"
#  modules:
#    - "replication"
#  steps:
#    - "Given an environment with k8s or openshift, and CSM operator installed"
#    - "Apply custom resource [1]"
#    - "Validate custom resource [1]"
#    - "Validate [powerscale] driver from CR [1] is installed"
#    - "Validate [replication] module from CR [1] is not installed"
#    - "Enable [replication] module from CR [1]"
#    - "Validate [powerscale] driver from CR [1] is installed"
#    - "Validate [replication] module from CR [1] is installed"
#    - "Run custom test"
#    # Last two steps perform Clean Up
#    - "Enable forceRemoveDriver on CR [1]"
#    - "Delete custom resource [1]"
#  customTest:
#    name: HelloWorld 
#    run: "echo Hello && echo World"
#
#- scenario: "Uninstall PowerScale Driver"
#  paths: 
#    - "testfiles/storage_csm_powerscale.yaml"
#  modules:
#  steps:
#    - "Given an environment with k8s or openshift, and CSM operator installed"
#    - "Apply custom resource [1]"
#    - "Validate custom resource [1]"
#    - "Validate [powerscale] driver from CR [1] is installed"
#    - "Enable forceRemoveDriver on CR [1]"
#    - "Delete custom resource [1]"
#    - "Validate [powerscale] driver from CR [1] is not installed"
#
#- scenario: Install PowerScale Driver(With Authorization), Disable Authorization module"
#  paths: 
#    - "testfiles/storage_csm_powerscale_auth.yaml"
#  modules:
#    - "authorization"
#  steps:
#    - "Given an environment with k8s or openshift, and CSM operator installed"
#    - "Apply custom resource [1]"
#    - "Validate custom resource [1]"
#    - "Validate [powerscale] driver from CR [1] is installed"
#    - "Validate [authorization] module from CR [1] is installed"
#    - "Disable [authorization] module from CR [1]"
#    - "Validate [powerscale] driver from CR [1] is installed"
#    - "Validate [authorization] module from CR [1] is not installed"
#    # Last two steps perform Clean Up
#    - "Enable forceRemoveDriver on CR [1]"
#    - "Delete custom resource [1]"
#
#- scenario: Install PowerScale Driver(With Replication), Disable Replication module"
#  paths: 
#    - "testfiles/storage_csm_powerscale_replica.yaml"
#  modules:
#    - "replication"
#  steps:
#    - "Given an environment with k8s or openshift, and CSM operator installed"
#    - "Apply custom resource [1]"
#    - "Validate custom resource [1]"
#    - "Validate [powerscale] driver from CR [1] is installed"
#    - "Validate [replication] module from CR [1] is installed"
#    - "Disable [replication] module from CR [1]"
#    - "Validate [replication] driver from CR [1] is installed"
#    - "Validate [replication] module from CR [1] is not installed"
#    # Last two steps perform Clean Up
#    - "Enable forceRemoveDriver on CR [1]"
#    - "Delete custom resource [1]"
#
#- scenario: "Install PowerScale Driver(With Observability)"
#  paths: 
#    - "testfiles/storage_csm_powerscale_observability.yaml"
#  modules:
#    - "observability"
#  steps:
#    - "Given an environment with k8s or openshift, and CSM operator installed"
#    - "Apply custom resource [1]"
#    - "Validate custom resource [1]"
#    - "Validate [powerscale] driver from CR [1] is installed"
#    - "Validate [observability] module from CR [1] is installed"
#    # Last two steps perform Clean Up
#    - "Enable forceRemoveDriver on CR [1]"
#    - "Delete custom resource [1]"
#
#- scenario: "Install PowerScale Driver(Standalone), Enable/Disable Observability"
#  paths: 
#    - "testfiles/storage_csm_powerscale.yaml"
#  modules:
#    - "observability"
#  steps:
#    - "Given an environment with k8s or openshift, and CSM operator installed"
#    - "Apply custom resource [1]"
#    - "Validate custom resource [1]"
#    - "Validate [powerscale] driver from CR [1] is installed"
#    - "Validate [observability] module from CR [1] is not installed"
#    - "Enable [observability] module from CR [1]"
#    - "Validate [powerscale] driver from CR [1] is installed"
#    - "Validate [observability] module from CR [1] is installed"
#    - "Disable [observability] module from CR [1]"
#    - "Validate [powerscale] driver from CR [1] is installed"
#    - "Validate [observability] module from CR [1] is not installed"
#    # Last two steps perform Clean Up
#    - "Enable forceRemoveDriver on CR [1]"
#    - "Delete custom resource [1]"
#
#- scenario: Install PowerScale Driver(With Observability), Disable Observability module"
#  paths: 
#    - "testfiles/storage_csm_powerscale_observability.yaml"
#  modules:
#    - "observability"
#  steps:
#    - "Given an environment with k8s or openshift, and CSM operator installed"
#    - "Apply custom resource [1]"
#    - "Validate custom resource [1]"
#    - "Validate [powerscale] driver from CR [1] is installed"
#    - "Validate [observability] module from CR [1] is installed"
#    - "Disable [observability] module from CR [1]"
#    - "Validate [powerscale] driver from CR [1] is installed"
#    - "Validate [observability] module from CR [1] is not installed"
#    # Last two steps perform Clean Up
#    - "Enable forceRemoveDriver on CR [1]"
#    - "Delete custom resource [1]"
#
#- scenario: "Install PowerScale Driver(With Authorization and Observability)"
#  paths: 
#    - "testfiles/storage_csm_powerscale_observability_auth.yaml"
#  modules:
#    - "observability"
#    - "authorization"
#  steps:
#    - "Given an environment with k8s or openshift, and CSM operator installed"
#    - "Apply custom resource [1]"
#    - "Validate custom resource [1]"
#    - "Validate [powerscale] driver from CR [1] is installed"
#    - "Validate [authorization] module from CR [1] is installed"
#    - "Validate [observability] module from CR [1] is installed"
#    - "Run custom test"
#    # Last two steps perform Clean Up
#    - "Enable forceRemoveDriver on CR [1]"
#    - "Delete custom resource [1]"
#  customTest:
#    name: Cert CSI
#    run: ./cert-csi test vio --sc isilon --chainNumber 2 --chainLength 2
#
#- scenario: "Install PowerScale Driver(Standalone), Enable Authorization, Enable Observability"
#  paths: 
#    - "testfiles/storage_csm_powerscale.yaml"
#  modules:
#    - "observability"
#    - "authorization"
#  steps:
#    - "Given an environment with k8s or openshift, and CSM operator installed"
#    - "Apply custom resource [1]"
#    - "Validate custom resource [1]"
#    - "Validate [powerscale] driver from CR [1] is installed"
#    - "Validate [authorization] module from CR [1] is not installed"
#    - "Validate [observability] module from CR [1] is not installed"
#    - "Enable [authorization] module from CR [1]"
#    - "Set secret for driver from CR [1] to [test-isilon-creds-auth]"
#    - "Validate [powerscale] driver from CR [1] is installed"
#    - "Validate [authorization] module from CR [1] is installed"
#    - "Validate [observability] module from CR [1] is not installed"
#    - "Enable [observability] module from CR [1]"
#    - "Validate [powerscale] driver from CR [1] is installed"
#    - "Validate [authorization] module from CR [1] is installed"
#    - "Validate [observability] module from CR [1] is installed"
#    # Last two steps perform Clean Up
#    - "Enable forceRemoveDriver on CR [1]"
#    - "Delete custom resource [1]"
#
#- scenario: Install PowerScale Driver(With Authorization and Observability), Disable Observability module, Disable Authorization module"
#  paths: 
#    - "testfiles/storage_csm_powerscale_observability_auth.yaml"
#  modules:
#    - "observability"
#    - "authorization"
#  steps:
#    - "Given an environment with k8s or openshift, and CSM operator installed"
#    - "Apply custom resource [1]"
#    - "Validate custom resource [1]"
#    - "Validate [powerscale] driver from CR [1] is installed"
#    - "Validate [authorization] module from CR [1] is installed"
#    - "Validate [observability] module from CR [1] is installed"
#    - "Disable [observability] module from CR [1]"
#    - "Validate [powerscale] driver from CR [1] is installed"
#    - "Validate [authorization] module from CR [1] is installed"
#    - "Validate [observability] module from CR [1] is not installed"
#    - "Disable [authorization] module from CR [1]"
#    - "Set secret for driver from CR [1] to [test-isilon-creds]"
#    - "Validate [powerscale] driver from CR [1] is installed"
#    - "Validate [authorization] module from CR [1] is not installed"
#    - "Validate [observability] module from CR [1] is not installed"
#    # Last two steps perform Clean Up
#    - "Enable forceRemoveDriver on CR [1]"
#    - "Delete custom resource [1]"
#
#- scenario: Install PowerScale Driver(With Authorization and Observability), Disable Authorization module, Disable Observability module"
#  paths: 
#    - "testfiles/storage_csm_powerscale_observability_auth.yaml"
#  modules:
#    - "observability"
#    - "authorization"
#  steps:
#    - "Given an environment with k8s or openshift, and CSM operator installed"
#    - "Apply custom resource [1]"
#    - "Validate custom resource [1]"
#    - "Validate [powerscale] driver from CR [1] is installed"
#    - "Validate [authorization] module from CR [1] is installed"
#    - "Validate [observability] module from CR [1] is installed"
#    - "Disable [authorization] module from CR [1]"
#    - "Set secret for driver from CR [1] to [test-isilon-creds]"
#    - "Validate [powerscale] driver from CR [1] is installed"
#    - "Validate [authorization] module from CR [1] is not installed"
#    - "Validate [observability] module from CR [1] is installed"
#    - "Disable [observability] module from CR [1]"
#    - "Validate [powerscale] driver from CR [1] is installed"
#    - "Validate [authorization] module from CR [1] is not installed"
#    - "Validate [observability] module from CR [1] is not installed"
#    # Last two steps perform Clean Up
#    - "Enable forceRemoveDriver on CR [1]"
#    - "Delete custom resource [1]"
#
#- scenario: "Install PowerFlex Driver(Standalone)"
#  paths: 
#    - "testfiles/storage_csm_powerflex.yaml"
#  modules:
#  steps:
#    - "Given an environment with k8s or openshift, and CSM operator installed"
#    - "Apply custom resource [1]"
#    - "Validate custom resource [1]"
#    - "Validate [powerflex] driver from CR [1] is installed"
#    - "Run custom test"
#    # Last two steps perform Clean Up
#    - "Enable forceRemoveDriver on CR [1]"
#    - "Delete custom resource [1]"
#  customTest:
#    # name of custom test to run
#    name: Cert CSI
#    # Provide command-line argument to run. Ginkgo will run the command and return output
#    # The command should be accessible from e2e_test repo. The cert-csi path is supplied in the values file.
#    # Example:
#    #   ./hello_world.sh
#    #   cert-csi test vio --sc <storage class> --chainNumber 2 --chainLength 2
#    run: ./cert-csi test vio --sc vxflexos --chainNumber 2 --chainLength 2
#
#- scenario: "Uninstall PowerFlex Driver"
#  paths: 
#    - "testfiles/storage_csm_powerflex.yaml"
#  modules:
#  steps:
#    - "Given an environment with k8s or openshift, and CSM operator installed"
#    - "Apply custom resource [1]"
#    - "Validate custom resource [1]"
#    - "Validate [powerflex] driver from CR [1] is installed"
#    - "Enable forceRemoveDriver on CR [1]"
#    - "Delete custom resource [1]"
#    - "Validate [powerflex] driver from CR [1] is not installed"
#
#- scenario: "Install PowerFlex Driver (With Authorization)"
#  paths: 
#    - "testfiles/storage_csm_powerflex_auth.yaml"
#  modules:
#    - "authorization"
#  steps:
#    - "Given an environment with k8s or openshift, and CSM operator installed"
#    - "Apply custom resource [1]"
#    - "Set secret for driver from CR [1] to [test-vxflexos-config-auth]"
#    - "Validate custom resource [1]"
#    - "Validate [powerflex] driver from CR [1] is installed"
#    - "Run custom test"
#    # Last two steps perform Clean Up
#    - "Enable forceRemoveDriver on CR [1]"
#    - "Delete custom resource [1]"
#  customTest:
#    name: Cert CSI
#    run: ./cert-csi test vio --sc vxflexos --chainNumber 2 --chainLength 2
#
#- scenario: "Install PowerFlex Driver(Standalone), Enable Authorization"
#  paths: 
#    - "testfiles/storage_csm_powerflex.yaml"
#  modules:
#    - "authorization"
#  steps:
#    - "Given an environment with k8s or openshift, and CSM operator installed"
#    - "Apply custom resource [1]"
#    - "Validate custom resource [1]"
#    - "Validate [powersflex] driver from CR [1] is installed"
#    - "Validate [authorization] module from CR [1] is not installed"
#    - "Enable [authorization] module from CR [1]"
#    - "Set secret for driver from CR [1] to [test-vxflexos-config-auth]"
#    - "Validate [powerflex] driver from CR [1] is installed"
#    - "Validate [authorization] module from CR [1] is installed"
#    - "Run custom test"
#    # Last two steps perform Clean Up
#    - "Enable forceRemoveDriver on CR [1]"
#    - "Delete custom resource [1]"
#  customTest:
#    name: Cert CSI
#    run: ./cert-csi test vio --sc vxflexos --chainNumber 2 --chainLength 2
#
#- scenario: Install PowerFlex Driver(With Authorization), Disable Authorization module"
#  paths: 
#    - "testfiles/storage_csm_powerflex_auth.yaml"
#  modules:
#    - "authorization"
#  steps:
#    - "Given an environment with k8s or openshift, and CSM operator installed"
#    - "Apply custom resource [1]"
#    - "Set secret for driver from CR [1] to [test-vxflexos-config-auth]"
#    - "Validate custom resource [1]"
#    - "Validate [powerflex] driver from CR [1] is installed"
#    - "Validate [authorization] module from CR [1] is installed"
#    - "Run custom test"
#    - "Disable [authorization] module from CR [1]"
#    - "Set secret for driver from CR [1] to [test-vxflexos-config]"
#    - "Validate [powerflex] driver from CR [1] is installed"
#    - "Validate [authorization] module from CR [1] is not installed"
#    - "Run custom test"
#    # Last two steps perform Clean Up
#    - "Enable forceRemoveDriver on CR [1]"
#    - "Delete custom resource [1]"
#  customTest:
#    name: Cert CSI
#    run: ./cert-csi test vio --sc vxflexos --chainNumber 2 --chainLength 2
#
#- scenario: "Install PowerFlex Driver(With Observability)"
#  paths: 
#    - "testfiles/storage_csm_powerflex_observability.yaml"
#  modules:
#    - "observability"
#  steps:
#    - "Given an environment with k8s or openshift, and CSM operator installed"
#    - "Apply custom resource [1]"
#    - "Validate custom resource [1]"
#    - "Validate [powerflex] driver from CR [1] is installed"
#    - "Validate [observability] module from CR [1] is installed"
#    # Last two steps perform Clean Up
#    - "Enable forceRemoveDriver on CR [1]"
#    - "Delete custom resource [1]"
#
#- scenario: "Install PowerFlex Driver(Standalone), Enable/Disable Observability"
#  paths: 
#    - "testfiles/storage_csm_powerflex.yaml"
#  modules:
#    - "observability"
#  steps:
#    - "Given an environment with k8s or openshift, and CSM operator installed"
#    - "Apply custom resource [1]"
#    - "Validate custom resource [1]"
#    - "Validate [powerflex] driver from CR [1] is installed"
#    - "Validate [observability] module from CR [1] is not installed"
#    - "Enable [observability] module from CR [1]"
#    - "Validate [powerflex] driver from CR [1] is installed"
#    - "Validate [observability] module from CR [1] is installed"
#    - "Disable [observability] module from CR [1]"
#    - "Validate [powerflex] driver from CR [1] is installed"
#    - "Validate [observability] module from CR [1] is not installed"
#    # Last two steps perform Clean Up
#    - "Enable forceRemoveDriver on CR [1]"
#    - "Delete custom resource [1]"
#
#- scenario: Install PowerFlex Driver(With Observability), Disable Observability module"
#  paths: 
#    - "testfiles/storage_csm_powerflex_observability.yaml"
#  modules:
#    - "observability"
#  steps:
#    - "Given an environment with k8s or openshift, and CSM operator installed"
#    - "Apply custom resource [1]"
#    - "Validate custom resource [1]"
#    - "Validate [powerflex] driver from CR [1] is installed"
#    - "Validate [observability] module from CR [1] is installed"
#    - "Disable [observability] module from CR [1]"
#    - "Validate [powerflex] driver from CR [1] is installed"
#    - "Validate [observability] module from CR [1] is not installed"
#    # Last two steps perform Clean Up
#    - "Enable forceRemoveDriver on CR [1]"
#    - "Delete custom resource [1]"
#
#- scenario: "Install PowerFlex Driver(With Authorization and Observability)"
#  paths: 
#    - "testfiles/storage_csm_powerflex_observability_auth.yaml"
#  modules:
#    - "observability"
#    - "authorization"
#  steps:
#    - "Given an environment with k8s or openshift, and CSM operator installed"
#    - "Apply custom resource [1]"
#    - "Set secret for driver from CR [1] to [test-vxflexos-config-auth]"
#    - "Validate custom resource [1]"
#    - "Validate [powerflex] driver from CR [1] is installed"
#    - "Validate [authorization] module from CR [1] is installed"
#    - "Validate [observability] module from CR [1] is installed"
#    - "Run custom test"
#    # Last two steps perform Clean Up
#    - "Enable forceRemoveDriver on CR [1]"
#    - "Delete custom resource [1]"
#  customTest:
#    name: Cert CSI
#    run: ./cert-csi test vio --sc vxflexos --chainNumber 2 --chainLength 2
#
#- scenario: "Install PowerFlex Driver(Standalone), Enable Authorization, Enable Observability"
#  paths: 
#    - "testfiles/storage_csm_powerflex.yaml"
#  modules:
#    - "observability"
#    - "authorization"
#  steps:
#    - "Given an environment with k8s or openshift, and CSM operator installed"
#    - "Apply custom resource [1]"
#    - "Validate custom resource [1]"
#    - "Validate [powerflex] driver from CR [1] is installed"
#    - "Validate [authorization] module from CR [1] is not installed"
#    - "Validate [observability] module from CR [1] is not installed"
#    - "Enable [authorization] module from CR [1]"
#    - "Set secret for driver from CR [1] to [test-vxflexos-config-auth]"
#    - "Validate [powerflex] driver from CR [1] is installed"
#    - "Validate [authorization] module from CR [1] is installed"
#    - "Validate [observability] module from CR [1] is not installed"
#    - "Enable [observability] module from CR [1]"
#    - "Validate [powerflex] driver from CR [1] is installed"
#    - "Validate [authorization] module from CR [1] is installed"
#    - "Validate [observability] module from CR [1] is installed"
#    # Last two steps perform Clean Up
#    - "Enable forceRemoveDriver on CR [1]"
#    - "Delete custom resource [1]"
#
#- scenario: Install PowerFlex Driver(With Authorization and Observability), Disable Observability module, Disable Authorization module"
#  paths: 
#    - "testfiles/storage_csm_powerflex_observability_auth.yaml"
#  modules:
#    - "observability"
#    - "authorization"
#  steps:
#    - "Given an environment with k8s or openshift, and CSM operator installed"
#    - "Apply custom resource [1]"
#    - "Set secret for driver from CR [1] to [test-vxflexos-config-auth]"
#    - "Validate custom resource [1]"
#    - "Validate [powerflex] driver from CR [1] is installed"
#    - "Validate [authorization] module from CR [1] is installed"
#    - "Validate [observability] module from CR [1] is installed"
#    - "Disable [observability] module from CR [1]"
#    - "Validate [powerflex] driver from CR [1] is installed"
#    - "Validate [authorization] module from CR [1] is installed"
#    - "Validate [observability] module from CR [1] is not installed"
#    - "Disable [authorization] module from CR [1]"
#    - "Set secret for driver from CR [1] to [test-vxflexos-config]"
#    - "Validate [powerflex] driver from CR [1] is installed"
#    - "Validate [authorization] module from CR [1] is not installed"
#    - "Validate [observability] module from CR [1] is not installed"
#    # Last two steps perform Clean Up
#    - "Enable forceRemoveDriver on CR [1]"
#    - "Delete custom resource [1]"
#
#- scenario: Install PowerFlex Driver(With Authorization and Observability), Disable Authorization module, Disable Observability module"
#  paths: 
#    - "testfiles/storage_csm_powerflex_observability_auth.yaml"
#  modules:
#    - "observability"
#    - "authorization"
#  steps:
#    - "Given an environment with k8s or openshift, and CSM operator installed"
#    - "Apply custom resource [1]"
#    - "Set secret for driver from CR [1] to [test-vxflexos-config-auth]"
#    - "Validate custom resource [1]"
#    - "Validate [powerflex] driver from CR [1] is installed"
#    - "Validate [authorization] module from CR [1] is installed"
#    - "Validate [observability] module from CR [1] is installed"
#    - "Disable [authorization] module from CR [1]"
#    - "Set secret for driver from CR [1] to [test-vxflexos-config]"
#    - "Validate [powerflex] driver from CR [1] is installed"
#    - "Validate [authorization] module from CR [1] is not installed"
#    - "Validate [observability] module from CR [1] is installed"
#    - "Disable [observability] module from CR [1]"
#    - "Validate [powerflex] driver from CR [1] is installed"
#    - "Validate [authorization] module from CR [1] is not installed"
#    - "Validate [observability] module from CR [1] is not installed"
#    # Last two steps perform Clean Up
#    - "Enable forceRemoveDriver on CR [1]"
#    - "Delete custom resource [1]"
#
#- scenario: "Install PowerScale Driver and PowerFlex Driver, uninstall PowerFlex Driver"
#  paths:
#    - "testfiles/storage_csm_powerscale.yaml"
#    - "testfiles/storage_csm_powerflex.yaml"
#  modules:
#  steps:
#    - "Given an environment with k8s or openshift, and CSM operator installed"
#    - "Apply custom resource [1]"
#    - "Apply custom resource [2]"
#    - "Validate custom resource [1]"
#    - "Validate custom resource [2]"
#    - "Validate [powerscale] driver from CR [1] is installed"
#    - "Validate [powerflex] driver from CR [2] is installed"
#    - "Enable forceRemoveDriver on CR [2]"
#    - "Delete custom resource [2]"
#    - "Validate [powerscale] driver from CR [1] is installed"
#    - "Validate [powerflex] driver from CR [2] is not installed"
#    # Last two steps perform Clean Up
#    - "Enable forceRemoveDriver on CR [1]"
#    - "Delete custom resource [1]"
#
#- scenario: "Install Authorization Proxy Server"
#  path: "testfiles/csm_authorization_proxy_server.yaml"
#  modules:
#    - "authorizationproxyserver"
#  steps:
#    - "Given an environment with k8s or openshift, and CSM operator installed"
#    - "Apply custom resources [1]"
#    - "Validate [authorization-proxy-server] module from CR [1] is installed"
#    - "Delete resources [1]"
#
#- scenario: "Install Authorization Proxy Server with PowerScale csi driver"
#  paths:
#    - "testfiles/csm_authorization_proxy_server.yaml"
#    - "testfiles/storage_csm_powerscale_auth.yaml"
#  modules:
#    - "authorizationproxyserver"
#    - "authorization"
#  steps:
#    - "Given an environment with k8s or openshift, and CSM operator installed"
#    - "Apply custom resource [1]"
#    - "Validate [authorization-proxy-server] module from CR [1] is installed"
#    - "Apply custom resource [2]"
#    - "Validate custom resource [2]"
#    - "Validate [powerscale] driver from CR [2] is installed"
#    - "Validate [authorization] module from CR [2] is installed"
#    - "Run custom test"
#    # Last two steps perform Clean Up
#    - "Enable forceRemoveDriver on CR [2]"
#    - "Delete custom resource [2]"
#    - "Delete resource [1]"
#  customTest:
#    name: Cert CSI
#    run: ./cert-csi test vio --sc isilon --chainNumber 2 --chainLength 2
#
#- scenario: "Install PowerStore Driver(Standalone)"
#  paths: 
#    - "testfiles/storage_csm_powerstore.yaml"
#  modules:
#  steps:
#    - "Given an environment with k8s or openshift, and CSM operator installed"
#    - "Apply custom resource [1]"
#    - "Validate custom resource [1]"
#    - "Validate [powerstore] driver from CR [1] is installed"
#    - "Run custom test"
#    # Last two steps perform Clean Up
#    - "Enable forceRemoveDriver on CR [1]"
#    - "Delete custom resource [1]"
#  customTest:
#    # name of custom test to run
#    name: Cert CSI
#    # Provide command-line argument to run. Ginkgo will run the command and return output
#    # The command should be accessible from e2e_test repo. The cert-csi path is supplied in the values file.
#    # Example:
#    #   ./hello_world.sh
#    #   cert-csi test vio --sc <storage class> --chainNumber 2 --chainLength 2
#    run: ./cert-csi test vio --sc powerstore --chainNumber 2 --chainLength 2
=======
    name: Cert CSI
    run: 
      - ./cert-csi test vio --sc op-e2e-vxflexos --chainNumber 2 --chainLength 2

- scenario: "Install PowerFlex Driver with first set of alternate values"
  paths:
    - "testfiles/storage_csm_powerflex_alt_vals_1.yaml"
  modules:
  steps:
    - "Given an environment with k8s or openshift, and CSM operator installed"
    - "Create storageclass with name [op-e2e-vxflexos] and template [testfiles/powerflex-templates/powerflex-storageclass-template.yaml] for [pflex]"
    - "Set up secret with template [testfiles/powerflex-templates/powerflex-secret-template.yaml] name [powerflex-config] in namespace [dell] for [pflex]"
    - "Apply custom resource [1]"
    - "Validate custom resource [1]"
    - "Validate [powerflex] driver from CR [1] is installed"
    - "Run custom test"
    # Last two steps perform Clean Up
    - "Enable forceRemoveDriver on CR [1]"
    - "Delete custom resource [1]"
    - "Restore template [testfiles/powerflex-templates/powerflex-secret-template.yaml] for [pflex]"
    - "Restore template [testfiles/powerflex-templates/powerflex-storageclass-template.yaml] for [pflex]"
  customTest:
    name: Cert CSI and check_parameters.sh
    run: 
      - ./cert-csi test vio --sc op-e2e-vxflexos --chainNumber 2 --chainLength 2
      - /bin/bash check_parameters.sh testfiles/powerflex_alt_vals_1_values.csv dell powerflex

- scenario: "Install PowerFlex Driver with second set of alternate values"
  paths:
    - "testfiles/storage_csm_powerflex_alt_vals_2.yaml"
  modules:
  steps:
    - "Given an environment with k8s or openshift, and CSM operator installed"
    - "Create storageclass with name [op-e2e-vxflexos] and template [testfiles/powerflex-templates/powerflex-storageclass-template.yaml] for [pflex]"
    - "Set up secret with template [testfiles/powerflex-templates/powerflex-secret-template.yaml] name [powerflex-config] in namespace [dell] for [pflex]"
    - "Apply custom resource [1]"
    - "Validate custom resource [1]"
    - "Validate [powerflex] driver from CR [1] is installed"
    - "Run custom test"
    # Last two steps perform Clean Up
    - "Enable forceRemoveDriver on CR [1]"
    - "Delete custom resource [1]"
    - "Restore template [testfiles/powerflex-templates/powerflex-secret-template.yaml] for [pflex]"
    - "Restore template [testfiles/powerflex-templates/powerflex-storageclass-template.yaml] for [pflex]"
  customTest:
    name: Cert CSI and check_parameters.sh
    run: 
      - ./cert-csi test vio --sc op-e2e-vxflexos --chainNumber 2 --chainLength 2
      - /bin/bash check_parameters.sh testfiles/powerflex_alt_vals_2_values.csv dell powerflex

- scenario: "Install PowerFlex Driver with third set of alternate values"
  paths:
    - "testfiles/storage_csm_powerflex_alt_vals_3.yaml"
  modules:
  steps:
    - "Given an environment with k8s or openshift, and CSM operator installed"
    - "Set [control-plane] node label"
    - "Create storageclass with name [op-e2e-vxflexos] and template [testfiles/powerflex-templates/powerflex-storageclass-template.yaml] for [pflex]"
    - "Set up secret with template [testfiles/powerflex-templates/powerflex-secret-template.yaml] name [powerflex-config] in namespace [dell] for [pflex]"
    - "Apply custom resource [1]"
    - "Validate custom resource [1]"
    - "Validate [powerflex] driver from CR [1] is installed"
    - "Run custom test"
    # Last two steps perform Clean Up
    - "Remove [control-plane] node label"
    - "Enable forceRemoveDriver on CR [1]"
    - "Delete custom resource [1]"
    - "Restore template [testfiles/powerflex-templates/powerflex-secret-template.yaml] for [pflex]"
    - "Restore template [testfiles/powerflex-templates/powerflex-storageclass-template.yaml] for [pflex]"
  customTest:
    name: Cert CSI and check_parameters.sh
    run: 
      - ./cert-csi test vio --sc op-e2e-vxflexos --chainNumber 2 --chainLength 2
      - /bin/bash check_parameters.sh testfiles/powerflex_alt_vals_3_values.csv dell powerflex

- scenario: "Install PowerFlex Driver with fourth set of alternate values"
  paths:
    - "testfiles/storage_csm_powerflex_alt_vals_4.yaml"
  modules:
  steps:
    - "Given an environment with k8s or openshift, and CSM operator installed"
    - "Create storageclass with name [op-e2e-vxflexos] and template [testfiles/powerflex-templates/powerflex-storageclass-template.yaml] for [pflex]"
    - "Set up secret with template [testfiles/powerflex-templates/powerflex-secret-template.yaml] name [powerflex-config] in namespace [dell] for [pflex]"
    - "Apply custom resource [1]"
    - "Validate custom resource [1]"
    - "Validate [powerflex] driver from CR [1] is installed"
    - "Run custom test"
    # Last two steps perform Clean Up
    - "Enable forceRemoveDriver on CR [1]"
    - "Delete custom resource [1]"
    - "Restore template [testfiles/powerflex-templates/powerflex-secret-template.yaml] for [pflex]"
    - "Restore template [testfiles/powerflex-templates/powerflex-storageclass-template.yaml] for [pflex]"
  customTest:
    name: Cert CSI and check_parameters.sh
    run: 
      - ./cert-csi test vio --sc op-e2e-vxflexos --chainNumber 2 --chainLength 2
      - /bin/bash check_parameters.sh testfiles/powerflex_alt_vals_4_values.csv dell powerflex

- scenario: "Install PowerFlex Driver with fifth set of alternate values"
  paths:
    - "testfiles/storage_csm_powerflex_alt_vals_5.yaml"
  modules:
  steps:
    - "Given an environment with k8s or openshift, and CSM operator installed"
    - "Create storageclass with name [op-e2e-vxflexos] and template [testfiles/powerflex-templates/powerflex-storageclass-template.yaml] for [pflex]"
    - "Set up secret with template [testfiles/powerflex-templates/powerflex-secret-template.yaml] name [powerflex-config] in namespace [dell] for [pflex]"
    - "Apply custom resource [1]"
    - "Validate custom resource [1]"
    - "Validate [powerflex] driver from CR [1] is installed"
    - "Run custom test"
    # Last two steps perform Clean Up
    - "Enable forceRemoveDriver on CR [1]"
    - "Delete custom resource [1]"
    - "Restore template [testfiles/powerflex-templates/powerflex-secret-template.yaml] for [pflex]"
    - "Restore template [testfiles/powerflex-templates/powerflex-storageclass-template.yaml] for [pflex]"
  customTest:
    name: Cert CSI and check_parameters.sh
    run: 
      - ./cert-csi test vio --sc op-e2e-vxflexos --chainNumber 2 --chainLength 2
      - /bin/bash check_parameters.sh testfiles/powerflex_alt_vals_5_values.csv dell powerflex

- scenario: "Uninstall PowerFlex Driver"
  paths:
    - "testfiles/storage_csm_powerflex.yaml"
  modules:
  steps:
    - "Given an environment with k8s or openshift, and CSM operator installed"
    - "Set up secret with template [testfiles/powerflex-templates/powerflex-secret-template.yaml] name [test-vxflexos-config] in namespace [test-vxflexos] for [pflex]"
    - "Apply custom resource [1]"
    - "Validate custom resource [1]"
    - "Validate [powerflex] driver from CR [1] is installed"
    - "Enable forceRemoveDriver on CR [1]"
    - "Delete custom resource [1]"
    - "Restore template [testfiles/powerflex-templates/powerflex-secret-template.yaml] for [pflex]"
    - "Validate [powerflex] driver from CR [1] is not installed"

- scenario: "Install PowerFlex Driver (With Authorization)"
  paths:
    - "testfiles/authorization-templates/csm_authorization_proxy_server.yaml"
    - "testfiles/storage_csm_powerflex_auth.yaml"
  modules:
    - "authorization"
    - "authorizationproxyserver"
  steps:
    - "Given an environment with k8s or openshift, and CSM operator installed"
    - "Create [authorization-proxy-server] prerequisites from CR [1]"
    - "Apply custom resource [1]"
    - "Validate [authorization-proxy-server] module from CR [1] is installed"
    - "Configure authorization-proxy-server for [powerflex]"
    - "Create storageclass with name [op-e2e-vxflexos] and template [testfiles/powerflex-templates/powerflex-storageclass-template.yaml] for [pflex]"
    - "Set up secret with template [testfiles/powerflex-templates/csm-authorization-config.json] name [karavi-authorization-config] in namespace [test-vxflexos] for [pflexAuthSidecar]"
    - "Set up secret with template [testfiles/powerflex-templates/powerflex-secret-template.yaml] name [test-vxflexos-config] in namespace [test-vxflexos] for [pflexAuth]"
    - "Apply custom resource [2]"
    - "Validate custom resource [2]"
    - "Validate [powerflex] driver from CR [2] is installed"
    - "Run custom test"
    # Last steps perform Clean Up
    - "Enable forceRemoveDriver on CR [2]"
    - "Delete custom resource [1]"
    - "Delete custom resource [2]"
    - "Restore template [testfiles/powerflex-templates/csm-authorization-config.json] for [pflexAuthSidecar]"
    - "Restore template [testfiles/powerflex-templates/powerflex-secret-template.yaml] for [pflexAuth]"
    - "Restore template [testfiles/powerflex-templates/powerflex-storageclass-template.yaml] for [pflex]"
  customTest:
    name: Cert CSI
    run:
      - ./cert-csi test vio --sc op-e2e-vxflexos --chainNumber 2 --chainLength 2

- scenario: "Install PowerFlex Driver(Standalone), Enable Authorization"
  paths:
    - "testfiles/authorization-templates/csm_authorization_proxy_server.yaml"
    - "testfiles/storage_csm_powerflex.yaml"
  modules:
    - "authorizationproxyserver"
    - "authorization"
  steps:
    - "Given an environment with k8s or openshift, and CSM operator installed"
    - "Create [authorization-proxy-server] prerequisites from CR [1]"
    - "Apply custom resource [1]"
    - "Validate [authorization-proxy-server] module from CR [1] is installed"
    - "Configure authorization-proxy-server for [powerflex]"
    - "Set up secret with template [testfiles/powerflex-templates/csm-authorization-config.json] name [karavi-authorization-config] in namespace [test-vxflexos] for [pflexAuthSidecar]"
    - "Create storageclass with name [op-e2e-vxflexos] and template [testfiles/powerflex-templates/powerflex-storageclass-template.yaml] for [pflex]"
    - "Set up secret with template [testfiles/powerflex-templates/powerflex-secret-template.yaml] name [test-vxflexos-config] in namespace [test-vxflexos] for [pflex]"
    - "Restore template [testfiles/powerflex-templates/powerflex-secret-template.yaml] for [pflex]"
    - "Apply custom resource [2]"
    - "Validate custom resource [2]"
    - "Validate [powersflex] driver from CR [2] is installed"
    - "Validate [authorization] module from CR [2] is not installed"
    - "Set up secret with template [testfiles/powerflex-templates/powerflex-secret-template.yaml] name [test-vxflexos-config] in namespace [test-vxflexos] for [pflexAuth]"
    - "Enable [authorization] module from CR [2]"
    - "Validate [powerflex] driver from CR [2] is installed"
    - "Validate [authorization] module from CR [2] is installed"
    - "Run custom test"
    # Last  steps perform Clean Up
    - "Enable forceRemoveDriver on CR [2]"
    - "Delete custom resource [1]"
    - "Delete custom resource [2]"
    - "Restore template [testfiles/powerflex-templates/powerflex-secret-template.yaml] for [pflexAuth]"
    - "Restore template [testfiles/powerflex-templates/powerflex-storageclass-template.yaml] for [pflex]"
    - "Restore template [testfiles/powerflex-templates/csm-authorization-config.json] for [pflexAuthSidecar]"
  customTest:
    name: Cert CSI
    run:
      - ./cert-csi test vio --sc op-e2e-vxflexos --chainNumber 2 --chainLength 2

- scenario: Install PowerFlex Driver(With Authorization), Disable Authorization module"
  paths:
    - "testfiles/authorization-templates/csm_authorization_proxy_server.yaml"
    - "testfiles/storage_csm_powerflex_auth.yaml"
  modules:
    - "authorization"
    - "authorizationproxyserver"
  steps:
    - "Given an environment with k8s or openshift, and CSM operator installed"
    - "Create [authorization-proxy-server] prerequisites from CR [1]"
    - "Apply custom resource [1]"
    - "Validate [authorization-proxy-server] module from CR [1] is installed"
    - "Configure authorization-proxy-server for [powerflex]"
    - "Set up secret with template [testfiles/powerflex-templates/csm-authorization-config.json] name [karavi-authorization-config] in namespace [test-vxflexos] for [pflexAuthSidecar]"
    - "Create storageclass with name [op-e2e-vxflexos] and template [testfiles/powerflex-templates/powerflex-storageclass-template.yaml] for [pflex]"
    - "Set up secret with template [testfiles/powerflex-templates/powerflex-secret-template.yaml] name [test-vxflexos-config] in namespace [test-vxflexos] for [pflexAuth]"
    - "Restore template [testfiles/powerflex-templates/powerflex-secret-template.yaml] for [pflexAuth]"
    - "Apply custom resource [2]"
    - "Validate custom resource [2]"
    - "Validate [powerflex] driver from CR [2] is installed"
    - "Validate [authorization] module from CR [2] is installed"
    - "Run custom test"
    - "Disable [authorization] module from CR [2]"
    - "Set up secret with template [testfiles/powerflex-templates/powerflex-secret-template.yaml] name [test-vxflexos-config] in namespace [test-vxflexos] for [pflex]"
    - "Validate [powerflex] driver from CR [2] is installed"
    - "Validate [authorization] module from CR [2] is not installed"
    - "Run custom test"
    # Last steps perform Clean Up
    - "Enable forceRemoveDriver on CR [2]"
    - "Delete custom resource [1]"
    - "Delete custom resource [2]"
    - "Restore template [testfiles/powerflex-templates/powerflex-secret-template.yaml] for [pflex]"
    - "Restore template [testfiles/powerflex-templates/powerflex-storageclass-template.yaml] for [pflex]"
    - "Restore template [testfiles/powerflex-templates/csm-authorization-config.json] for [pflexAuthSidecar]"
  customTest:
    name: Cert CSI
    run:
      - ./cert-csi test vio --sc op-e2e-vxflexos --chainNumber 2 --chainLength 2

- scenario: "Install PowerFlex Driver(With Observability)"
  paths: 
    - "testfiles/storage_csm_powerflex_observability.yaml"
  modules:
    - "observability"
  steps:
    - "Given an environment with k8s or openshift, and CSM operator installed"
    - "Apply custom resource [1]"
    - "Validate custom resource [1]"
    - "Validate [powerflex] driver from CR [1] is installed"
    - "Validate [observability] module from CR [1] is installed"
    # Last two steps perform Clean Up
    - "Enable forceRemoveDriver on CR [1]"
    - "Delete custom resource [1]"

- scenario: "Install PowerFlex Driver(Standalone), Enable/Disable Observability"
  paths: 
    - "testfiles/storage_csm_powerflex.yaml"
  modules:
    - "observability"
  steps:
    - "Given an environment with k8s or openshift, and CSM operator installed"
    - "Apply custom resource [1]"
    - "Validate custom resource [1]"
    - "Validate [powerflex] driver from CR [1] is installed"
    - "Validate [observability] module from CR [1] is not installed"
    - "Enable [observability] module from CR [1]"
    - "Validate [powerflex] driver from CR [1] is installed"
    - "Validate [observability] module from CR [1] is installed"
    - "Disable [observability] module from CR [1]"
    - "Validate [powerflex] driver from CR [1] is installed"
    - "Validate [observability] module from CR [1] is not installed"
    # Last two steps perform Clean Up
    - "Enable forceRemoveDriver on CR [1]"
    - "Delete custom resource [1]"

- scenario: Install PowerFlex Driver(With Observability), Disable Observability module"
  paths: 
    - "testfiles/storage_csm_powerflex_observability.yaml"
  modules:
    - "observability"
  steps:
    - "Given an environment with k8s or openshift, and CSM operator installed"
    - "Apply custom resource [1]"
    - "Validate custom resource [1]"
    - "Validate [powerflex] driver from CR [1] is installed"
    - "Validate [observability] module from CR [1] is installed"
    - "Disable [observability] module from CR [1]"
    - "Validate [powerflex] driver from CR [1] is installed"
    - "Validate [observability] module from CR [1] is not installed"
    # Last two steps perform Clean Up
    - "Enable forceRemoveDriver on CR [1]"
    - "Delete custom resource [1]"

- scenario: "Install Powerflex Driver(With Replication)"
  paths:
    - "testfiles/storage_csm_powerflex_replica.yaml"
  modules:
    - "replication"
  steps:
    - "Given an environment with k8s or openshift, and CSM operator installed"
    - "Apply custom resource [1]"
    - "Validate custom resource [1]"
    - "Validate [powerflex] driver from CR [1] is installed"
    - "Validate [replication] module from CR [1] is installed"
    - "Run custom test"
    # Last two steps perform Clean Up
    - "Enable forceRemoveDriver on CR [1]"
    - "Delete custom resource [1]"
  customTest:
    name: HelloWorld 
    run: 
      - "echo Hello && echo World"

- scenario: "Install Powerflex Driver(Standalone), Enable Replication"
  paths: 
    - "testfiles/storage_csm_powerflex.yaml"
  modules:
    - "replication"
  steps:
    - "Given an environment with k8s or openshift, and CSM operator installed"
    - "Apply custom resource [1]"
    - "Validate custom resource [1]"
    - "Validate [powerflex] driver from CR [1] is installed"
    - "Validate [replication] module from CR [1] is not installed"
    - "Enable [replication] module from CR [1]"
    - "Validate [powerflex] driver from CR [1] is installed"
    - "Validate [replication] module from CR [1] is installed"
    - "Run custom test"
    # Last two steps perform Clean Up
    - "Enable forceRemoveDriver on CR [1]"
    - "Delete custom resource [1]"
  customTest:
    name: HelloWorld 
    run: 
      - "echo Hello && echo World"

- scenario: Install PowerFlex Driver(With Replication), Disable Replication module"
  paths: 
    - "testfiles/storage_csm_powerflex_replica.yaml"
  modules:
    - "replication"
  steps:
    - "Given an environment with k8s or openshift, and CSM operator installed"
    - "Apply custom resource [1]"
    - "Validate custom resource [1]"
    - "Validate [powerflex] driver from CR [1] is installed"
    - "Validate [replication] module from CR [1] is installed"
    - "Disable [replication] module from CR [1]"
    - "Validate [replication] driver from CR [1] is installed"
    - "Validate [replication] module from CR [1] is not installed"
    # Last two steps perform Clean Up
    - "Enable forceRemoveDriver on CR [1]"
    - "Delete custom resource [1]"

- scenario: "Install PowerFlex Driver(With Authorization and Observability)"
  paths: 
    - "testfiles/storage_csm_powerflex_observability_auth.yaml"
  modules:
    - "observability"
    - "authorization"
  steps:
    - "Given an environment with k8s or openshift, and CSM operator installed"
    - "Apply custom resource [1]"
    - "Set secret for driver from CR [1] to [test-vxflexos-config-auth]"
    - "Validate custom resource [1]"
    - "Validate [powerflex] driver from CR [1] is installed"
    - "Validate [authorization] module from CR [1] is installed"
    - "Validate [observability] module from CR [1] is installed"
    - "Run custom test"
    # Last two steps perform Clean Up
    - "Enable forceRemoveDriver on CR [1]"
    - "Delete custom resource [1]"
  customTest:
    name: Cert CSI
    run: 
      - ./cert-csi test vio --sc vxflexos --chainNumber 2 --chainLength 2

- scenario: "Install PowerFlex Driver(Standalone), Enable Authorization, Enable Observability"
  paths: 
    - "testfiles/storage_csm_powerflex.yaml"
  modules:
    - "observability"
    - "authorization"
  steps:
    - "Given an environment with k8s or openshift, and CSM operator installed"
    - "Apply custom resource [1]"
    - "Validate custom resource [1]"
    - "Validate [powerflex] driver from CR [1] is installed"
    - "Validate [authorization] module from CR [1] is not installed"
    - "Validate [observability] module from CR [1] is not installed"
    - "Enable [authorization] module from CR [1]"
    - "Set secret for driver from CR [1] to [test-vxflexos-config-auth]"
    - "Validate [powerflex] driver from CR [1] is installed"
    - "Validate [authorization] module from CR [1] is installed"
    - "Validate [observability] module from CR [1] is not installed"
    - "Enable [observability] module from CR [1]"
    - "Validate [powerflex] driver from CR [1] is installed"
    - "Validate [authorization] module from CR [1] is installed"
    - "Validate [observability] module from CR [1] is installed"
    # Last two steps perform Clean Up
    - "Enable forceRemoveDriver on CR [1]"
    - "Delete custom resource [1]"

- scenario: Install PowerFlex Driver(With Authorization and Observability), Disable Observability module, Disable Authorization module"
  paths: 
    - "testfiles/storage_csm_powerflex_observability_auth.yaml"
  modules:
    - "observability"
    - "authorization"
  steps:
    - "Given an environment with k8s or openshift, and CSM operator installed"
    - "Apply custom resource [1]"
    - "Set secret for driver from CR [1] to [test-vxflexos-config-auth]"
    - "Validate custom resource [1]"
    - "Validate [powerflex] driver from CR [1] is installed"
    - "Validate [authorization] module from CR [1] is installed"
    - "Validate [observability] module from CR [1] is installed"
    - "Disable [observability] module from CR [1]"
    - "Validate [powerflex] driver from CR [1] is installed"
    - "Validate [authorization] module from CR [1] is installed"
    - "Validate [observability] module from CR [1] is not installed"
    - "Disable [authorization] module from CR [1]"
    - "Set secret for driver from CR [1] to [test-vxflexos-config]"
    - "Validate [powerflex] driver from CR [1] is installed"
    - "Validate [authorization] module from CR [1] is not installed"
    - "Validate [observability] module from CR [1] is not installed"
    # Last two steps perform Clean Up
    - "Enable forceRemoveDriver on CR [1]"
    - "Delete custom resource [1]"

- scenario: Install PowerFlex Driver(With Authorization and Observability), Disable Authorization module, Disable Observability module"
  paths: 
    - "testfiles/storage_csm_powerflex_observability_auth.yaml"
  modules:
    - "observability"
    - "authorization"
  steps:
    - "Given an environment with k8s or openshift, and CSM operator installed"
    - "Apply custom resource [1]"
    - "Set secret for driver from CR [1] to [test-vxflexos-config-auth]"
    - "Validate custom resource [1]"
    - "Validate [powerflex] driver from CR [1] is installed"
    - "Validate [authorization] module from CR [1] is installed"
    - "Validate [observability] module from CR [1] is installed"
    - "Disable [authorization] module from CR [1]"
    - "Set secret for driver from CR [1] to [test-vxflexos-config]"
    - "Validate [powerflex] driver from CR [1] is installed"
    - "Validate [authorization] module from CR [1] is not installed"
    - "Validate [observability] module from CR [1] is installed"
    - "Disable [observability] module from CR [1]"
    - "Validate [powerflex] driver from CR [1] is installed"
    - "Validate [authorization] module from CR [1] is not installed"
    - "Validate [observability] module from CR [1] is not installed"
    # Last two steps perform Clean Up
    - "Enable forceRemoveDriver on CR [1]"
    - "Delete custom resource [1]"

- scenario: "Install PowerFlex Driver(With Resiliency)"
  paths:
    - "testfiles/storage_csm_powerflex_resiliency.yaml"
  modules:
    - "resiliency"
  steps:
    - "Given an environment with k8s or openshift, and CSM operator installed"
    - "Apply custom resource [1]"
    - "Validate custom resource [1]"
    - "Validate [powerflex] driver from CR [1] is installed"
    - "Validate [resiliency] module from CR [1] is installed"
    - "Run custom test"
    # Last two steps perform Clean Up
    - "Enable forceRemoveDriver on CR [1]"
    - "Delete custom resource [1]"
  customTest:
    name: CustomTest 
    run:
     - "echo Todo"

- scenario: "Install PowerFlex Driver(Standalone), Enable Resiliency"
  paths: 
    - "testfiles/storage_csm_powerflex.yaml"
  modules:
    - "resiliency"
  steps:
    - "Given an environment with k8s or openshift, and CSM operator installed"
    - "Apply custom resource [1]"
    - "Validate custom resource [1]"
    - "Validate [powerflex] driver from CR [1] is installed"
    - "Validate [resiliency] module from CR [1] is not installed"
    - "Enable [resiliency] module from CR [1]"
    - "Validate [powerflex] driver from CR [1] is installed"
    - "Validate [resiliency] module from CR [1] is installed"
    - "Run custom test"
    # Last two steps perform Clean Up
    - "Enable forceRemoveDriver on CR [1]"
    - "Delete custom resource [1]"
  customTest:
    name: CustomTest 
    run:
     - "echo Todo"

- scenario: "Install PowerFlex Driver(With Resiliency), Disable Resiliency module"
  paths: 
    - "testfiles/storage_csm_powerflex_resiliency.yaml"
  modules:
    - "resiliency"
  steps:
    - "Given an environment with k8s or openshift, and CSM operator installed"
    - "Apply custom resource [1]"
    - "Validate custom resource [1]"
    - "Validate [powerflex] driver from CR [1] is installed"
    - "Validate [resiliency] module from CR [1] is installed"
    - "Disable [resiliency] module from CR [1]"
    - "Validate [powerflex] driver from CR [1] is installed"
    - "Validate [resiliency] module from CR [1] is not installed"
    # Last two steps perform Clean Up
    - "Enable forceRemoveDriver on CR [1]"
    - "Delete custom resource [1]"

- scenario: "Install PowerScale Driver(With Resiliency)"
  paths:
    - "testfiles/storage_csm_powerscale_resiliency.yaml"
  modules:
    - "resiliency"
  steps:
    - "Given an environment with k8s or openshift, and CSM operator installed"
    - "Apply custom resource [1]"
    - "Validate custom resource [1]"
    - "Validate [powerscale] driver from CR [1] is installed"
    - "Validate [resiliency] module from CR [1] is installed"
    - "Run custom test"
    # Last two steps perform Clean Up
    - "Enable forceRemoveDriver on CR [1]"
    - "Delete custom resource [1]"
  customTest:
    name: CustomTest 
    run:
     - "echo Todo"

- scenario: "Install PowerScale Driver(Standalone), Enable Resiliency"
  paths: 
    - "testfiles/storage_csm_powerscale.yaml"
  modules:
    - "resiliency"
  steps:
    - "Given an environment with k8s or openshift, and CSM operator installed"
    - "Apply custom resource [1]"
    - "Validate custom resource [1]"
    - "Validate [powerscale] driver from CR [1] is installed"
    - "Validate [resiliency] module from CR [1] is not installed"
    - "Enable [resiliency] module from CR [1]"
    - "Validate [powerscale] driver from CR [1] is installed"
    - "Validate [resiliency] module from CR [1] is installed"
    - "Run custom test"
    # Last two steps perform Clean Up
    - "Enable forceRemoveDriver on CR [1]"
    - "Delete custom resource [1]"
  customTest:
    name: CustomTest 
    run:
     - "echo Todo"

- scenario: "Install PowerScale Driver(With Resiliency), Disable Resiliency module"
  paths: 
    - "testfiles/storage_csm_powerscale_resiliency.yaml"
  modules:
    - "resiliency"
  steps:
    - "Given an environment with k8s or openshift, and CSM operator installed"
    - "Apply custom resource [1]"
    - "Validate custom resource [1]"
    - "Validate [powerscale] driver from CR [1] is installed"
    - "Validate [resiliency] module from CR [1] is installed"
    - "Disable [resiliency] module from CR [1]"
    - "Validate [powerscale] driver from CR [1] is installed"
    - "Validate [resiliency] module from CR [1] is not installed"
    # Last two steps perform Clean Up
    - "Enable forceRemoveDriver on CR [1]"
    - "Delete custom resource [1]"

- scenario: "Install PowerScale Driver and PowerFlex Driver, uninstall PowerFlex Driver"
  paths:
    - "testfiles/storage_csm_powerscale.yaml"
    - "testfiles/storage_csm_powerflex.yaml"
  modules:
  steps:
    - "Given an environment with k8s or openshift, and CSM operator installed"
    - "Set up secret with template [testfiles/powerflex-templates/powerflex-secret-template.yaml] name [test-vxflexos-config] in namespace [test-vxflexos] for [pflex]"
    - "Set up secret with template [testfiles/powerscale-templates/powerscale-secret-template.yaml] name [test-isilon-creds] in namespace [test-isilon] for [pscale]"
    - "Apply custom resource [1]"
    - "Apply custom resource [2]"
    - "Validate custom resource [1]"
    - "Validate custom resource [2]"
    - "Validate [powerscale] driver from CR [1] is installed"
    - "Validate [powerflex] driver from CR [2] is installed"
    - "Enable forceRemoveDriver on CR [2]"
    - "Delete custom resource [2]"
    - "Validate [powerscale] driver from CR [1] is installed"
    - "Validate [powerflex] driver from CR [2] is not installed"
    # Last four steps perform Clean Up
    - "Enable forceRemoveDriver on CR [1]"
    - "Delete custom resource [1]"
    - "Restore template [testfiles/powerflex-templates/powerflex-secret-template.yaml] for [pflex]"
    - "Restore template [testfiles/powerscale-templates/powerscale-secret-template.yaml] for [pscale]"

- scenario: "Install Authorization Proxy Server"
  paths:
    - "testfiles/authorization-templates/csm_authorization_proxy_server.yaml"
  modules:
    - "authorizationproxyserver"
  steps:
    - "Given an environment with k8s or openshift, and CSM operator installed"
    - "Create [authorization-proxy-server] prerequisites from CR [1]"
    - "Apply custom resource [1]"
    - "Validate [authorization-proxy-server] module from CR [1] is installed"
    - "Configure authorization-proxy-server for [powerscale]"
    - "Delete custom resource [1]"

- scenario: "Install PowerStore Driver(Standalone)"
  paths: 
    - "testfiles/storage_csm_powerstore.yaml"
  modules:
  steps:
    - "Given an environment with k8s or openshift, and CSM operator installed"
    - "Apply custom resource [1]"
    - "Validate custom resource [1]"
    - "Validate [powerstore] driver from CR [1] is installed"
    - "Run custom test"
    # Last two steps perform Clean Up
    - "Enable forceRemoveDriver on CR [1]"
    - "Delete custom resource [1]"
  customTest:
    name: Cert CSI
    run: 
      - ./cert-csi test vio --sc powerstore --chainNumber 2 --chainLength 2

- scenario: "Install PowerStore Driver(With Resiliency)"
  paths:
    - "testfiles/storage_csm_powerstore_resiliency.yaml"
  modules:
    - "resiliency"
  steps:
    - "Given an environment with k8s or openshift, and CSM operator installed"
    - "Apply custom resource [1]"
    - "Validate custom resource [1]"
    - "Validate [powerstore] driver from CR [1] is installed"
    - "Validate [resiliency] module from CR [1] is installed"
    - "Run custom test"
    # Last two steps perform Clean Up
    - "Enable forceRemoveDriver on CR [1]"
    - "Delete custom resource [1]"
  customTest:
    name: CustomTest 
    run:
     - "echo Todo"

- scenario: "Install PowerStore Driver(Standalone), Enable Resiliency"
  paths: 
    - "testfiles/storage_csm_powerstore.yaml"
  modules:
    - "resiliency"
  steps:
    - "Given an environment with k8s or openshift, and CSM operator installed"
    - "Apply custom resource [1]"
    - "Validate custom resource [1]"
    - "Validate [powerstore] driver from CR [1] is installed"
    - "Validate [resiliency] module from CR [1] is not installed"
    - "Enable [resiliency] module from CR [1]"
    - "Validate [powerstore] driver from CR [1] is installed"
    - "Validate [resiliency] module from CR [1] is installed"
    - "Run custom test"
    # Last two steps perform Clean Up
    - "Enable forceRemoveDriver on CR [1]"
    - "Delete custom resource [1]"
  customTest:
    name: CustomTest 
    run:
     - "echo Todo"

- scenario: "Install PowerStore Driver(With Resiliency), Disable Resiliency module"
  paths: 
    - "testfiles/storage_csm_powerstore_resiliency.yaml"
  modules:
    - "resiliency"
  steps:
    - "Given an environment with k8s or openshift, and CSM operator installed"
    - "Apply custom resource [1]"
    - "Validate custom resource [1]"
    - "Validate [powerstore] driver from CR [1] is installed"
    - "Validate [resiliency] module from CR [1] is installed"
    - "Disable [resiliency] module from CR [1]"
    - "Validate [powerstore] driver from CR [1] is installed"
    - "Validate [resiliency] module from CR [1] is not installed"
    # Last two steps perform Clean Up
    - "Enable forceRemoveDriver on CR [1]"
    - "Delete custom resource [1]"

- scenario: "Install Unity Driver(Standalone)"
  paths: 
    - "testfiles/storage_csm_unity.yaml"
  modules:
  steps:
    - "Given an environment with k8s or openshift, and CSM operator installed"
    - "Apply custom resource [1]"
    - "Validate custom resource [1]"
    - "Validate [unity] driver from CR [1] is installed"
    - "Run custom test"
    # Last two steps perform Clean Up
    - "Enable forceRemoveDriver on CR [1]"
    - "Delete custom resource [1]"
  customTest:
    name: Cert CSI
    run: 
      - ./cert-csi test vio --sc unity --chainNumber 2 --chainLength 2
     
- scenario: "Install App Mobility with Velero and Cert-Manager already installed"
  paths: 
    - "testfiles/csm_application_mobility_vanilla.yaml"
  modules:
  steps:
    - "Given an environment with k8s or openshift, and CSM operator installed"
    - "Install [velero]"
    - "Install [cert-manager]"
    - "Apply custom resource [1]"
    - "Validate custom resource [1]"
    - "Validate [application-mobility] module from CR [1] is installed"
    - "Run custom test"
    # Last two steps perform Clean Up
    - "Uninstall [velero]"
    - "Uninstall [cert-manager]"
    - "Enable forceRemoveModule on CR [1]"
    - "Delete custom resource [1]"
  customTest:
    # name of custom test to run
    name: verify app-mobility
    # Provide command-line argument to run. Ginkgo will run the command and return output
    # The command should be accessible from e2e_test repo. The cert-csi path is supplied in the values file.
    # Example:
    #   ./hello_world.sh
    run: ./verify-app-mobility.sh

- scenario: "Install App Mobility with APPLICATION_MOBILITY_REPLICA_COUNT set to 2"
  paths: 
    - "testfiles/csm_application_mobility_replica_2.yaml"
  modules:
  steps:
    - "Given an environment with k8s or openshift, and CSM operator installed"
    - "Install [velero]"
    - "Install [cert-manager]"
    - "Apply custom resource [1]"
    - "Validate custom resource [1]"
    - "Validate [application-mobility] module from CR [1] is installed"
    - "Run custom test"
    # Last two steps perform Clean Up
    - "Uninstall [velero]"
    - "Uninstall [cert-manager]"
    - "Enable forceRemoveModule on CR [1]"
    - "Delete custom resource [1]"
  customTest:
    # name of custom test to run
    name: verify app-mobility
    # Provide command-line argument to run. Ginkgo will run the command and return output
    # The command should be accessible from e2e_test repo. The cert-csi path is supplied in the values file.
    # Example:
    #   ./hello_world.sh
    run: ./verify-app-mobility.sh

- scenario: "Install App Mobility with APPLICATION_MOBILITY_LICENSE_NAME set to bad license"
  paths: 
    - "testfiles/csm_application_mobility_bad_license.yaml"
  modules:
  steps:
    - "Given an environment with k8s or openshift, and CSM operator installed"
    - "Install [velero]"
    - "Install [cert-manager]"
    - "Apply custom resource [1]"
    - "Validate custom resource [1]"
    - "Validate [application-mobility] module from CR [1] is installed"
    - "Run custom test"
    # Last two steps perform Clean Up
    - "Uninstall [velero]"
    - "Uninstall [cert-manager]"
    - "Enable forceRemoveModule on CR [1]"
    - "Delete custom resource [1]"
  customTest:
    # name of custom test to run
    name: verify app-mobility
    # Provide command-line argument to run. Ginkgo will run the command and return output
    # The command should be accessible from e2e_test repo. The cert-csi path is supplied in the values file.
    # Example:
    #   ./hello_world.sh
    run: ./verify-app-mobility.sh
>>>>>>> 31ea3df5
<|MERGE_RESOLUTION|>--- conflicted
+++ resolved
@@ -1,14 +1,4 @@
 # List of E2E Tests Scenarios
-<<<<<<< HEAD
-- scenario: "Install App Mobility with Velero and Cert-Manager already installed"
-  paths: 
-    - "testfiles/csm_application_mobility_vanilla.yaml"
-  modules:
-  steps:
-    - "Given an environment with k8s or openshift, and CSM operator installed"
-    - "Install [velero]"
-    - "Install [cert-manager]"
-=======
 - scenario: "Install PowerScale Driver(Standalone)"
   paths:
     - "testfiles/storage_csm_powerscale.yaml"
@@ -17,50 +7,16 @@
     - "Given an environment with k8s or openshift, and CSM operator installed"
     - "Create storageclass with name [op-e2e-isilon] and template [testfiles/powerscale-templates/powerscale-storageclass-template.yaml] for [pscale]"
     - "Set up secret with template [testfiles/powerscale-templates/powerscale-secret-template.yaml] name [test-isilon-creds] in namespace [test-isilon] for [pscale]"
->>>>>>> 31ea3df5
     - "Apply custom resource [1]"
     - "Validate custom resource [1]"
     - "Validate [application-mobility] module from CR [1] is installed"
     - "Run custom test"
-<<<<<<< HEAD
-    # Last two steps perform Clean Up
-    - "Uninstall [velero]"
-    - "Uninstall [cert-manager]"
-    - "Enable forceRemoveModule on CR [1]"
-=======
     # Last three steps perform Clean Up
     - "Enable forceRemoveDriver on CR [1]"
->>>>>>> 31ea3df5
     - "Delete custom resource [1]"
     - "Restore template [testfiles/powerscale-templates/powerscale-secret-template.yaml] for [pscale]"
     - "Restore template [testfiles/powerscale-templates/powerscale-storageclass-template.yaml] for [pscale]"
   customTest:
-<<<<<<< HEAD
-    # name of custom test to run
-    name: verify app-mobility
-    # Provide command-line argument to run. Ginkgo will run the command and return output
-    # The command should be accessible from e2e_test repo. The cert-csi path is supplied in the values file.
-    # Example:
-    #   ./hello_world.sh
-    run: ./verify-app-mobility.sh
-
-- scenario: "Install App Mobility with APPLICATION_MOBILITY_REPLICA_COUNT set to 2"
-  paths: 
-    - "testfiles/csm_application_mobility_replica_2.yaml"
-  modules:
-  steps:
-    - "Given an environment with k8s or openshift, and CSM operator installed"
-    - "Install [velero]"
-    - "Install [cert-manager]"
-    - "Apply custom resource [1]"
-    - "Validate custom resource [1]"
-    - "Validate [application-mobility] module from CR [1] is installed"
-    - "Run custom test"
-    # Last two steps perform Clean Up
-    - "Uninstall [velero]"
-    - "Uninstall [cert-manager]"
-    - "Enable forceRemoveModule on CR [1]"
-=======
     name: Cert CSI
     run: 
       - ./cert-csi test vio --sc op-e2e-isilon --chainNumber 2 --chainLength 2
@@ -526,665 +482,10 @@
     - "Run custom test"
     # Last two steps perform Clean Up
     - "Enable forceRemoveDriver on CR [1]"
->>>>>>> 31ea3df5
     - "Delete custom resource [1]"
     - "Restore template [testfiles/powerflex-templates/powerflex-secret-template.yaml] for [pflex]"
     - "Restore template [testfiles/powerflex-templates/powerflex-storageclass-template.yaml] for [pflex]"
   customTest:
-<<<<<<< HEAD
-    # name of custom test to run
-    name: verify app-mobility
-    # Provide command-line argument to run. Ginkgo will run the command and return output
-    # The command should be accessible from e2e_test repo. The cert-csi path is supplied in the values file.
-    # Example:
-    #   ./hello_world.sh
-    run: ./verify-app-mobility.sh
-
-#- scenario: "Install PowerScale Driver(Standalone)"
-#  paths: 
-#    - "testfiles/storage_csm_powerscale.yaml"
-#  modules:
-#  steps:
-#    - "Given an environment with k8s or openshift, and CSM operator installed"
-#    - "Apply custom resource [1]"
-#    - "Validate custom resource [1]"
-#    - "Validate [powerscale] driver from CR [1] is installed"
-#    - "Run custom test"
-#    # Last two steps perform Clean Up
-#    - "Enable forceRemoveDriver on CR [1]"
-#    - "Delete custom resource [1]"
-#  customTest:
-#    # name of custom test to run
-#    name: Cert CSI
-#    # Provide command-line argument to run. Ginkgo will run the command and return output
-#    # The command should be accessible from e2e_test repo. The cert-csi path is supplied in the values file.
-#    # Example:
-#    #   ./hello_world.sh
-#    #   cert-csi test vio --sc <storage class> --chainNumber 2 --chainLength 2
-#    run: ./cert-csi test vio --sc isilon --chainNumber 2 --chainLength 2
-#
-#- scenario: "Install PowerScale Driver(With Authorization)"
-#  paths: 
-#    - "testfiles/storage_csm_powerscale_auth.yaml"
-#  modules:
-#    - "authorization"
-#  steps:
-#    - "Given an environment with k8s or openshift, and CSM operator installed"
-#    - "Apply custom resource [1]"
-#    - "Validate custom resource [1]"
-#    - "Validate [powerscale] driver from CR [1] is installed"
-#    - "Validate [authorization] module from CR [1] is installed"
-#    - "Run custom test"
-#    # Last two steps perform Clean Up
-#    - "Enable forceRemoveDriver on CR [1]"
-#    - "Delete custom resource [1]"
-#  customTest:
-#    name: Cert CSI
-#    run: ./cert-csi test vio --sc isilon --chainNumber 2 --chainLength 2
-#
-#- scenario: "Install PowerScale Driver(Standalone), Enable Authorization"
-#  paths: 
-#    - "testfiles/storage_csm_powerscale.yaml"
-#  modules:
-#    - "authorization"
-#  steps:
-#    - "Given an environment with k8s or openshift, and CSM operator installed"
-#    - "Apply custom resource [1]"
-#    - "Validate custom resource [1]"
-#    - "Validate [powerscale] driver from CR [1] is installed"
-#    - "Validate [authorization] module from CR [1] is not installed"
-#    - "Enable [authorization] module from CR [1]"
-#    - "Set secret for driver from CR [1] to [test-isilon-creds-auth]"
-#    - "Validate [powerscale] driver from CR [1] is installed"
-#    - "Validate [authorization] module from CR [1] is installed"
-#    - "Run custom test"
-#    # Last two steps perform Clean Up
-#    - "Enable forceRemoveDriver on CR [1]"
-#    - "Delete custom resource [1]"
-#  customTest:
-#    name: HelloWorld 
-#    run: "echo Hello && echo World"
-#
-#- scenario: "Install PowerScale Driver(With Replication)"
-#  paths:
-#    - "testfiles/storage_csm_powerscale_replica.yaml"
-#  modules:
-#    - "replication"
-#  steps:
-#    - "Given an environment with k8s or openshift, and CSM operator installed"
-#    - "Apply custom resource [1]"
-#    - "Validate custom resource [1]"
-#    - "Validate [powerscale] driver from CR [1] is installed"
-#    - "Validate [replication] module from CR [1] is installed"
-#    - "Run custom test"
-#    # Last two steps perform Clean Up
-#    - "Enable forceRemoveDriver on CR [1]"
-#    - "Delete custom resource [1]"
-#  customTest:
-#    name: HelloWorld 
-#    run: "echo Hello && echo World"
-#
-#- scenario: "Install PowerScale Driver(Standalone), Enable Replication"
-#  paths: 
-#    - "testfiles/storage_csm_powerscale.yaml"
-#  modules:
-#    - "replication"
-#  steps:
-#    - "Given an environment with k8s or openshift, and CSM operator installed"
-#    - "Apply custom resource [1]"
-#    - "Validate custom resource [1]"
-#    - "Validate [powerscale] driver from CR [1] is installed"
-#    - "Validate [replication] module from CR [1] is not installed"
-#    - "Enable [replication] module from CR [1]"
-#    - "Validate [powerscale] driver from CR [1] is installed"
-#    - "Validate [replication] module from CR [1] is installed"
-#    - "Run custom test"
-#    # Last two steps perform Clean Up
-#    - "Enable forceRemoveDriver on CR [1]"
-#    - "Delete custom resource [1]"
-#  customTest:
-#    name: HelloWorld 
-#    run: "echo Hello && echo World"
-#
-#- scenario: "Uninstall PowerScale Driver"
-#  paths: 
-#    - "testfiles/storage_csm_powerscale.yaml"
-#  modules:
-#  steps:
-#    - "Given an environment with k8s or openshift, and CSM operator installed"
-#    - "Apply custom resource [1]"
-#    - "Validate custom resource [1]"
-#    - "Validate [powerscale] driver from CR [1] is installed"
-#    - "Enable forceRemoveDriver on CR [1]"
-#    - "Delete custom resource [1]"
-#    - "Validate [powerscale] driver from CR [1] is not installed"
-#
-#- scenario: Install PowerScale Driver(With Authorization), Disable Authorization module"
-#  paths: 
-#    - "testfiles/storage_csm_powerscale_auth.yaml"
-#  modules:
-#    - "authorization"
-#  steps:
-#    - "Given an environment with k8s or openshift, and CSM operator installed"
-#    - "Apply custom resource [1]"
-#    - "Validate custom resource [1]"
-#    - "Validate [powerscale] driver from CR [1] is installed"
-#    - "Validate [authorization] module from CR [1] is installed"
-#    - "Disable [authorization] module from CR [1]"
-#    - "Validate [powerscale] driver from CR [1] is installed"
-#    - "Validate [authorization] module from CR [1] is not installed"
-#    # Last two steps perform Clean Up
-#    - "Enable forceRemoveDriver on CR [1]"
-#    - "Delete custom resource [1]"
-#
-#- scenario: Install PowerScale Driver(With Replication), Disable Replication module"
-#  paths: 
-#    - "testfiles/storage_csm_powerscale_replica.yaml"
-#  modules:
-#    - "replication"
-#  steps:
-#    - "Given an environment with k8s or openshift, and CSM operator installed"
-#    - "Apply custom resource [1]"
-#    - "Validate custom resource [1]"
-#    - "Validate [powerscale] driver from CR [1] is installed"
-#    - "Validate [replication] module from CR [1] is installed"
-#    - "Disable [replication] module from CR [1]"
-#    - "Validate [replication] driver from CR [1] is installed"
-#    - "Validate [replication] module from CR [1] is not installed"
-#    # Last two steps perform Clean Up
-#    - "Enable forceRemoveDriver on CR [1]"
-#    - "Delete custom resource [1]"
-#
-#- scenario: "Install PowerScale Driver(With Observability)"
-#  paths: 
-#    - "testfiles/storage_csm_powerscale_observability.yaml"
-#  modules:
-#    - "observability"
-#  steps:
-#    - "Given an environment with k8s or openshift, and CSM operator installed"
-#    - "Apply custom resource [1]"
-#    - "Validate custom resource [1]"
-#    - "Validate [powerscale] driver from CR [1] is installed"
-#    - "Validate [observability] module from CR [1] is installed"
-#    # Last two steps perform Clean Up
-#    - "Enable forceRemoveDriver on CR [1]"
-#    - "Delete custom resource [1]"
-#
-#- scenario: "Install PowerScale Driver(Standalone), Enable/Disable Observability"
-#  paths: 
-#    - "testfiles/storage_csm_powerscale.yaml"
-#  modules:
-#    - "observability"
-#  steps:
-#    - "Given an environment with k8s or openshift, and CSM operator installed"
-#    - "Apply custom resource [1]"
-#    - "Validate custom resource [1]"
-#    - "Validate [powerscale] driver from CR [1] is installed"
-#    - "Validate [observability] module from CR [1] is not installed"
-#    - "Enable [observability] module from CR [1]"
-#    - "Validate [powerscale] driver from CR [1] is installed"
-#    - "Validate [observability] module from CR [1] is installed"
-#    - "Disable [observability] module from CR [1]"
-#    - "Validate [powerscale] driver from CR [1] is installed"
-#    - "Validate [observability] module from CR [1] is not installed"
-#    # Last two steps perform Clean Up
-#    - "Enable forceRemoveDriver on CR [1]"
-#    - "Delete custom resource [1]"
-#
-#- scenario: Install PowerScale Driver(With Observability), Disable Observability module"
-#  paths: 
-#    - "testfiles/storage_csm_powerscale_observability.yaml"
-#  modules:
-#    - "observability"
-#  steps:
-#    - "Given an environment with k8s or openshift, and CSM operator installed"
-#    - "Apply custom resource [1]"
-#    - "Validate custom resource [1]"
-#    - "Validate [powerscale] driver from CR [1] is installed"
-#    - "Validate [observability] module from CR [1] is installed"
-#    - "Disable [observability] module from CR [1]"
-#    - "Validate [powerscale] driver from CR [1] is installed"
-#    - "Validate [observability] module from CR [1] is not installed"
-#    # Last two steps perform Clean Up
-#    - "Enable forceRemoveDriver on CR [1]"
-#    - "Delete custom resource [1]"
-#
-#- scenario: "Install PowerScale Driver(With Authorization and Observability)"
-#  paths: 
-#    - "testfiles/storage_csm_powerscale_observability_auth.yaml"
-#  modules:
-#    - "observability"
-#    - "authorization"
-#  steps:
-#    - "Given an environment with k8s or openshift, and CSM operator installed"
-#    - "Apply custom resource [1]"
-#    - "Validate custom resource [1]"
-#    - "Validate [powerscale] driver from CR [1] is installed"
-#    - "Validate [authorization] module from CR [1] is installed"
-#    - "Validate [observability] module from CR [1] is installed"
-#    - "Run custom test"
-#    # Last two steps perform Clean Up
-#    - "Enable forceRemoveDriver on CR [1]"
-#    - "Delete custom resource [1]"
-#  customTest:
-#    name: Cert CSI
-#    run: ./cert-csi test vio --sc isilon --chainNumber 2 --chainLength 2
-#
-#- scenario: "Install PowerScale Driver(Standalone), Enable Authorization, Enable Observability"
-#  paths: 
-#    - "testfiles/storage_csm_powerscale.yaml"
-#  modules:
-#    - "observability"
-#    - "authorization"
-#  steps:
-#    - "Given an environment with k8s or openshift, and CSM operator installed"
-#    - "Apply custom resource [1]"
-#    - "Validate custom resource [1]"
-#    - "Validate [powerscale] driver from CR [1] is installed"
-#    - "Validate [authorization] module from CR [1] is not installed"
-#    - "Validate [observability] module from CR [1] is not installed"
-#    - "Enable [authorization] module from CR [1]"
-#    - "Set secret for driver from CR [1] to [test-isilon-creds-auth]"
-#    - "Validate [powerscale] driver from CR [1] is installed"
-#    - "Validate [authorization] module from CR [1] is installed"
-#    - "Validate [observability] module from CR [1] is not installed"
-#    - "Enable [observability] module from CR [1]"
-#    - "Validate [powerscale] driver from CR [1] is installed"
-#    - "Validate [authorization] module from CR [1] is installed"
-#    - "Validate [observability] module from CR [1] is installed"
-#    # Last two steps perform Clean Up
-#    - "Enable forceRemoveDriver on CR [1]"
-#    - "Delete custom resource [1]"
-#
-#- scenario: Install PowerScale Driver(With Authorization and Observability), Disable Observability module, Disable Authorization module"
-#  paths: 
-#    - "testfiles/storage_csm_powerscale_observability_auth.yaml"
-#  modules:
-#    - "observability"
-#    - "authorization"
-#  steps:
-#    - "Given an environment with k8s or openshift, and CSM operator installed"
-#    - "Apply custom resource [1]"
-#    - "Validate custom resource [1]"
-#    - "Validate [powerscale] driver from CR [1] is installed"
-#    - "Validate [authorization] module from CR [1] is installed"
-#    - "Validate [observability] module from CR [1] is installed"
-#    - "Disable [observability] module from CR [1]"
-#    - "Validate [powerscale] driver from CR [1] is installed"
-#    - "Validate [authorization] module from CR [1] is installed"
-#    - "Validate [observability] module from CR [1] is not installed"
-#    - "Disable [authorization] module from CR [1]"
-#    - "Set secret for driver from CR [1] to [test-isilon-creds]"
-#    - "Validate [powerscale] driver from CR [1] is installed"
-#    - "Validate [authorization] module from CR [1] is not installed"
-#    - "Validate [observability] module from CR [1] is not installed"
-#    # Last two steps perform Clean Up
-#    - "Enable forceRemoveDriver on CR [1]"
-#    - "Delete custom resource [1]"
-#
-#- scenario: Install PowerScale Driver(With Authorization and Observability), Disable Authorization module, Disable Observability module"
-#  paths: 
-#    - "testfiles/storage_csm_powerscale_observability_auth.yaml"
-#  modules:
-#    - "observability"
-#    - "authorization"
-#  steps:
-#    - "Given an environment with k8s or openshift, and CSM operator installed"
-#    - "Apply custom resource [1]"
-#    - "Validate custom resource [1]"
-#    - "Validate [powerscale] driver from CR [1] is installed"
-#    - "Validate [authorization] module from CR [1] is installed"
-#    - "Validate [observability] module from CR [1] is installed"
-#    - "Disable [authorization] module from CR [1]"
-#    - "Set secret for driver from CR [1] to [test-isilon-creds]"
-#    - "Validate [powerscale] driver from CR [1] is installed"
-#    - "Validate [authorization] module from CR [1] is not installed"
-#    - "Validate [observability] module from CR [1] is installed"
-#    - "Disable [observability] module from CR [1]"
-#    - "Validate [powerscale] driver from CR [1] is installed"
-#    - "Validate [authorization] module from CR [1] is not installed"
-#    - "Validate [observability] module from CR [1] is not installed"
-#    # Last two steps perform Clean Up
-#    - "Enable forceRemoveDriver on CR [1]"
-#    - "Delete custom resource [1]"
-#
-#- scenario: "Install PowerFlex Driver(Standalone)"
-#  paths: 
-#    - "testfiles/storage_csm_powerflex.yaml"
-#  modules:
-#  steps:
-#    - "Given an environment with k8s or openshift, and CSM operator installed"
-#    - "Apply custom resource [1]"
-#    - "Validate custom resource [1]"
-#    - "Validate [powerflex] driver from CR [1] is installed"
-#    - "Run custom test"
-#    # Last two steps perform Clean Up
-#    - "Enable forceRemoveDriver on CR [1]"
-#    - "Delete custom resource [1]"
-#  customTest:
-#    # name of custom test to run
-#    name: Cert CSI
-#    # Provide command-line argument to run. Ginkgo will run the command and return output
-#    # The command should be accessible from e2e_test repo. The cert-csi path is supplied in the values file.
-#    # Example:
-#    #   ./hello_world.sh
-#    #   cert-csi test vio --sc <storage class> --chainNumber 2 --chainLength 2
-#    run: ./cert-csi test vio --sc vxflexos --chainNumber 2 --chainLength 2
-#
-#- scenario: "Uninstall PowerFlex Driver"
-#  paths: 
-#    - "testfiles/storage_csm_powerflex.yaml"
-#  modules:
-#  steps:
-#    - "Given an environment with k8s or openshift, and CSM operator installed"
-#    - "Apply custom resource [1]"
-#    - "Validate custom resource [1]"
-#    - "Validate [powerflex] driver from CR [1] is installed"
-#    - "Enable forceRemoveDriver on CR [1]"
-#    - "Delete custom resource [1]"
-#    - "Validate [powerflex] driver from CR [1] is not installed"
-#
-#- scenario: "Install PowerFlex Driver (With Authorization)"
-#  paths: 
-#    - "testfiles/storage_csm_powerflex_auth.yaml"
-#  modules:
-#    - "authorization"
-#  steps:
-#    - "Given an environment with k8s or openshift, and CSM operator installed"
-#    - "Apply custom resource [1]"
-#    - "Set secret for driver from CR [1] to [test-vxflexos-config-auth]"
-#    - "Validate custom resource [1]"
-#    - "Validate [powerflex] driver from CR [1] is installed"
-#    - "Run custom test"
-#    # Last two steps perform Clean Up
-#    - "Enable forceRemoveDriver on CR [1]"
-#    - "Delete custom resource [1]"
-#  customTest:
-#    name: Cert CSI
-#    run: ./cert-csi test vio --sc vxflexos --chainNumber 2 --chainLength 2
-#
-#- scenario: "Install PowerFlex Driver(Standalone), Enable Authorization"
-#  paths: 
-#    - "testfiles/storage_csm_powerflex.yaml"
-#  modules:
-#    - "authorization"
-#  steps:
-#    - "Given an environment with k8s or openshift, and CSM operator installed"
-#    - "Apply custom resource [1]"
-#    - "Validate custom resource [1]"
-#    - "Validate [powersflex] driver from CR [1] is installed"
-#    - "Validate [authorization] module from CR [1] is not installed"
-#    - "Enable [authorization] module from CR [1]"
-#    - "Set secret for driver from CR [1] to [test-vxflexos-config-auth]"
-#    - "Validate [powerflex] driver from CR [1] is installed"
-#    - "Validate [authorization] module from CR [1] is installed"
-#    - "Run custom test"
-#    # Last two steps perform Clean Up
-#    - "Enable forceRemoveDriver on CR [1]"
-#    - "Delete custom resource [1]"
-#  customTest:
-#    name: Cert CSI
-#    run: ./cert-csi test vio --sc vxflexos --chainNumber 2 --chainLength 2
-#
-#- scenario: Install PowerFlex Driver(With Authorization), Disable Authorization module"
-#  paths: 
-#    - "testfiles/storage_csm_powerflex_auth.yaml"
-#  modules:
-#    - "authorization"
-#  steps:
-#    - "Given an environment with k8s or openshift, and CSM operator installed"
-#    - "Apply custom resource [1]"
-#    - "Set secret for driver from CR [1] to [test-vxflexos-config-auth]"
-#    - "Validate custom resource [1]"
-#    - "Validate [powerflex] driver from CR [1] is installed"
-#    - "Validate [authorization] module from CR [1] is installed"
-#    - "Run custom test"
-#    - "Disable [authorization] module from CR [1]"
-#    - "Set secret for driver from CR [1] to [test-vxflexos-config]"
-#    - "Validate [powerflex] driver from CR [1] is installed"
-#    - "Validate [authorization] module from CR [1] is not installed"
-#    - "Run custom test"
-#    # Last two steps perform Clean Up
-#    - "Enable forceRemoveDriver on CR [1]"
-#    - "Delete custom resource [1]"
-#  customTest:
-#    name: Cert CSI
-#    run: ./cert-csi test vio --sc vxflexos --chainNumber 2 --chainLength 2
-#
-#- scenario: "Install PowerFlex Driver(With Observability)"
-#  paths: 
-#    - "testfiles/storage_csm_powerflex_observability.yaml"
-#  modules:
-#    - "observability"
-#  steps:
-#    - "Given an environment with k8s or openshift, and CSM operator installed"
-#    - "Apply custom resource [1]"
-#    - "Validate custom resource [1]"
-#    - "Validate [powerflex] driver from CR [1] is installed"
-#    - "Validate [observability] module from CR [1] is installed"
-#    # Last two steps perform Clean Up
-#    - "Enable forceRemoveDriver on CR [1]"
-#    - "Delete custom resource [1]"
-#
-#- scenario: "Install PowerFlex Driver(Standalone), Enable/Disable Observability"
-#  paths: 
-#    - "testfiles/storage_csm_powerflex.yaml"
-#  modules:
-#    - "observability"
-#  steps:
-#    - "Given an environment with k8s or openshift, and CSM operator installed"
-#    - "Apply custom resource [1]"
-#    - "Validate custom resource [1]"
-#    - "Validate [powerflex] driver from CR [1] is installed"
-#    - "Validate [observability] module from CR [1] is not installed"
-#    - "Enable [observability] module from CR [1]"
-#    - "Validate [powerflex] driver from CR [1] is installed"
-#    - "Validate [observability] module from CR [1] is installed"
-#    - "Disable [observability] module from CR [1]"
-#    - "Validate [powerflex] driver from CR [1] is installed"
-#    - "Validate [observability] module from CR [1] is not installed"
-#    # Last two steps perform Clean Up
-#    - "Enable forceRemoveDriver on CR [1]"
-#    - "Delete custom resource [1]"
-#
-#- scenario: Install PowerFlex Driver(With Observability), Disable Observability module"
-#  paths: 
-#    - "testfiles/storage_csm_powerflex_observability.yaml"
-#  modules:
-#    - "observability"
-#  steps:
-#    - "Given an environment with k8s or openshift, and CSM operator installed"
-#    - "Apply custom resource [1]"
-#    - "Validate custom resource [1]"
-#    - "Validate [powerflex] driver from CR [1] is installed"
-#    - "Validate [observability] module from CR [1] is installed"
-#    - "Disable [observability] module from CR [1]"
-#    - "Validate [powerflex] driver from CR [1] is installed"
-#    - "Validate [observability] module from CR [1] is not installed"
-#    # Last two steps perform Clean Up
-#    - "Enable forceRemoveDriver on CR [1]"
-#    - "Delete custom resource [1]"
-#
-#- scenario: "Install PowerFlex Driver(With Authorization and Observability)"
-#  paths: 
-#    - "testfiles/storage_csm_powerflex_observability_auth.yaml"
-#  modules:
-#    - "observability"
-#    - "authorization"
-#  steps:
-#    - "Given an environment with k8s or openshift, and CSM operator installed"
-#    - "Apply custom resource [1]"
-#    - "Set secret for driver from CR [1] to [test-vxflexos-config-auth]"
-#    - "Validate custom resource [1]"
-#    - "Validate [powerflex] driver from CR [1] is installed"
-#    - "Validate [authorization] module from CR [1] is installed"
-#    - "Validate [observability] module from CR [1] is installed"
-#    - "Run custom test"
-#    # Last two steps perform Clean Up
-#    - "Enable forceRemoveDriver on CR [1]"
-#    - "Delete custom resource [1]"
-#  customTest:
-#    name: Cert CSI
-#    run: ./cert-csi test vio --sc vxflexos --chainNumber 2 --chainLength 2
-#
-#- scenario: "Install PowerFlex Driver(Standalone), Enable Authorization, Enable Observability"
-#  paths: 
-#    - "testfiles/storage_csm_powerflex.yaml"
-#  modules:
-#    - "observability"
-#    - "authorization"
-#  steps:
-#    - "Given an environment with k8s or openshift, and CSM operator installed"
-#    - "Apply custom resource [1]"
-#    - "Validate custom resource [1]"
-#    - "Validate [powerflex] driver from CR [1] is installed"
-#    - "Validate [authorization] module from CR [1] is not installed"
-#    - "Validate [observability] module from CR [1] is not installed"
-#    - "Enable [authorization] module from CR [1]"
-#    - "Set secret for driver from CR [1] to [test-vxflexos-config-auth]"
-#    - "Validate [powerflex] driver from CR [1] is installed"
-#    - "Validate [authorization] module from CR [1] is installed"
-#    - "Validate [observability] module from CR [1] is not installed"
-#    - "Enable [observability] module from CR [1]"
-#    - "Validate [powerflex] driver from CR [1] is installed"
-#    - "Validate [authorization] module from CR [1] is installed"
-#    - "Validate [observability] module from CR [1] is installed"
-#    # Last two steps perform Clean Up
-#    - "Enable forceRemoveDriver on CR [1]"
-#    - "Delete custom resource [1]"
-#
-#- scenario: Install PowerFlex Driver(With Authorization and Observability), Disable Observability module, Disable Authorization module"
-#  paths: 
-#    - "testfiles/storage_csm_powerflex_observability_auth.yaml"
-#  modules:
-#    - "observability"
-#    - "authorization"
-#  steps:
-#    - "Given an environment with k8s or openshift, and CSM operator installed"
-#    - "Apply custom resource [1]"
-#    - "Set secret for driver from CR [1] to [test-vxflexos-config-auth]"
-#    - "Validate custom resource [1]"
-#    - "Validate [powerflex] driver from CR [1] is installed"
-#    - "Validate [authorization] module from CR [1] is installed"
-#    - "Validate [observability] module from CR [1] is installed"
-#    - "Disable [observability] module from CR [1]"
-#    - "Validate [powerflex] driver from CR [1] is installed"
-#    - "Validate [authorization] module from CR [1] is installed"
-#    - "Validate [observability] module from CR [1] is not installed"
-#    - "Disable [authorization] module from CR [1]"
-#    - "Set secret for driver from CR [1] to [test-vxflexos-config]"
-#    - "Validate [powerflex] driver from CR [1] is installed"
-#    - "Validate [authorization] module from CR [1] is not installed"
-#    - "Validate [observability] module from CR [1] is not installed"
-#    # Last two steps perform Clean Up
-#    - "Enable forceRemoveDriver on CR [1]"
-#    - "Delete custom resource [1]"
-#
-#- scenario: Install PowerFlex Driver(With Authorization and Observability), Disable Authorization module, Disable Observability module"
-#  paths: 
-#    - "testfiles/storage_csm_powerflex_observability_auth.yaml"
-#  modules:
-#    - "observability"
-#    - "authorization"
-#  steps:
-#    - "Given an environment with k8s or openshift, and CSM operator installed"
-#    - "Apply custom resource [1]"
-#    - "Set secret for driver from CR [1] to [test-vxflexos-config-auth]"
-#    - "Validate custom resource [1]"
-#    - "Validate [powerflex] driver from CR [1] is installed"
-#    - "Validate [authorization] module from CR [1] is installed"
-#    - "Validate [observability] module from CR [1] is installed"
-#    - "Disable [authorization] module from CR [1]"
-#    - "Set secret for driver from CR [1] to [test-vxflexos-config]"
-#    - "Validate [powerflex] driver from CR [1] is installed"
-#    - "Validate [authorization] module from CR [1] is not installed"
-#    - "Validate [observability] module from CR [1] is installed"
-#    - "Disable [observability] module from CR [1]"
-#    - "Validate [powerflex] driver from CR [1] is installed"
-#    - "Validate [authorization] module from CR [1] is not installed"
-#    - "Validate [observability] module from CR [1] is not installed"
-#    # Last two steps perform Clean Up
-#    - "Enable forceRemoveDriver on CR [1]"
-#    - "Delete custom resource [1]"
-#
-#- scenario: "Install PowerScale Driver and PowerFlex Driver, uninstall PowerFlex Driver"
-#  paths:
-#    - "testfiles/storage_csm_powerscale.yaml"
-#    - "testfiles/storage_csm_powerflex.yaml"
-#  modules:
-#  steps:
-#    - "Given an environment with k8s or openshift, and CSM operator installed"
-#    - "Apply custom resource [1]"
-#    - "Apply custom resource [2]"
-#    - "Validate custom resource [1]"
-#    - "Validate custom resource [2]"
-#    - "Validate [powerscale] driver from CR [1] is installed"
-#    - "Validate [powerflex] driver from CR [2] is installed"
-#    - "Enable forceRemoveDriver on CR [2]"
-#    - "Delete custom resource [2]"
-#    - "Validate [powerscale] driver from CR [1] is installed"
-#    - "Validate [powerflex] driver from CR [2] is not installed"
-#    # Last two steps perform Clean Up
-#    - "Enable forceRemoveDriver on CR [1]"
-#    - "Delete custom resource [1]"
-#
-#- scenario: "Install Authorization Proxy Server"
-#  path: "testfiles/csm_authorization_proxy_server.yaml"
-#  modules:
-#    - "authorizationproxyserver"
-#  steps:
-#    - "Given an environment with k8s or openshift, and CSM operator installed"
-#    - "Apply custom resources [1]"
-#    - "Validate [authorization-proxy-server] module from CR [1] is installed"
-#    - "Delete resources [1]"
-#
-#- scenario: "Install Authorization Proxy Server with PowerScale csi driver"
-#  paths:
-#    - "testfiles/csm_authorization_proxy_server.yaml"
-#    - "testfiles/storage_csm_powerscale_auth.yaml"
-#  modules:
-#    - "authorizationproxyserver"
-#    - "authorization"
-#  steps:
-#    - "Given an environment with k8s or openshift, and CSM operator installed"
-#    - "Apply custom resource [1]"
-#    - "Validate [authorization-proxy-server] module from CR [1] is installed"
-#    - "Apply custom resource [2]"
-#    - "Validate custom resource [2]"
-#    - "Validate [powerscale] driver from CR [2] is installed"
-#    - "Validate [authorization] module from CR [2] is installed"
-#    - "Run custom test"
-#    # Last two steps perform Clean Up
-#    - "Enable forceRemoveDriver on CR [2]"
-#    - "Delete custom resource [2]"
-#    - "Delete resource [1]"
-#  customTest:
-#    name: Cert CSI
-#    run: ./cert-csi test vio --sc isilon --chainNumber 2 --chainLength 2
-#
-#- scenario: "Install PowerStore Driver(Standalone)"
-#  paths: 
-#    - "testfiles/storage_csm_powerstore.yaml"
-#  modules:
-#  steps:
-#    - "Given an environment with k8s or openshift, and CSM operator installed"
-#    - "Apply custom resource [1]"
-#    - "Validate custom resource [1]"
-#    - "Validate [powerstore] driver from CR [1] is installed"
-#    - "Run custom test"
-#    # Last two steps perform Clean Up
-#    - "Enable forceRemoveDriver on CR [1]"
-#    - "Delete custom resource [1]"
-#  customTest:
-#    # name of custom test to run
-#    name: Cert CSI
-#    # Provide command-line argument to run. Ginkgo will run the command and return output
-#    # The command should be accessible from e2e_test repo. The cert-csi path is supplied in the values file.
-#    # Example:
-#    #   ./hello_world.sh
-#    #   cert-csi test vio --sc <storage class> --chainNumber 2 --chainLength 2
-#    run: ./cert-csi test vio --sc powerstore --chainNumber 2 --chainLength 2
-=======
     name: Cert CSI
     run: 
       - ./cert-csi test vio --sc op-e2e-vxflexos --chainNumber 2 --chainLength 2
@@ -1981,5 +1282,4 @@
     # The command should be accessible from e2e_test repo. The cert-csi path is supplied in the values file.
     # Example:
     #   ./hello_world.sh
-    run: ./verify-app-mobility.sh
->>>>>>> 31ea3df5
+    run: ./verify-app-mobility.sh