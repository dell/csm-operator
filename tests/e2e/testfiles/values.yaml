--- conflicted
+++ resolved
@@ -18,9 +18,8 @@
     - "Restore template [testfiles/powerscale-templates/powerscale-storageclass-template.yaml] for [pscale]"
   customTest:
     name: Cert CSI
-<<<<<<< HEAD
-    run: 
-      - ./cert-csi test vio --sc isilon --chainNumber 2 --chainLength 2
+    run: 
+      - ./cert-csi test vio --sc op-e2e-isilon --chainNumber 2 --chainLength 2
 
 - scenario: "Install PowerScale Driver with first alternate sample file"
   paths: 
@@ -99,9 +98,6 @@
     run: 
       - ./cert-csi test vio --sc powerscale --chainNumber 2 --chainLength 2
       - /bin/bash check_parameters.sh testfiles/powerscale_health_monitor_values.csv dell powerscale
-=======
-    run: ./cert-csi test vio --sc op-e2e-isilon --chainNumber 2 --chainLength 2
->>>>>>> 42f67b68
 
 - scenario: "Install PowerScale Driver(With Authorization)"
   paths: 
@@ -414,12 +410,8 @@
     - "Restore template [testfiles/powerflex-templates/powerflex-storageclass-template.yaml] for [pflex]"
   customTest:
     name: Cert CSI
-<<<<<<< HEAD
-    run: 
-      - ./cert-csi test vio --sc vxflexos --chainNumber 2 --chainLength 2
-=======
-    run: ./cert-csi test vio --sc op-e2e-vxflexos --chainNumber 2 --chainLength 2
->>>>>>> 42f67b68
+    run: 
+      - ./cert-csi test vio --sc op-e2e-vxflexos --chainNumber 2 --chainLength 2
 
 - scenario: "Uninstall PowerFlex Driver"
   paths:
@@ -456,12 +448,8 @@
     - "Restore template [testfiles/powerflex-templates/powerflex-storageclass-template.yaml] for [pflex]"
   customTest:
     name: Cert CSI
-<<<<<<< HEAD
-    run: 
-      - ./cert-csi test vio --sc vxflexos --chainNumber 2 --chainLength 2
-=======
-    run: ./cert-csi test vio --sc op-e2e-vxflexos --chainNumber 2 --chainLength 2
->>>>>>> 42f67b68
+    run: 
+      - ./cert-csi test vio --sc op-e2e-vxflexos --chainNumber 2 --chainLength 2
 
 - scenario: "Install PowerFlex Driver(Standalone), Enable Authorization"
   paths:
@@ -489,12 +477,8 @@
     - "Restore template [testfiles/powerflex-templates/powerflex-storageclass-template.yaml] for [pflex]"
   customTest:
     name: Cert CSI
-<<<<<<< HEAD
-    run: 
-      - ./cert-csi test vio --sc vxflexos --chainNumber 2 --chainLength 2
-=======
-    run: ./cert-csi test vio --sc op-e2e-vxflexos --chainNumber 2 --chainLength 2
->>>>>>> 42f67b68
+    run: 
+      - ./cert-csi test vio --sc op-e2e-vxflexos --chainNumber 2 --chainLength 2
 
 - scenario: Install PowerFlex Driver(With Authorization), Disable Authorization module"
   paths:
@@ -523,12 +507,8 @@
     - "Restore template [testfiles/powerflex-templates/powerflex-storageclass-template.yaml] for [pflex]"
   customTest:
     name: Cert CSI
-<<<<<<< HEAD
-    run: 
-      - ./cert-csi test vio --sc vxflexos --chainNumber 2 --chainLength 2
-=======
-    run: ./cert-csi test vio --sc op-e2e-vxflexos --chainNumber 2 --chainLength 2
->>>>>>> 42f67b68
+    run: 
+      - ./cert-csi test vio --sc op-e2e-vxflexos --chainNumber 2 --chainLength 2
 
 - scenario: "Install PowerFlex Driver(With Observability)"
   paths: 
