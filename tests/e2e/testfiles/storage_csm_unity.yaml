--- conflicted
+++ resolved
@@ -16,24 +16,15 @@
       #   true: enable storage capacity tracking
       #   false: disable storage capacity tracking
       storageCapacity: true
-<<<<<<< HEAD
-    # Config version for CSI Unity v2.9.1 driver
-    configVersion: v2.9.1
-=======
     # Config version for CSI Unity v2.10.0 driver
     configVersion: v2.10.0
->>>>>>> 10cd586f
     # Controller count
     replicas: 2
     dnsPolicy: ClusterFirstWithHostNet
     forceUpdate: false
     forceRemoveDriver: true
     common:
-<<<<<<< HEAD
-      # Nightly Image for CSI Unity driver v2.9.1
-=======
       # Nightly Image for CSI Unity driver v2.10.0
->>>>>>> 10cd586f
       image: "dellemc/csi-unity:nightly"
       imagePullPolicy: IfNotPresent
       envs:
