--- conflicted
+++ resolved
@@ -1,147 +1,110 @@
-apiVersion: storage.dell.com/v1
-kind: ContainerStorageModule
-metadata:
-  name: application-mobility
-  namespace: application-mobility
-spec:
-  modules:
-    # Application Mobility: enable csm-application-mobility module
-    - name: application-mobility
-      # enable: Enable/Disable app-mobility controller
-      enabled: true
-      configVersion: v0.3.0
-      forceRemoveModule: true
-      components:
-      - name: application-mobility-controller-manager
-        # enable: Enable/Disable application mobility controller-manager
-        enabled: true
-        image: dellemc/csm-application-mobility-controller:v0.3.0
-        imagePullPolicy: IfNotPresent
-        envs:
-          # Replica count for application mobility
-          # Allowed values: string
-          # Default value: 1
-          - name: "APPLICATION_MOBILITY_REPLICA_COUNT"
-            value: "1"
-
-          # License for application mobility
-          # Default value: license
-          - name: "APPLICATION_MOBILITY_LICENSE_NAME"
-            value: "license" 
-
-      # enabled: Enable/Disable cert-manager
-      # Allowed values:
-      #   true: enable deployment of cert-manager
-      #   false: disable deployment of cert-manager only if it's already deployed
-      # Default value: false
-      - name: cert-manager
-        enabled: false
-      # enabled: Enable/Disable Velero
-      - name: velero
-        image: velero/velero:v1.10.0
-        imagePullPolicy: IfNotPresent
-        enabled: true
-<<<<<<< HEAD
-        useVolumeSnapshot: true
-        cleanUpCRDs: true
-        # enabled: Enable/Disable node-agent service
-        deployNodeAgent: true
-=======
-        useVolumeSnapshot: false
-        cleanUpCRDs: false
-        # enabled: Enable/Disable Restic Services
-        deployRestic: true
->>>>>>> 458aca4e
-        envs:
-          # Backup storage location name
-          # Allowed values: string
-          # Default value: default
-          - name: "BACKUPSTORAGELOCATION_NAME"
-<<<<<<< HEAD
-            value: "alt-backup-storage"
-=======
-            value: "alt-backupname"
->>>>>>> 458aca4e
-          
-          # Velero bucket name
-          # Allowed values: string
-          # Default value: my-bucket
-          - name: "BUCKET_NAME"
-<<<<<<< HEAD
-            value: "alt-bucket"
-=======
-            value: "my-alt-bucket"
->>>>>>> 458aca4e
-
-          # Namespace for Velero installation
-          # Default value: application-mobility
-          - name: "VELERO_NAMESPACE"
-            value: "velero"
-
-          # Based on the objectstore being used, the velero plugin and its configuration may need to change!
-          # default value: aws
-<<<<<<< HEAD
-          - name: "CONFIGURATION_PROVIDER"
-            value: "aws"
-=======
-          - name: "PROVIDER"
-            value: "csi"
->>>>>>> 458aca4e
-
-          # Name of the volume snapshot location where snapshots are being taken. Required.
-          # Volume-snapshot-Location Provider will be same as CONFIGURATION_PROVIDER
-          # Default value : default
-          - name: "VOL_SNAPSHOT_LOCATION_NAME"
-<<<<<<< HEAD
-            value: "alt_snapshot"
-=======
-            value: "alt-vol-snapshot"
->>>>>>> 458aca4e
-          
-          # Name of the backup storage url
-          # This field has to be changed to a functional backup storage url 
-          # Default value: existing-cred
-          - name: "BACKUP_STORAGE_URL"
-<<<<<<< HEAD
-            value: "localhost:3000"
-=======
-            value: "localhost:1000"
->>>>>>> 458aca4e
-
-          # Name of the secret in velero namespace that has credentials to access object store
-          # We can leave the field empty if there no existing secret in velero installed namespace 
-          # Default value: existing-cred
-          - name: "APPLICATION_MOBILITY_OBJECT_STORE_SECRET_NAME"
-<<<<<<< HEAD
-            value: "alt-cloud-creds"
-=======
-            value: "alt-cloud-cred"
->>>>>>> 458aca4e
-
-        #If velero is not already present in cluster, set enabled to true to create a secret. 
-        #Either this or APPLICATION_MOBILITY_OBJECT_STORE_SECRET_NAME above must be provided.   
-        credentials:
-          - enabled: false  
-            #Specify the name to be used for secret that will be created to hold object store credentials.
-            name: cloud-creds
-            #Specify the object store access credentials to be stored in a secret with key "cloud".
-            secretContents: 
-              aws_access_key_id: #Provide the access key id here
-              aws_secret_access_key: #provide the access key here 
-              
-
-    # Init containers to be added to the Velero deployment's pod spec.
-    # If the value is a string then it is evaluated as a template.
-    - initContainer:
-        #initContainer image for the dell velero plugin
-      - name: dell-custom-velero-plugin
-        image: dellemc/csm-application-mobility-velero-plugin:latest
-
-        #initContainer image for the configuration provider aws
-      - name: velero-plugin-for-aws
-<<<<<<< HEAD
-        image: velero/velero-plugin-for-aws:v1.5.0
-=======
-        image: velero/velero-plugin-for-aws:v1.5.0
-
->>>>>>> 458aca4e
+apiVersion: storage.dell.com/v1
+kind: ContainerStorageModule
+metadata:
+  name: application-mobility
+  namespace: application-mobility
+spec:
+  modules:
+    # Application Mobility: enable csm-application-mobility module
+    - name: application-mobility
+      # enable: Enable/Disable app-mobility controller
+      enabled: true
+      configVersion: v0.3.0
+      forceRemoveModule: true
+      components:
+      - name: application-mobility-controller-manager
+        # enable: Enable/Disable application mobility controller-manager
+        enabled: true
+        image: dellemc/csm-application-mobility-controller:v0.3.0
+        imagePullPolicy: IfNotPresent
+        envs:
+          # Replica count for application mobility
+          # Allowed values: string
+          # Default value: 1
+          - name: "APPLICATION_MOBILITY_REPLICA_COUNT"
+            value: "1"
+
+          # License for application mobility
+          # Default value: license
+          - name: "APPLICATION_MOBILITY_LICENSE_NAME"
+            value: "license" 
+
+      # enabled: Enable/Disable cert-manager
+      # Allowed values:
+      #   true: enable deployment of cert-manager
+      #   false: disable deployment of cert-manager only if it's already deployed
+      # Default value: false
+      - name: cert-manager
+        enabled: false
+      # enabled: Enable/Disable Velero
+      - name: velero
+        image: velero/velero:v1.10.0
+        imagePullPolicy: IfNotPresent
+        enabled: true
+        useVolumeSnapshot: true
+        cleanUpCRDs: true
+        # enabled: Enable/Disable node-agent service
+        deployNodeAgent: true
+        envs:
+          # Backup storage location name
+          # Allowed values: string
+          # Default value: default
+          - name: "BACKUPSTORAGELOCATION_NAME"
+            value: "alt-backupname"
+            
+          # Velero bucket name
+          # Allowed values: string
+          # Default value: my-bucket
+          - name: "BUCKET_NAME"
+            value: "my-alt-bucket"
+
+          # Namespace for Velero installation
+          # Default value: application-mobility
+          - name: "VELERO_NAMESPACE"
+            value: "velero"
+
+          # Based on the objectstore being used, the velero plugin and its configuration may need to change!
+          # default value: aws
+          - name: "CONFIGURATION_PROVIDER"
+            value: "aws"
+
+          # Name of the volume snapshot location where snapshots are being taken. Required.
+          # Volume-snapshot-Location Provider will be same as CONFIGURATION_PROVIDER
+          # Default value : default
+          - name: "VOL_SNAPSHOT_LOCATION_NAME"
+            value: "alt-vol-snapshot"
+          
+          # Name of the backup storage url
+          # This field has to be changed to a functional backup storage url 
+          # Default value: existing-cred
+          - name: "BACKUP_STORAGE_URL"
+            value: "localhost:3000"
+
+          # Name of the secret in velero namespace that has credentials to access object store
+          # We can leave the field empty if there no existing secret in velero installed namespace 
+          # Default value: existing-cred
+          - name: "APPLICATION_MOBILITY_OBJECT_STORE_SECRET_NAME"
+            value: "alt-cloud-creds"
+
+        #If velero is not already present in cluster, set enabled to true to create a secret. 
+        #Either this or APPLICATION_MOBILITY_OBJECT_STORE_SECRET_NAME above must be provided.   
+        credentials:
+          - enabled: false  
+            #Specify the name to be used for secret that will be created to hold object store credentials.
+            name: cloud-creds
+            #Specify the object store access credentials to be stored in a secret with key "cloud".
+            secretContents: 
+              aws_access_key_id: #Provide the access key id here
+              aws_secret_access_key: #provide the access key here 
+              
+
+    # Init containers to be added to the Velero deployment's pod spec.
+    # If the value is a string then it is evaluated as a template.
+    - initContainer:
+        #initContainer image for the dell velero plugin
+      - name: dell-custom-velero-plugin
+        image: dellemc/csm-application-mobility-velero-plugin:latest
+
+        #initContainer image for the configuration provider aws
+      - name: velero-plugin-for-aws
+        image: velero/velero-plugin-for-aws:v1.5.0