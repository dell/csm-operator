--- conflicted
+++ resolved
@@ -9,11 +9,7 @@
     - name: authorization-proxy-server
       # enable: Enable/Disable csm-authorization
       enabled: true
-<<<<<<< HEAD
-      configVersion: v1.9.1
-=======
       configVersion: v1.10.0
->>>>>>> 10cd586f
       forceRemoveModule: true
       components:
       - name: karavi-authorization-proxy-server
