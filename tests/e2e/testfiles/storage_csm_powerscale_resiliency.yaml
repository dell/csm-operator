--- conflicted
+++ resolved
@@ -26,11 +26,7 @@
       # Allowed values: ReadWriteOnceWithFSType, File , None
       # Default value: ReadWriteOnceWithFSType
       fSGroupPolicy: "ReadWriteOnceWithFSType"
-<<<<<<< HEAD
-    configVersion: v2.9.1
-=======
     configVersion: v2.10.0
->>>>>>> 10cd586f
     authSecret: isilon-creds
     replicas: 2
     dnsPolicy: ClusterFirstWithHostNet
