apiVersion: storage.dell.com/v1
kind: ContainerStorageModule
metadata:
  name: test-vxflexos
  namespace: test-vxflexos
spec:
  driver:
    csiDriverType: "powerflex"
    csiDriverSpec:
      # fsGroupPolicy: Defines if the underlying volume supports changing ownership and permission of the volume before being mounted.
      # Allowed values: ReadWriteOnceWithFSType, File , None
      # Default value: ReadWriteOnceWithFSType
      fSGroupPolicy: "File"
<<<<<<< HEAD
    configVersion: v2.9.1
=======
    configVersion: v2.10.0
>>>>>>> 10cd586f
    replicas: 1
    dnsPolicy: ClusterFirstWithHostNet
    forceUpdate: false
    forceRemoveDriver: true
    common:
      image: "dellemc/csi-vxflexos:nightly"
      imagePullPolicy: Always
      envs:
        - name: X_CSI_VXFLEXOS_ENABLELISTVOLUMESNAPSHOT
          value: "false"
        - name: X_CSI_VXFLEXOS_ENABLESNAPSHOTCGDELETE
          value: "false"
        - name: X_CSI_DEBUG
          value: "true"
        - name: X_CSI_ALLOW_RWO_MULTI_POD_ACCESS
          value: "false"
        # Specify kubelet config dir path.
        # Ensure that the config.yaml file is present at this path.
        # Default value: None
        - name: KUBELET_CONFIG_DIR
          value: "/var/lib/kubelet"
        - name: "CERT_SECRET_COUNT"
          value: "0"


    sideCars:
    # sdc-monitor is disabled by default, due to high CPU usage
      - name: sdc-monitor
        enabled: false
        image: dellemc/sdc:4.5.1
        envs:
        - name: HOST_PID
          value: "1"
        - name: MDM
          value: "10.x.x.x,10.x.x.x" #provide MDM value

    # health monitor is disabled by default, refer to driver documentation before enabling it
    # Also set the env variable controller.envs.X_CSI_HEALTH_MONITOR_ENABLED  to "true".
      - name: csi-external-health-monitor-controller
        enabled: false
        args: ["--monitor-interval=60s"]

    controller:
      envs:
        # X_CSI_HEALTH_MONITOR_ENABLED: Enable/Disable health monitor of CSI volumes from Controller plugin - volume condition.
        # Install the 'external-health-monitor' sidecar accordingly.
        # Allowed values:
        #   true: enable checking of health condition of CSI volumes
        #   false: disable checking of health condition of CSI volumes
        # Default value: false
        - name: X_CSI_HEALTH_MONITOR_ENABLED
          value: "false"

      #"controller.nodeSelector" defines what nodes would be selected for pods of controller deployment
      # Leave as blank to use all nodes
      # Allowed values: map of key-value pairs
      # Default value: None
      # Examples:
      #  node-role.kubernetes.io/control-plane: ""
      nodeSelector:
      # Uncomment if nodes you wish to use have the node-role.kubernetes.io/master taint
      #  node-role.kubernetes.io/master: ""
      # Uncomment if nodes you wish to use have the node-role.kubernetes.io/control-plane taint
      #  node-role.kubernetes.io/control-plane: ""

      # "controller.tolerations" defines tolerations that would be applied to controller deployment
      # Leave as blank to install controller on worker nodes
      # Default value: None
      tolerations:
      # Uncomment if nodes you wish to use have the node-role.kubernetes.io/master taint
      # - key: "node-role.kubernetes.io/master"
      #   operator: "Exists"
      #   effect: "NoSchedule"
      # Uncomment if nodes you wish to use have the node-role.kubernetes.io/control-plane taint
      # - key: "node-role.kubernetes.io/control-plane"
      #   operator: "Exists"
      #   effect: "NoSchedule"

    node:
      envs:
        # X_CSI_HEALTH_MONITOR_ENABLED: Enable/Disable health monitor of CSI volumes from node plugin - volume usage
        # Allowed values:
        #   true: enable checking of health condition of CSI volumes
        #   false: disable checking of health condition of CSI volumes
        # Default value: false
        - name: X_CSI_HEALTH_MONITOR_ENABLED
          value: "false"

      # "node.nodeSelector" defines what nodes would be selected for pods of node daemonset
      # Leave as blank to use all nodes
      # Allowed values: map of key-value pairs
      # Default value: None
      # Examples:
      #  node-role.kubernetes.io/control-plane: ""
      nodeSelector:
      # Uncomment if nodes you wish to use have the node-role.kubernetes.io/master taint
      #  node-role.kubernetes.io/master: ""
      # Uncomment if nodes you wish to use have the node-role.kubernetes.io/control-plane taint
      #  node-role.kubernetes.io/control-plane: ""

      # "node.tolerations" defines tolerations that would be applied to node daemonset
      # Leave as blank to install node driver only on worker nodes
      # Default value: None
      tolerations:
      # Uncomment if nodes you wish to use have the node-role.kubernetes.io/master taint
      # - key: "node-role.kubernetes.io/master"
      #   operator: "Exists"
      #   effect: "NoSchedule"
      # Uncomment if nodes you wish to use have the node-role.kubernetes.io/control-plane taint
      # - key: "node-role.kubernetes.io/control-plane"
      #   operator: "Exists"
      #   effect: "NoSchedule"

    initContainers:
      - image: dellemc/sdc:4.5.1
        imagePullPolicy: IfNotPresent
        name: sdc
        envs:
          - name: MDM
            value: "10.x.x.x,10.x.x.x"  #provide MDM value
  modules:
    # Authorization: enable csm-authorization for RBAC
    - name: authorization
      # enable: Enable/Disable csm-authorization
      enabled: true
<<<<<<< HEAD
      configVersion: v1.9.1
=======
      configVersion: v1.10.0
>>>>>>> 10cd586f
      components:
      - name: karavi-authorization-proxy
        image: dellemc/csm-authorization-sidecar:nightly
        envs:
          # proxyHost: hostname of the csm-authorization server
          - name: "PROXY_HOST"
            value: "authorization-ingress-nginx-controller.authorization.svc.cluster.local"

          # skipCertificateValidation: Enable/Disable certificate validation of the csm-authorization server
          - name: "SKIP_CERTIFICATE_VALIDATION"
            value: "true"<|MERGE_RESOLUTION|>--- conflicted
+++ resolved
@@ -11,11 +11,7 @@
       # Allowed values: ReadWriteOnceWithFSType, File , None
       # Default value: ReadWriteOnceWithFSType
       fSGroupPolicy: "File"
-<<<<<<< HEAD
-    configVersion: v2.9.1
-=======
     configVersion: v2.10.0
->>>>>>> 10cd586f
     replicas: 1
     dnsPolicy: ClusterFirstWithHostNet
     forceUpdate: false
@@ -141,11 +137,7 @@
     - name: authorization
       # enable: Enable/Disable csm-authorization
       enabled: true
-<<<<<<< HEAD
-      configVersion: v1.9.1
-=======
       configVersion: v1.10.0
->>>>>>> 10cd586f
       components:
       - name: karavi-authorization-proxy
         image: dellemc/csm-authorization-sidecar:nightly
