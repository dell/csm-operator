--- conflicted
+++ resolved
@@ -153,11 +153,7 @@
         - key: "node-role.kubernetes.io/control-plane"
           operator: "Exists"
           effect: "NoSchedule"
-<<<<<<< HEAD
         # Uncomment if nodes you wish to use have the node-role.kubernetes.io/master taint
-=======
-          # Uncomment if nodes you wish to use have the node-role.kubernetes.io/master taint
->>>>>>> f54c83af
         - key: "node-role.kubernetes.io/master"
           operator: "Exists"
           effect: "NoSchedule"
