apiVersion: storage.dell.com/v1
kind: ContainerStorageModule
metadata:
  name: isilon
  namespace: isilon
spec:
  driver:
    csiDriverType: "isilon"
    csiDriverSpec:
      # fsGroupPolicy: Defines if the underlying volume supports changing ownership and permission of the volume before being mounted.
      # Allowed values: ReadWriteOnceWithFSType, File , None
      # Default value: ReadWriteOnceWithFSType
      fSGroupPolicy: "ReadWriteOnceWithFSType"
    configVersion: v2.11.0
    authSecret: isilon-creds
    replicas: 2
    dnsPolicy: ClusterFirstWithHostNet
    # Uninstall CSI Driver and/or modules when CR is deleted
<<<<<<< HEAD

=======
>>>>>>> 3309dba0
    forceRemoveDriver: true
    common:
      image: "dellemc/csi-isilon:nightly"
      imagePullPolicy: IfNotPresent
      envs:
        # X_CSI_VERBOSE: Indicates what content of the OneFS REST API message should be logged in debug level logs
        # Allowed Values:
        #   0: log full content of the HTTP request and response
        #   1: log without the HTTP response body
        #   2: log only 1st line of the HTTP request and response
        # Default value: 0
        - name: X_CSI_VERBOSE
          value: "1"
        # X_CSI_ISI_PORT: Specify the HTTPs port number of the PowerScale OneFS API server
        # This value acts as a default value for endpointPort, if not specified for a cluster config in secret
        # Allowed value: valid port number
        # Default value: 8080
        - name: X_CSI_ISI_PORT
          value: "8080"
        # X_CSI_ISI_PATH: The base path for the volumes to be created on PowerScale cluster.
        # This value acts as a default value for isiPath, if not specified for a cluster config in secret
        # Ensure that this path exists on PowerScale cluster.
        # Allowed values: unix absolute path
        # Default value: /ifs
        # Examples: /ifs/data/csi, /ifs/engineering
        - name: X_CSI_ISI_PATH
          value: "/ifs/data/csi"
        # X_CSI_ISI_NO_PROBE_ON_START: Indicates whether the controller/node should probe all the PowerScale clusters during driver initialization
        # Allowed values:
        #   true : do not probe all PowerScale clusters during driver initialization
        #   false: probe all PowerScale clusters during driver initialization
        # Default value: false
        - name: X_CSI_ISI_NO_PROBE_ON_START
          value: "false"
        # X_CSI_ISI_AUTOPROBE: automatically probe the PowerScale cluster if not done already during CSI calls.
        # Allowed values:
        #   true : enable auto probe.
        #   false: disable auto probe.
        # Default value: false
        - name: X_CSI_ISI_AUTOPROBE
          value: "true"
        # X_CSI_ISI_SKIP_CERTIFICATE_VALIDATION: Specify whether the PowerScale OneFS API server's certificate chain and host name should be verified.
        # Formerly this attribute was named as "X_CSI_ISI_INSECURE"
        # This value acts as a default value for skipCertificateValidation, if not specified for a cluster config in secret
        # Allowed values:
        #   true: skip OneFS API server's certificate verification
        #   false: verify OneFS API server's certificates
        # Default value: true
        - name: X_CSI_ISI_SKIP_CERTIFICATE_VALIDATION
          value: "true"
        # X_CSI_CUSTOM_TOPOLOGY_ENABLED: Specify if custom topology label <provisionerName>.dellemc.com/<powerscalefqdnorip>:<provisionerName>
        # has to be used for making connection to backend PowerScale Array.
        # If X_CSI_CUSTOM_TOPOLOGY_ENABLED is set to true, then do not specify allowedTopologies in storage class.
        # Allowed values:
        #   true : enable custom topology
        #   false: disable custom topology
        # Default value: false
        - name: X_CSI_CUSTOM_TOPOLOGY_ENABLED
          value: "false"
        # Specify kubelet config dir path.
        # Ensure that the config.yaml file is present at this path.
        # Default value: None
        - name: KUBELET_CONFIG_DIR
          value: "/var/lib/kubelet"
        # certSecretCount: Represents number of certificate secrets, which user is going to create for
        # ssl authentication. (isilon-cert-0..isilon-cert-n)
        # Allowed values: n, where n > 0
        # Default value: None
        - name: "CERT_SECRET_COUNT"
          value: "1"
        # CSI driver log level
        # Allowed values: "error", "warn"/"warning", "info", "debug"
        # Default value: "debug"
        - name: "CSI_LOG_LEVEL"
          value: "debug"
    controller:
      envs:
        # X_CSI_ISI_QUOTA_ENABLED: Indicates whether the provisioner should attempt to set (later unset) quota
        # on a newly provisioned volume.
        # This requires SmartQuotas to be enabled on PowerScale cluster.
        # Allowed values:
        #   true: set quota for volume
        #   false: do not set quota for volume
        - name: X_CSI_ISI_QUOTA_ENABLED
          value: "true"
        # X_CSI_ISI_ACCESS_ZONE: The name of the access zone a volume can be created in.
        # If storageclass is missing with AccessZone parameter, then value of X_CSI_ISI_ACCESS_ZONE is used for the same.
        # Default value: System
        # Examples: System, zone1
        - name: X_CSI_ISI_ACCESS_ZONE
          value: "System"
        # X_CSI_ISI_VOLUME_PATH_PERMISSIONS: The permissions for isi volume directory path
        # This value acts as a default value for isiVolumePathPermissions, if not specified for a cluster config in secret
        # Allowed values: valid octal mode number
        # Default value: "0777"
        # Examples: "0777", "777", "0755"
        - name: X_CSI_ISI_VOLUME_PATH_PERMISSIONS
          value: "0777"
        # X_CSI_HEALTH_MONITOR_ENABLED: Enable/Disable health monitor of CSI volumes from Controller plugin- volume status, volume condition.
        # Install the 'external-health-monitor' sidecar accordingly.
        # Allowed values:
        #   true: enable checking of health condition of CSI volumes
        #   false: disable checking of health condition of CSI volumes
        # Default value: false
        - name: X_CSI_HEALTH_MONITOR_ENABLED
          value: "false"
        # X_CSI_ISI_IGNORE_UNRESOLVABLE_HOSTS: Ignore unresolvable hosts on the OneFS.
        # When set to true, OneFS allows new host to add to existing export list though any of the existing hosts from the
        # same exports are unresolvable/doesn't exist anymore.
        # Allowed values:
        #   true: ignore existing unresolvable hosts and append new host to the existing export
        #   false: exhibits OneFS default behavior i.e. if any of existing hosts are unresolvable while adding new one it fails
        # Default value: false
        - name: X_CSI_ISI_IGNORE_UNRESOLVABLE_HOSTS
          value: "false"
        # X_CSI_MAX_PATH_LIMIT: this parameter is used for setting the maximum Path length for the given volume.
        # Default value: 192
        # Examples: 192, 256
        - name: X_CSI_MAX_PATH_LIMIT
          value: "192"
      # nodeSelector: Define node selection constraints for pods of controller deployment.
      # For the pod to be eligible to run on a node, the node must have each
      # of the indicated key-value pairs as labels.
      # Leave as blank to consider all nodes
      # Allowed values: map of key-value pairs
      # Default value: None
      nodeSelector:
      # Uncomment if nodes you wish to use have the node-role.kubernetes.io/control-plane taint
      #  node-role.kubernetes.io/control-plane: ""
<<<<<<< HEAD
=======

>>>>>>> 3309dba0
      # tolerations: Define tolerations for the controller deployment, if required.
      # Default value: None
      tolerations:
      # Uncomment if nodes you wish to use have the node-role.kubernetes.io/control-plane taint
      # - key: "node-role.kubernetes.io/control-plane"
      #   operator: "Exists"
      #   effect: "NoSchedule"
    node:
      envs:
        # X_CSI_MAX_VOLUMES_PER_NODE: Specify default value for maximum number of volumes that controller can publish to the node.
        # If value is zero CO SHALL decide how many volumes of this type can be published by the controller to the node.
        # This limit is applicable to all the nodes in the cluster for which node label 'max-isilon-volumes-per-node' is not set.
        # Allowed values: n, where n >= 0
        # Default value: 0
        - name: X_CSI_MAX_VOLUMES_PER_NODE
          value: "0"
        # X_CSI_ALLOWED_NETWORKS: Custom networks for PowerScale export
        # Specify list of networks which can be used for NFS I/O traffic; CIDR format should be used.
        # Allowed values: list of one or more networks
        # Default value: None
        # Provide them in the following format: "[net1, net2]"
        # CIDR format should be used
        # eg: "[192.168.1.0/24, 192.168.100.0/22]"
        - name: X_CSI_ALLOWED_NETWORKS
          value: ""
        # X_CSI_HEALTH_MONITOR_ENABLED: Enable/Disable health monitor of CSI volumes from Controller plugin- volume status, volume condition.
        # Install the 'external-health-monitor' sidecar accordingly.
        # Allowed values:
        #   true: enable checking of health condition of CSI volumes
        #   false: disable checking of health condition of CSI volumes
        # Default value: false
        - name: X_CSI_HEALTH_MONITOR_ENABLED
          value: "false"
        # X_CSI_MAX_PATH_LIMIT: this parameter is used for setting the maximum Path length for the given volume.
        # Default value: 192
        # Examples: 192, 256
        - name: X_CSI_MAX_PATH_LIMIT
          value: "192"
      # nodeSelector: Define node selection constraints for pods of node daemonset
      # For the pod to be eligible to run on a node, the node must have each
      # of the indicated key-value pairs as labels.
      # Leave as blank to consider all nodes
      # Allowed values: map of key-value pairs
      # Default value: None
      nodeSelector:
      # Uncomment if nodes you wish to use have the node-role.kubernetes.io/control-plane taint
      #  node-role.kubernetes.io/control-plane: ""
<<<<<<< HEAD
=======

>>>>>>> 3309dba0
      # tolerations: Define tolerations for the node daemonset, if required.
      # Default value: None
      tolerations:
      # - key: "node.kubernetes.io/memory-pressure"
      #   operator: "Exists"
      #   effect: "NoExecute"
      # - key: "node.kubernetes.io/disk-pressure"
      #   operator: "Exists"
      #   effect: "NoExecute"
      # - key: "node.kubernetes.io/network-unavailable"
      #   operator: "Exists"
      #   effect: "NoExecute"
      # Uncomment if nodes you wish to use have the node-role.kubernetes.io/control-plane taint
      # - key: "node-role.kubernetes.io/control-plane"
      #   operator: "Exists"
      #   effect: "NoSchedule"
    sideCars:
      - name: provisioner
        args: ["--volume-name-prefix=csipscale"]
<<<<<<< HEAD
      - name: external-health-monitor
        # health monitor is disabled by default, refer to driver documentation before enabling it

=======
      # health monitor is disabled by default, refer to driver documentation before enabling it
      - name: external-health-monitor
>>>>>>> 3309dba0
        enabled: false
        args: ["--monitor-interval=60s"]
  modules:
    # Authorization: enable csm-authorization for RBAC
    - name: authorization
      # enable: Enable/Disable csm-authorization
<<<<<<< HEAD

=======
>>>>>>> 3309dba0
      enabled: false
      configVersion: v1.11.0
      components:
        - name: karavi-authorization-proxy
          image: dellemc/csm-authorization-sidecar:nightly
          envs:
            # proxyHost: hostname of the csm-authorization server
            - name: "PROXY_HOST"
              value: "authorization-ingress-nginx-controller.authorization.svc.cluster.local"
            # skipCertificateValidation: Enable/Disable certificate validation of the csm-authorization server
            - name: "SKIP_CERTIFICATE_VALIDATION"
              value: "true"
    # replication: allows to configure replication
    # Replication CRDs must be installed before installing driver
    - name: replication
      # enabled: Enable/Disable replication feature
<<<<<<< HEAD

=======
>>>>>>> 3309dba0
      # Allowed values:
      #   true: enable replication feature(install dell-csi-replicator sidecar)
      #   false: disable replication feature(do not install dell-csi-replicator sidecar)
      # Default value: false
      enabled: false
      configVersion: v1.9.0
      components:
        - name: dell-csi-replicator
          # image: Image to use for dell-csi-replicator. This shouldn't be changed
<<<<<<< HEAD

=======
>>>>>>> 3309dba0
          # Allowed values: string
          # Default value: None
          image: dellemc/dell-csi-replicator:v1.9.0
          envs:
            # replicationPrefix: prefix to prepend to storage classes parameters
            # Allowed values: string
            # Default value: replication.storage.dell.com
            - name: "X_CSI_REPLICATION_PREFIX"
              value: "replication.storage.dell.com"
<<<<<<< HEAD
            # Allowed values: string
            # Default value: powerstore
            - name: "X_CSI_REPLICATION_CONTEXT_PREFIX"
              # replicationContextPrefix: prefix to use for naming of resources created by replication feature

              value: "powerscale"
        - name: dell-replication-controller-manager
          # image: Defines controller image. This shouldn't be changed

=======
            # replicationContextPrefix: prefix to use for naming of resources created by replication feature
            # Allowed values: string
            # Default value: powerstore
            - name: "X_CSI_REPLICATION_CONTEXT_PREFIX"
              value: "powerscale"
        - name: dell-replication-controller-manager
          # image: Defines controller image. This shouldn't be changed
>>>>>>> 3309dba0
          # Allowed values: string
          image: dellemc/dell-replication-controller:v1.9.0
          envs:
            # TARGET_CLUSTERS_IDS: comma separated list of cluster IDs of the targets clusters. DO NOT include the source(wherever CSM Operator is deployed) cluster ID
            # Set the value to "self" in case of stretched/single cluster configuration
            # Allowed values: string
            - name: "TARGET_CLUSTERS_IDS"
              value: "self"
<<<<<<< HEAD
            # Allowed values: "error", "warn"/"warning", "info", "debug"
            # Default value: "debug"
            - name: "REPLICATION_CTRL_LOG_LEVEL"
              # Replication log level

=======
            # Replication log level
            # Allowed values: "error", "warn"/"warning", "info", "debug"
            # Default value: "debug"
            - name: "REPLICATION_CTRL_LOG_LEVEL"
>>>>>>> 3309dba0
              value: "debug"
            # replicas: Defines number of controller replicas
            # Allowed values: int
            # Default value: 1
            - name: "REPLICATION_CTRL_REPLICAS"
              value: "1"
<<<<<<< HEAD
            # It doubles with each failure, upto retry-interval-max
            # Allowed values: time
            - name: "RETRY_INTERVAL_MIN"
              # retryIntervalMin: Initial retry interval of failed reconcile request.

              value: "1s"
            # Allowed values: time
            - name: "RETRY_INTERVAL_MAX"
              # RETRY_INTERVAL_MAX: Maximum retry interval of failed reconcile request

              value: "5m"
        - name: dell-replication-controller-init
          # image: Defines replication init container image. This shouldn't be changed

=======
            # retryIntervalMin: Initial retry interval of failed reconcile request.
            # It doubles with each failure, upto retry-interval-max
            # Allowed values: time
            - name: "RETRY_INTERVAL_MIN"
              value: "1s"
            # RETRY_INTERVAL_MAX: Maximum retry interval of failed reconcile request
            # Allowed values: time
            - name: "RETRY_INTERVAL_MAX"
              value: "5m"
        - name: dell-replication-controller-init
          # image: Defines replication init container image. This shouldn't be changed
>>>>>>> 3309dba0
          # Allowed values: string
          image: dellemc/dell-replication-init:v1.0.0
    # observability: allows to configure observability
    - name: observability
      # enabled: Enable/Disable observability
<<<<<<< HEAD

=======
>>>>>>> 3309dba0
      enabled: true
      configVersion: v1.9.0
      components:
        - name: topology
          # enabled: Enable/Disable topology
<<<<<<< HEAD

          enabled: true
          # image: Defines karavi-topology image. This shouldn't be changed

          # Allowed values: string
          image: dellemc/csm-topology:nightly
          # certificate: certificate for cert/private-key pair -- please add cert here to use custom certificates

=======
          enabled: true
          # image: Defines karavi-topology image. This shouldn't be changed
          # Allowed values: string
          image: dellemc/csm-topology:nightly
          # certificate: certificate for cert/private-key pair -- please add cert here to use custom certificates
>>>>>>> 3309dba0
          #  for self-signed certs, leave empty string
          # Allowed values: string
          certificate: "LS0tLS1CRUdJTiBDRVJUSUZJQ0FURS0tLS0tCk1JSUVCVENDQXUyZ0F3SUJBZ0lVVThsYncza09ITk5QSXppRitJb3NUT3pSZVZNd0RRWUpLb1pJaHZjTkFRRUwKQlFBd2daRXhDekFKQmdOVkJBWVRBbFZUTVJFd0R3WURWUVFJREFoT1pYY2dXVzl5YXpFUk1BOEdBMVVFQnd3SQpUbVYzSUZsdmNtc3hEVEFMQmdOVkJBb01CRVJsYkd3eEREQUtCZ05WQkFzTUEwbFRSekVZTUJZR0ExVUVBd3dQClNtOXZjMlZ3Y0drSUNBZ0lDQWdJTVNVd0l3WUpLb1pJaHZjTkFRa0JGaFpxYjI5elpYQndhVjlzZFc1aFFHUmwKYkd3dVkyOXRNQjRYRFRJME1ESXlNVEU0TWpRME1sb1hEVEkwTURVeU1URTRNalEwTWxvd2daRXhDekFKQmdOVgpCQVlUQWxWVE1SRXdEd1lEVlFRSURBaE9aWGNnV1c5eWF6RVJNQThHQTFVRUJ3d0lUbVYzSUZsdmNtc3hEVEFMCkJnTlZCQW9NQkVSbGJHd3hEREFLQmdOVkJBc01BMGxUUnpFWU1CWUdBMVVFQXd3UFNtOXZjMlZ3Y0drSUNBZ0kKQ0FnSU1TVXdJd1lKS29aSWh2Y05BUWtCRmhacWIyOXpaWEJ3YVY5c2RXNWhRR1JsYkd3dVkyOXRNSUlCSWpBTgpCZ2txaGtpRzl3MEJBUUVGQUFPQ0FROEFNSUlCQ2dLQ0FRRUF5SXhkZ04wNDdnZk41T0h3SHFhMjlHNWd3dDkzCmVidnEwZVdnZE5RWXUvUU91YktoQ3JWYUN6QXBzTGhRcnlhOEM4OWtTM3VmRHNLM3o3aHJIRXhnblc4ZzdGL1cKTjVpaXYzcU9GcDk2ZVc4VFR5UHJhVktKV3psay9xSWhWdkhGVGxTbk5jcmJTZW45RkhxZmR4RnA3ejNVSXdtVQprZk8vTTQ1RHkrcDU2cmdqOW4vSTYvVmtpMWVxalBIN1dZTnZJQXJNa0pvZTBhSFlVSTdqa3dEZ1N6ZE1jMnM3ClI5NWxQTFY1MDgxdFNCWTJtNno0VGt1dktQdG1RZ1pML3JKL2lHUTBLVTkyYmRFUC9USDVSeEkyRHZ2U3BQSzUKUkhzTEhPVDdUZWV5NGJXU1VQemJTRzBRQUE0b1JyNTV2M1VYbmlmMExwNEQ0OU5xcHRSK0VzZkx2d0lEQVFBQgpvMU13VVRBZEJnTlZIUTRFRmdRVVlZakFuMmdHQXVDalB3NVZINVI3amNsWElwd3dId1lEVlIwakJCZ3dGb0FVCllZakFuMmdHQXVDalB3NVZINVI3amNsWElwd3dEd1lEVlIwVEFRSC9CQVV3QXdFQi96QU5CZ2txaGtpRzl3MEIKQVFzRkFBT0NBUUVBS2dWUjRvQjhlb0hNWTZ2Tm9WUERJd29NU3d2eGUyWnVDN0N0bkRvRUJjUzlrQU12TURqRwpzeFN2b0o2TXlXckpNaUt4aDJmekdGcS9FVWxDcHdKUEwvNTlTYmR3cG54UUxGWjdyZkVjMS9WQ3dOUHcxM0pEClBnZmsvZnd6QVNEcS9mWm5pTmVldHpCa2dQdEdMWDFsU051OHFNSUZHczR0QlpZZS8xNnJ4VFFpMzRsUk56QVUKMlA2YTM3YjhWVU9yRUNhTTlOdUFaY3FWSjRiODhvNXBQSkRldm5Hb3JPOHRMQWhvT3kyclB5QnJKaVhNQ0ZKMAo4TzVQS1NrSlJyQ2x1enBPeEtxUURONTlmVDdYNEp6VzI3MVhqQlIzWVdJTUdha08rSnRUdEwyUDNBWXdtd2E1CnNibUV0UU5rSjNraDhneVNVL2p4WnQrVWVUVWRJYWxDV0E9PQotLS0tLUVORCBDRVJUSUZJQ0FURS0tLS0t"
          # privateKey: private key for cert/private-key pair -- please add cert here to use custom certificates
<<<<<<< HEAD

=======
>>>>>>> 3309dba0
          #  for self-signed certs, leave empty string
          # Allowed values: string
          privateKey: "LS0tLS1CRUdJTiBSU0EgUFJJVkFURSBLRVktLS0tLQpNSUlFcFFJQkFBS0NBUUVBeUl4ZGdOMDQ3Z2ZONU9Id0hxYTI5RzVnd3Q5M2VidnEwZVdnZE5RWXUvUU91YktoCkNyVmFDekFwc0xoUXJ5YThDODlrUzN1ZkRzSzN6N2hySEV4Z25XOGc3Ri9XTjVpaXYzcU9GcDk2ZVc4VFR5UHIKYVZLSld6bGsvcUloVnZIRlRsU25OY3JiU2VuOUZIcWZkeEZwN3ozVUl3bVVrZk8vTTQ1RHkrcDU2cmdqOW4vSQo2L1ZraTFlcWpQSDdXWU52SUFyTWtKb2UwYUhZVUk3amt3RGdTemRNYzJzN1I5NWxQTFY1MDgxdFNCWTJtNno0ClRrdXZLUHRtUWdaTC9ySi9pR1EwS1U5MmJkRVAvVEg1UnhJMkR2dlNwUEs1UkhzTEhPVDdUZWV5NGJXU1VQemIKU0cwUUFBNG9ScjU1djNVWG5pZjBMcDRENDlOcXB0UitFc2ZMdndJREFRQUJBb0lCQUUva2V5dG05ZEw5a094cApoYnJ3TjFwUXpvTlRlc2tvTDNmR3ZwRk1IVDVqRDZxeW1xMGxhZVdqSGppa2RLQVNFait5TXdaUERTSllOOW1zClloODMzaFZadkFmdWRleFlCaDI1dVBrU056eEJIN1FiWHlEcUhJWVc2MEQxWGNyQkxoVHliRnBsb2M1a1JNbnYKdjY4elpMeEdLVWg3L0kvWVJvZEhXWUxXdWhMaTYvVGpKMGNJbWlOVWxMeWhXNHJrUXRveUZmelYvWkZpZGYvWApSYjQwRHRCRk1QbytVdFRBbnJuTlF3UDN2cEF5U09OV2U3MW45dS9XdFlwYzVNeDJGaGZFbm5PcTlZcVNEMVNQCm5hUC9OUndOQ2xOY1BleWZaSU84SytWT3MvbFpBOGErMXREWTZzOFVOTHBvcm42YkRWdEsweU4rTU9YK1FLaXEKTG9KeDZtRUNnWUVBNlU3ZU96OEcybG9wd245ald6YXBobG5TU2RFTHZobS95cllNMy9TN2puTkRYNkd3TkRlKwpFQTFINUs1UDRLNnlleFMvZEllaWo4bDhiRytVb0V3Rm9pOVIxaTdGR21DL1p6WTRpa2IyQXI0MU8yV29kVk9UCkRjNnBjdmlkWnp5ZjJWaGlTMFNLZ3ZodDdzSTlQcjFyZWlyNW9TYXBuUC9hUFhCTkl3dDh3V01DZ1lFQTNBM1AKODNrOUlPdjNNUWhiL1JiUDVBRWZYaW85U0hJNW1oekFLankxY2M1WDdadjI2SmpIc21RNGQrb0s0UjljMGFIWApETDFBRlYrWTkyRTU4ZVE1SXJhQ3JTQVAwYk45bENqLzdEMDFrT2ZnTis5QXJzVy8yc0tFcFRtZENtc3ZGb1JuClNOUzBNYmpDdmQxOEtYdWNFYmdoZzZTcjZwaGN2QWVoaGtpcjZQVUNnWUVBcFl0bXVKZENINUUyYkdIRGVDZFQKSnBkNVZSTlZ4Nit4blA2TUtDVVpLRHkxSTVndzFQeHdpaWRDU2dzOWRtbS9Ed0pyengybXhXdnNNMjBCQXJTdQprcVFNNTNNTVBHbEZwdENjVWRHRUlmSWhCMkpjbzlPSFZwYTdPVzhiRVBPOVlKVU1PZWdLZUdBYWNQMjJRMXhZCmRMa2xvNmt4Vk10ZWFaWFR4ZmdTcjQwQ2dZRUF3K2lnSEZqeHJSK213TVo2YndZaUt4RTh4ZTdCQklCOCs5RmcKMjdtVXFDOVdaTG9YeGRoTzRXa01ST1hlcmJIb1J0SFl6UVNueXQrREphb3Zsa1RqQVI2UGxHWVk3MDduSEVLcwpKYndRdG1OWllUTGwyVE5BclJmRVUvekk3UCtqdWw1Q1BicndlZHZOdEk4OC9RbUpWdFVoTVR3bnVnSFBmYThsCmhKR3FTd2tDZ1lFQW1UKzJQY1VIdVZuYXU1ZjVYMXZPaVI1aGtyNEZYUFhwZVVRZDVyMFZZazBsb01Yc3FQVGsKc0lZN0lmSUlRZ01xbFNnUVhMeVBpbjJPWEN1ZnBKTlVDRlJRamtMV2ZCZW1QbEh6N2hjNURvVHJEU1doOUtETApNak9HL3d4ckRwZGlvRnZmcVA3bldIeGk3UzAxNXpHNHhtbkg2WUZ1TThuaHpyU3NSQzhzV20wPQotLS0tLUVORCBSU0EgUFJJVkFURSBLRVktLS0tLQ=="
          envs:
            # topology log level
            # Valid values: TRACE, DEBUG, INFO, WARN, ERROR, FATAL, PANIC
            # Default value: "INFO"
            - name: "TOPOLOGY_LOG_LEVEL"
              value: "INFO"
        - name: otel-collector
          # enabled: Enable/Disable OpenTelemetry Collector
<<<<<<< HEAD

          enabled: false
          # image: Defines otel-collector image. This shouldn't be changed

          # Allowed values: string
          image: otel/opentelemetry-collector:0.42.0
          # certificate: certificate for cert/private-key pair -- please add cert here to use custom certificates

=======
          enabled: false
          # image: Defines otel-collector image. This shouldn't be changed
          # Allowed values: string
          image: otel/opentelemetry-collector:0.42.0
          # certificate: certificate for cert/private-key pair -- please add cert here to use custom certificates
>>>>>>> 3309dba0
          #  for self-signed certs, leave empty string
          # Allowed values: string
          certificate: ""
          # privateKey: private key for cert/private-key pair -- please add cert here to use custom certificates
<<<<<<< HEAD

=======
>>>>>>> 3309dba0
          #  for self-signed certs, leave empty string
          # Allowed values: string
          privateKey: ""
          envs:
            # image of nginx proxy image
            # Allowed values: string
            # Default value: "nginxinc/nginx-unprivileged:1.20"
            - name: "NGINX_PROXY_IMAGE"
              value: "nginxinc/nginx-unprivileged:1.20"
        - name: cert-manager
          # enabled: Enable/Disable cert-manager
<<<<<<< HEAD

=======
>>>>>>> 3309dba0
          # Allowed values:
          #   true: enable deployment of cert-manager
          #   false: disable deployment of cert-manager only if it's already deployed
          # Default value: true
          enabled: true
        - name: metrics-powerscale
          # enabled: Enable/Disable PowerScale metrics
<<<<<<< HEAD

          enabled: false
          # image: Defines PowerScale metrics image. This shouldn't be changed

=======
          enabled: false
          # image: Defines PowerScale metrics image. This shouldn't be changed
>>>>>>> 3309dba0
          # Allowed values: string
          image: dellemc/csm-metrics-powerscale:nightly
          envs:
            # POWERSCALE_MAX_CONCURRENT_QUERIES: set the default max concurrent queries to PowerScale
            # Allowed values: int
            # Default value: 10
            - name: "POWERSCALE_MAX_CONCURRENT_QUERIES"
              value: "10"
<<<<<<< HEAD
            # Allowed values: ture, false
            # Default value: true
            - name: "POWERSCALE_CAPACITY_METRICS_ENABLED"
              # POWERSCALE_CAPACITY_METRICS_ENABLED: enable/disable collection of capacity metrics

              value: "true"
            # Allowed values: ture, false
            # Default value: true
            - name: "POWERSCALE_PERFORMANCE_METRICS_ENABLED"
              # POWERSCALE_PERFORMANCE_METRICS_ENABLED: enable/disable collection of performance metrics

              value: "true"
            # Allowed values: int
            # Default value: 30
            - name: "POWERSCALE_CLUSTER_CAPACITY_POLL_FREQUENCY"
              # POWERSCALE_CLUSTER_CAPACITY_POLL_FREQUENCY: set polling frequency to get cluster capacity metrics data

              value: "30"
            # Allowed values: int
            # Default value: 20
            - name: "POWERSCALE_CLUSTER_PERFORMANCE_POLL_FREQUENCY"
              # POWERSCALE_CLUSTER_PERFORMANCE_POLL_FREQUENCY: set polling frequency to get cluster performance metrics data

              value: "20"
            # Allowed values: int
            # Default value: 20
            - name: "POWERSCALE_QUOTA_CAPACITY_POLL_FREQUENCY"
              # POWERSCALE_QUOTA_CAPACITY_POLL_FREQUENCY: set polling frequency to get Quota capacity metrics data

              value: "30"
            # Allowed values: ture, false
            # Default value: true
            - name: "ISICLIENT_INSECURE"
              # ISICLIENT_INSECURE: set true/false to skip/verify OneFS API server's certificates

              value: "true"
            # Allowed values: ture, false
            # Default value: true
            - name: "ISICLIENT_AUTH_TYPE"
              # ISICLIENT_AUTH_TYPE: set 0/1 to enables session-based/basic Authentication

              value: "0"
            # Allowed values: 0,1,2
            # Default value: 0
            - name: "ISICLIENT_VERBOSE"
              # ISICLIENT_VERBOSE: set 0/1/2 decide High/Medium/Low content of the OneFS REST API message should be logged in debug level logs

              value: "0"
            # Valid values: TRACE, DEBUG, INFO, WARN, ERROR, FATAL, PANIC
            # Default value: "INFO"
            - name: "POWERSCALE_LOG_LEVEL"
              # PowerScale metrics log level

              value: "INFO"
            # Valid values: TEXT, JSON
            # Default value: "TEXT"
            - name: "POWERSCALE_LOG_FORMAT"
              # PowerScale Metrics Output logs in the specified format

              value: "TEXT"
            # Allowed values: String
            # Default value: "otel-collector:55680"
            - name: "COLLECTOR_ADDRESS"
              # Otel collector address

              value: "otel-collector:55680"
    - name: resiliency
      # enabled: Enable/Disable Resiliency feature

=======
            # POWERSCALE_CAPACITY_METRICS_ENABLED: enable/disable collection of capacity metrics
            # Allowed values: ture, false
            # Default value: true
            - name: "POWERSCALE_CAPACITY_METRICS_ENABLED"
              value: "true"
            # POWERSCALE_PERFORMANCE_METRICS_ENABLED: enable/disable collection of performance metrics
            # Allowed values: ture, false
            # Default value: true
            - name: "POWERSCALE_PERFORMANCE_METRICS_ENABLED"
              value: "true"
            # POWERSCALE_CLUSTER_CAPACITY_POLL_FREQUENCY: set polling frequency to get cluster capacity metrics data
            # Allowed values: int
            # Default value: 30
            - name: "POWERSCALE_CLUSTER_CAPACITY_POLL_FREQUENCY"
              value: "30"
            # POWERSCALE_CLUSTER_PERFORMANCE_POLL_FREQUENCY: set polling frequency to get cluster performance metrics data
            # Allowed values: int
            # Default value: 20
            - name: "POWERSCALE_CLUSTER_PERFORMANCE_POLL_FREQUENCY"
              value: "20"
            # POWERSCALE_QUOTA_CAPACITY_POLL_FREQUENCY: set polling frequency to get Quota capacity metrics data
            # Allowed values: int
            # Default value: 20
            - name: "POWERSCALE_QUOTA_CAPACITY_POLL_FREQUENCY"
              value: "30"
            # ISICLIENT_INSECURE: set true/false to skip/verify OneFS API server's certificates
            # Allowed values: ture, false
            # Default value: true
            - name: "ISICLIENT_INSECURE"
              value: "true"
            # ISICLIENT_AUTH_TYPE: set 0/1 to enables session-based/basic Authentication
            # Allowed values: ture, false
            # Default value: true
            - name: "ISICLIENT_AUTH_TYPE"
              value: "0"
            # ISICLIENT_VERBOSE: set 0/1/2 decide High/Medium/Low content of the OneFS REST API message should be logged in debug level logs
            # Allowed values: 0,1,2
            # Default value: 0
            - name: "ISICLIENT_VERBOSE"
              value: "0"
            # PowerScale metrics log level
            # Valid values: TRACE, DEBUG, INFO, WARN, ERROR, FATAL, PANIC
            # Default value: "INFO"
            - name: "POWERSCALE_LOG_LEVEL"
              value: "INFO"
            # PowerScale Metrics Output logs in the specified format
            # Valid values: TEXT, JSON
            # Default value: "TEXT"
            - name: "POWERSCALE_LOG_FORMAT"
              value: "TEXT"
            # Otel collector address
            # Allowed values: String
            # Default value: "otel-collector:55680"
            - name: "COLLECTOR_ADDRESS"
              value: "otel-collector:55680"
    - name: resiliency
      # enabled: Enable/Disable Resiliency feature
>>>>>>> 3309dba0
      # Allowed values:
      #   true: enable Resiliency feature(deploy podmon sidecar)
      #   false: disable Resiliency feature(do not deploy podmon sidecar)
      # Default value: false
      enabled: false
      configVersion: v1.10.0
      components:
        - name: podmon-controller
          image: dellemc/podmon:nightly
          imagePullPolicy: IfNotPresent
          args:
            - "--csisock=unix:/var/run/csi/csi.sock"
            - "--labelvalue=csi-isilon"
            - "--arrayConnectivityPollRate=60"
            - "--driverPath=csi-isilon.dellemc.com"
            - "--mode=controller"
            - "--skipArrayConnectionValidation=false"
            - "--driver-config-params=/csi-isilon-config-params/driver-config-params.yaml"
            - "--driverPodLabelValue=dell-storage"
            - "--ignoreVolumelessPods=false"
        - name: podmon-node
          image: dellemc/podmon:nightly
          imagePullPolicy: IfNotPresent
          envs:
            # podmonAPIPort: Defines the port to be used within the kubernetes cluster
            # Allowed values: Any valid and free port (string)
            # Default value: 8083
            - name: "X_CSI_PODMON_API_PORT"
              value: "8083"
          args:
            - "--csisock=unix:/var/lib/kubelet/plugins/csi-isilon/csi_sock"
            - "--labelvalue=csi-isilon"
            - "--arrayConnectivityPollRate=60"
            - "--driverPath=csi-isilon.dellemc.com"
            - "--mode=node"
            - "--leaderelection=false"
            - "--driver-config-params=/csi-isilon-config-params/driver-config-params.yaml"
            - "--driverPodLabelValue=dell-storage"
            - "--ignoreVolumelessPods=false"<|MERGE_RESOLUTION|>--- conflicted
+++ resolved
@@ -16,10 +16,6 @@
     replicas: 2
     dnsPolicy: ClusterFirstWithHostNet
     # Uninstall CSI Driver and/or modules when CR is deleted
-<<<<<<< HEAD
-
-=======
->>>>>>> 3309dba0
     forceRemoveDriver: true
     common:
       image: "dellemc/csi-isilon:nightly"
@@ -149,10 +145,6 @@
       nodeSelector:
       # Uncomment if nodes you wish to use have the node-role.kubernetes.io/control-plane taint
       #  node-role.kubernetes.io/control-plane: ""
-<<<<<<< HEAD
-=======
-
->>>>>>> 3309dba0
       # tolerations: Define tolerations for the controller deployment, if required.
       # Default value: None
       tolerations:
@@ -200,10 +192,6 @@
       nodeSelector:
       # Uncomment if nodes you wish to use have the node-role.kubernetes.io/control-plane taint
       #  node-role.kubernetes.io/control-plane: ""
-<<<<<<< HEAD
-=======
-
->>>>>>> 3309dba0
       # tolerations: Define tolerations for the node daemonset, if required.
       # Default value: None
       tolerations:
@@ -223,24 +211,14 @@
     sideCars:
       - name: provisioner
         args: ["--volume-name-prefix=csipscale"]
-<<<<<<< HEAD
-      - name: external-health-monitor
-        # health monitor is disabled by default, refer to driver documentation before enabling it
-
-=======
       # health monitor is disabled by default, refer to driver documentation before enabling it
       - name: external-health-monitor
->>>>>>> 3309dba0
         enabled: false
         args: ["--monitor-interval=60s"]
   modules:
     # Authorization: enable csm-authorization for RBAC
     - name: authorization
       # enable: Enable/Disable csm-authorization
-<<<<<<< HEAD
-
-=======
->>>>>>> 3309dba0
       enabled: false
       configVersion: v1.11.0
       components:
@@ -257,10 +235,6 @@
     # Replication CRDs must be installed before installing driver
     - name: replication
       # enabled: Enable/Disable replication feature
-<<<<<<< HEAD
-
-=======
->>>>>>> 3309dba0
       # Allowed values:
       #   true: enable replication feature(install dell-csi-replicator sidecar)
       #   false: disable replication feature(do not install dell-csi-replicator sidecar)
@@ -270,10 +244,6 @@
       components:
         - name: dell-csi-replicator
           # image: Image to use for dell-csi-replicator. This shouldn't be changed
-<<<<<<< HEAD
-
-=======
->>>>>>> 3309dba0
           # Allowed values: string
           # Default value: None
           image: dellemc/dell-csi-replicator:v1.9.0
@@ -283,17 +253,6 @@
             # Default value: replication.storage.dell.com
             - name: "X_CSI_REPLICATION_PREFIX"
               value: "replication.storage.dell.com"
-<<<<<<< HEAD
-            # Allowed values: string
-            # Default value: powerstore
-            - name: "X_CSI_REPLICATION_CONTEXT_PREFIX"
-              # replicationContextPrefix: prefix to use for naming of resources created by replication feature
-
-              value: "powerscale"
-        - name: dell-replication-controller-manager
-          # image: Defines controller image. This shouldn't be changed
-
-=======
             # replicationContextPrefix: prefix to use for naming of resources created by replication feature
             # Allowed values: string
             # Default value: powerstore
@@ -301,7 +260,6 @@
               value: "powerscale"
         - name: dell-replication-controller-manager
           # image: Defines controller image. This shouldn't be changed
->>>>>>> 3309dba0
           # Allowed values: string
           image: dellemc/dell-replication-controller:v1.9.0
           envs:
@@ -310,40 +268,16 @@
             # Allowed values: string
             - name: "TARGET_CLUSTERS_IDS"
               value: "self"
-<<<<<<< HEAD
-            # Allowed values: "error", "warn"/"warning", "info", "debug"
-            # Default value: "debug"
-            - name: "REPLICATION_CTRL_LOG_LEVEL"
-              # Replication log level
-
-=======
             # Replication log level
             # Allowed values: "error", "warn"/"warning", "info", "debug"
             # Default value: "debug"
             - name: "REPLICATION_CTRL_LOG_LEVEL"
->>>>>>> 3309dba0
               value: "debug"
             # replicas: Defines number of controller replicas
             # Allowed values: int
             # Default value: 1
             - name: "REPLICATION_CTRL_REPLICAS"
               value: "1"
-<<<<<<< HEAD
-            # It doubles with each failure, upto retry-interval-max
-            # Allowed values: time
-            - name: "RETRY_INTERVAL_MIN"
-              # retryIntervalMin: Initial retry interval of failed reconcile request.
-
-              value: "1s"
-            # Allowed values: time
-            - name: "RETRY_INTERVAL_MAX"
-              # RETRY_INTERVAL_MAX: Maximum retry interval of failed reconcile request
-
-              value: "5m"
-        - name: dell-replication-controller-init
-          # image: Defines replication init container image. This shouldn't be changed
-
-=======
             # retryIntervalMin: Initial retry interval of failed reconcile request.
             # It doubles with each failure, upto retry-interval-max
             # Allowed values: time
@@ -355,45 +289,25 @@
               value: "5m"
         - name: dell-replication-controller-init
           # image: Defines replication init container image. This shouldn't be changed
->>>>>>> 3309dba0
           # Allowed values: string
           image: dellemc/dell-replication-init:v1.0.0
     # observability: allows to configure observability
     - name: observability
       # enabled: Enable/Disable observability
-<<<<<<< HEAD
-
-=======
->>>>>>> 3309dba0
       enabled: true
       configVersion: v1.9.0
       components:
         - name: topology
           # enabled: Enable/Disable topology
-<<<<<<< HEAD
-
           enabled: true
           # image: Defines karavi-topology image. This shouldn't be changed
-
           # Allowed values: string
           image: dellemc/csm-topology:nightly
           # certificate: certificate for cert/private-key pair -- please add cert here to use custom certificates
-
-=======
-          enabled: true
-          # image: Defines karavi-topology image. This shouldn't be changed
-          # Allowed values: string
-          image: dellemc/csm-topology:nightly
-          # certificate: certificate for cert/private-key pair -- please add cert here to use custom certificates
->>>>>>> 3309dba0
           #  for self-signed certs, leave empty string
           # Allowed values: string
           certificate: "LS0tLS1CRUdJTiBDRVJUSUZJQ0FURS0tLS0tCk1JSUVCVENDQXUyZ0F3SUJBZ0lVVThsYncza09ITk5QSXppRitJb3NUT3pSZVZNd0RRWUpLb1pJaHZjTkFRRUwKQlFBd2daRXhDekFKQmdOVkJBWVRBbFZUTVJFd0R3WURWUVFJREFoT1pYY2dXVzl5YXpFUk1BOEdBMVVFQnd3SQpUbVYzSUZsdmNtc3hEVEFMQmdOVkJBb01CRVJsYkd3eEREQUtCZ05WQkFzTUEwbFRSekVZTUJZR0ExVUVBd3dQClNtOXZjMlZ3Y0drSUNBZ0lDQWdJTVNVd0l3WUpLb1pJaHZjTkFRa0JGaFpxYjI5elpYQndhVjlzZFc1aFFHUmwKYkd3dVkyOXRNQjRYRFRJME1ESXlNVEU0TWpRME1sb1hEVEkwTURVeU1URTRNalEwTWxvd2daRXhDekFKQmdOVgpCQVlUQWxWVE1SRXdEd1lEVlFRSURBaE9aWGNnV1c5eWF6RVJNQThHQTFVRUJ3d0lUbVYzSUZsdmNtc3hEVEFMCkJnTlZCQW9NQkVSbGJHd3hEREFLQmdOVkJBc01BMGxUUnpFWU1CWUdBMVVFQXd3UFNtOXZjMlZ3Y0drSUNBZ0kKQ0FnSU1TVXdJd1lKS29aSWh2Y05BUWtCRmhacWIyOXpaWEJ3YVY5c2RXNWhRR1JsYkd3dVkyOXRNSUlCSWpBTgpCZ2txaGtpRzl3MEJBUUVGQUFPQ0FROEFNSUlCQ2dLQ0FRRUF5SXhkZ04wNDdnZk41T0h3SHFhMjlHNWd3dDkzCmVidnEwZVdnZE5RWXUvUU91YktoQ3JWYUN6QXBzTGhRcnlhOEM4OWtTM3VmRHNLM3o3aHJIRXhnblc4ZzdGL1cKTjVpaXYzcU9GcDk2ZVc4VFR5UHJhVktKV3psay9xSWhWdkhGVGxTbk5jcmJTZW45RkhxZmR4RnA3ejNVSXdtVQprZk8vTTQ1RHkrcDU2cmdqOW4vSTYvVmtpMWVxalBIN1dZTnZJQXJNa0pvZTBhSFlVSTdqa3dEZ1N6ZE1jMnM3ClI5NWxQTFY1MDgxdFNCWTJtNno0VGt1dktQdG1RZ1pML3JKL2lHUTBLVTkyYmRFUC9USDVSeEkyRHZ2U3BQSzUKUkhzTEhPVDdUZWV5NGJXU1VQemJTRzBRQUE0b1JyNTV2M1VYbmlmMExwNEQ0OU5xcHRSK0VzZkx2d0lEQVFBQgpvMU13VVRBZEJnTlZIUTRFRmdRVVlZakFuMmdHQXVDalB3NVZINVI3amNsWElwd3dId1lEVlIwakJCZ3dGb0FVCllZakFuMmdHQXVDalB3NVZINVI3amNsWElwd3dEd1lEVlIwVEFRSC9CQVV3QXdFQi96QU5CZ2txaGtpRzl3MEIKQVFzRkFBT0NBUUVBS2dWUjRvQjhlb0hNWTZ2Tm9WUERJd29NU3d2eGUyWnVDN0N0bkRvRUJjUzlrQU12TURqRwpzeFN2b0o2TXlXckpNaUt4aDJmekdGcS9FVWxDcHdKUEwvNTlTYmR3cG54UUxGWjdyZkVjMS9WQ3dOUHcxM0pEClBnZmsvZnd6QVNEcS9mWm5pTmVldHpCa2dQdEdMWDFsU051OHFNSUZHczR0QlpZZS8xNnJ4VFFpMzRsUk56QVUKMlA2YTM3YjhWVU9yRUNhTTlOdUFaY3FWSjRiODhvNXBQSkRldm5Hb3JPOHRMQWhvT3kyclB5QnJKaVhNQ0ZKMAo4TzVQS1NrSlJyQ2x1enBPeEtxUURONTlmVDdYNEp6VzI3MVhqQlIzWVdJTUdha08rSnRUdEwyUDNBWXdtd2E1CnNibUV0UU5rSjNraDhneVNVL2p4WnQrVWVUVWRJYWxDV0E9PQotLS0tLUVORCBDRVJUSUZJQ0FURS0tLS0t"
           # privateKey: private key for cert/private-key pair -- please add cert here to use custom certificates
-<<<<<<< HEAD
-
-=======
->>>>>>> 3309dba0
           #  for self-signed certs, leave empty string
           # Allowed values: string
           privateKey: "LS0tLS1CRUdJTiBSU0EgUFJJVkFURSBLRVktLS0tLQpNSUlFcFFJQkFBS0NBUUVBeUl4ZGdOMDQ3Z2ZONU9Id0hxYTI5RzVnd3Q5M2VidnEwZVdnZE5RWXUvUU91YktoCkNyVmFDekFwc0xoUXJ5YThDODlrUzN1ZkRzSzN6N2hySEV4Z25XOGc3Ri9XTjVpaXYzcU9GcDk2ZVc4VFR5UHIKYVZLSld6bGsvcUloVnZIRlRsU25OY3JiU2VuOUZIcWZkeEZwN3ozVUl3bVVrZk8vTTQ1RHkrcDU2cmdqOW4vSQo2L1ZraTFlcWpQSDdXWU52SUFyTWtKb2UwYUhZVUk3amt3RGdTemRNYzJzN1I5NWxQTFY1MDgxdFNCWTJtNno0ClRrdXZLUHRtUWdaTC9ySi9pR1EwS1U5MmJkRVAvVEg1UnhJMkR2dlNwUEs1UkhzTEhPVDdUZWV5NGJXU1VQemIKU0cwUUFBNG9ScjU1djNVWG5pZjBMcDRENDlOcXB0UitFc2ZMdndJREFRQUJBb0lCQUUva2V5dG05ZEw5a094cApoYnJ3TjFwUXpvTlRlc2tvTDNmR3ZwRk1IVDVqRDZxeW1xMGxhZVdqSGppa2RLQVNFait5TXdaUERTSllOOW1zClloODMzaFZadkFmdWRleFlCaDI1dVBrU056eEJIN1FiWHlEcUhJWVc2MEQxWGNyQkxoVHliRnBsb2M1a1JNbnYKdjY4elpMeEdLVWg3L0kvWVJvZEhXWUxXdWhMaTYvVGpKMGNJbWlOVWxMeWhXNHJrUXRveUZmelYvWkZpZGYvWApSYjQwRHRCRk1QbytVdFRBbnJuTlF3UDN2cEF5U09OV2U3MW45dS9XdFlwYzVNeDJGaGZFbm5PcTlZcVNEMVNQCm5hUC9OUndOQ2xOY1BleWZaSU84SytWT3MvbFpBOGErMXREWTZzOFVOTHBvcm42YkRWdEsweU4rTU9YK1FLaXEKTG9KeDZtRUNnWUVBNlU3ZU96OEcybG9wd245ald6YXBobG5TU2RFTHZobS95cllNMy9TN2puTkRYNkd3TkRlKwpFQTFINUs1UDRLNnlleFMvZEllaWo4bDhiRytVb0V3Rm9pOVIxaTdGR21DL1p6WTRpa2IyQXI0MU8yV29kVk9UCkRjNnBjdmlkWnp5ZjJWaGlTMFNLZ3ZodDdzSTlQcjFyZWlyNW9TYXBuUC9hUFhCTkl3dDh3V01DZ1lFQTNBM1AKODNrOUlPdjNNUWhiL1JiUDVBRWZYaW85U0hJNW1oekFLankxY2M1WDdadjI2SmpIc21RNGQrb0s0UjljMGFIWApETDFBRlYrWTkyRTU4ZVE1SXJhQ3JTQVAwYk45bENqLzdEMDFrT2ZnTis5QXJzVy8yc0tFcFRtZENtc3ZGb1JuClNOUzBNYmpDdmQxOEtYdWNFYmdoZzZTcjZwaGN2QWVoaGtpcjZQVUNnWUVBcFl0bXVKZENINUUyYkdIRGVDZFQKSnBkNVZSTlZ4Nit4blA2TUtDVVpLRHkxSTVndzFQeHdpaWRDU2dzOWRtbS9Ed0pyengybXhXdnNNMjBCQXJTdQprcVFNNTNNTVBHbEZwdENjVWRHRUlmSWhCMkpjbzlPSFZwYTdPVzhiRVBPOVlKVU1PZWdLZUdBYWNQMjJRMXhZCmRMa2xvNmt4Vk10ZWFaWFR4ZmdTcjQwQ2dZRUF3K2lnSEZqeHJSK213TVo2YndZaUt4RTh4ZTdCQklCOCs5RmcKMjdtVXFDOVdaTG9YeGRoTzRXa01ST1hlcmJIb1J0SFl6UVNueXQrREphb3Zsa1RqQVI2UGxHWVk3MDduSEVLcwpKYndRdG1OWllUTGwyVE5BclJmRVUvekk3UCtqdWw1Q1BicndlZHZOdEk4OC9RbUpWdFVoTVR3bnVnSFBmYThsCmhKR3FTd2tDZ1lFQW1UKzJQY1VIdVZuYXU1ZjVYMXZPaVI1aGtyNEZYUFhwZVVRZDVyMFZZazBsb01Yc3FQVGsKc0lZN0lmSUlRZ01xbFNnUVhMeVBpbjJPWEN1ZnBKTlVDRlJRamtMV2ZCZW1QbEh6N2hjNURvVHJEU1doOUtETApNak9HL3d4ckRwZGlvRnZmcVA3bldIeGk3UzAxNXpHNHhtbkg2WUZ1TThuaHpyU3NSQzhzV20wPQotLS0tLUVORCBSU0EgUFJJVkFURSBLRVktLS0tLQ=="
@@ -405,30 +319,15 @@
               value: "INFO"
         - name: otel-collector
           # enabled: Enable/Disable OpenTelemetry Collector
-<<<<<<< HEAD
-
           enabled: false
           # image: Defines otel-collector image. This shouldn't be changed
-
           # Allowed values: string
           image: otel/opentelemetry-collector:0.42.0
           # certificate: certificate for cert/private-key pair -- please add cert here to use custom certificates
-
-=======
-          enabled: false
-          # image: Defines otel-collector image. This shouldn't be changed
-          # Allowed values: string
-          image: otel/opentelemetry-collector:0.42.0
-          # certificate: certificate for cert/private-key pair -- please add cert here to use custom certificates
->>>>>>> 3309dba0
           #  for self-signed certs, leave empty string
           # Allowed values: string
           certificate: ""
           # privateKey: private key for cert/private-key pair -- please add cert here to use custom certificates
-<<<<<<< HEAD
-
-=======
->>>>>>> 3309dba0
           #  for self-signed certs, leave empty string
           # Allowed values: string
           privateKey: ""
@@ -440,10 +339,6 @@
               value: "nginxinc/nginx-unprivileged:1.20"
         - name: cert-manager
           # enabled: Enable/Disable cert-manager
-<<<<<<< HEAD
-
-=======
->>>>>>> 3309dba0
           # Allowed values:
           #   true: enable deployment of cert-manager
           #   false: disable deployment of cert-manager only if it's already deployed
@@ -451,15 +346,8 @@
           enabled: true
         - name: metrics-powerscale
           # enabled: Enable/Disable PowerScale metrics
-<<<<<<< HEAD
-
           enabled: false
           # image: Defines PowerScale metrics image. This shouldn't be changed
-
-=======
-          enabled: false
-          # image: Defines PowerScale metrics image. This shouldn't be changed
->>>>>>> 3309dba0
           # Allowed values: string
           image: dellemc/csm-metrics-powerscale:nightly
           envs:
@@ -468,77 +356,6 @@
             # Default value: 10
             - name: "POWERSCALE_MAX_CONCURRENT_QUERIES"
               value: "10"
-<<<<<<< HEAD
-            # Allowed values: ture, false
-            # Default value: true
-            - name: "POWERSCALE_CAPACITY_METRICS_ENABLED"
-              # POWERSCALE_CAPACITY_METRICS_ENABLED: enable/disable collection of capacity metrics
-
-              value: "true"
-            # Allowed values: ture, false
-            # Default value: true
-            - name: "POWERSCALE_PERFORMANCE_METRICS_ENABLED"
-              # POWERSCALE_PERFORMANCE_METRICS_ENABLED: enable/disable collection of performance metrics
-
-              value: "true"
-            # Allowed values: int
-            # Default value: 30
-            - name: "POWERSCALE_CLUSTER_CAPACITY_POLL_FREQUENCY"
-              # POWERSCALE_CLUSTER_CAPACITY_POLL_FREQUENCY: set polling frequency to get cluster capacity metrics data
-
-              value: "30"
-            # Allowed values: int
-            # Default value: 20
-            - name: "POWERSCALE_CLUSTER_PERFORMANCE_POLL_FREQUENCY"
-              # POWERSCALE_CLUSTER_PERFORMANCE_POLL_FREQUENCY: set polling frequency to get cluster performance metrics data
-
-              value: "20"
-            # Allowed values: int
-            # Default value: 20
-            - name: "POWERSCALE_QUOTA_CAPACITY_POLL_FREQUENCY"
-              # POWERSCALE_QUOTA_CAPACITY_POLL_FREQUENCY: set polling frequency to get Quota capacity metrics data
-
-              value: "30"
-            # Allowed values: ture, false
-            # Default value: true
-            - name: "ISICLIENT_INSECURE"
-              # ISICLIENT_INSECURE: set true/false to skip/verify OneFS API server's certificates
-
-              value: "true"
-            # Allowed values: ture, false
-            # Default value: true
-            - name: "ISICLIENT_AUTH_TYPE"
-              # ISICLIENT_AUTH_TYPE: set 0/1 to enables session-based/basic Authentication
-
-              value: "0"
-            # Allowed values: 0,1,2
-            # Default value: 0
-            - name: "ISICLIENT_VERBOSE"
-              # ISICLIENT_VERBOSE: set 0/1/2 decide High/Medium/Low content of the OneFS REST API message should be logged in debug level logs
-
-              value: "0"
-            # Valid values: TRACE, DEBUG, INFO, WARN, ERROR, FATAL, PANIC
-            # Default value: "INFO"
-            - name: "POWERSCALE_LOG_LEVEL"
-              # PowerScale metrics log level
-
-              value: "INFO"
-            # Valid values: TEXT, JSON
-            # Default value: "TEXT"
-            - name: "POWERSCALE_LOG_FORMAT"
-              # PowerScale Metrics Output logs in the specified format
-
-              value: "TEXT"
-            # Allowed values: String
-            # Default value: "otel-collector:55680"
-            - name: "COLLECTOR_ADDRESS"
-              # Otel collector address
-
-              value: "otel-collector:55680"
-    - name: resiliency
-      # enabled: Enable/Disable Resiliency feature
-
-=======
             # POWERSCALE_CAPACITY_METRICS_ENABLED: enable/disable collection of capacity metrics
             # Allowed values: ture, false
             # Default value: true
@@ -596,7 +413,6 @@
               value: "otel-collector:55680"
     - name: resiliency
       # enabled: Enable/Disable Resiliency feature
->>>>>>> 3309dba0
       # Allowed values:
       #   true: enable Resiliency feature(deploy podmon sidecar)
       #   false: disable Resiliency feature(do not deploy podmon sidecar)
