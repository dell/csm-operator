--- conflicted
+++ resolved
@@ -27,11 +27,7 @@
       # Allowed values: ReadWriteOnceWithFSType, File , None
       # Default value: ReadWriteOnceWithFSType
       fSGroupPolicy: "File"
-<<<<<<< HEAD
-    configVersion: v2.9.1
-=======
     configVersion: v2.10.0
->>>>>>> 10cd586f
     replicas: 1
     dnsPolicy: ClusterFirstWithHostNet
     forceUpdate: false
