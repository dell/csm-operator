apiVersion: storage.dell.com/v1
kind: ContainerStorageModule
metadata:
  name: application-mobility
  namespace: application-mobility
spec:
  modules:
    # Application Mobility: enable csm-application-mobility module
    - name: application-mobility
      # enable: Enable/Disable app-mobility controller
      enabled: true
      configVersion: v0.3.0
      forceRemoveModule: true
      components:
      - name: application-mobility-controller-manager
        # enable: Enable/Disable application mobility controller-manager
        enabled: true
        image: dellemc/csm-application-mobility-controller:v0.3.0
        imagePullPolicy: IfNotPresent
        envs:
          # Replica count for application mobility
          # Allowed values: string
          # Default value: 1
          - name: "APPLICATION_MOBILITY_REPLICA_COUNT"
            value: "1"

          # License for application mobility
          # Default value: license
          - name: "APPLICATION_MOBILITY_LICENSE_NAME"
            value: "license" 

      # enabled: Enable/Disable cert-manager
      # Allowed values:
      #   true: enable deployment of cert-manager
      #   false: disable deployment of cert-manager only if it's already deployed
      # Default value: false
      - name: cert-manager
        enabled: false
      # enabled: Enable/Disable Velero
      - name: velero
        image: velero/velero:v1.10.0
        imagePullPolicy: IfNotPresent
        enabled: true
        useVolumeSnapshot: true
        cleanUpCRDs: true
<<<<<<< HEAD
        # enabled: Enable/Disable node-agent service
        deployNodeAgent: true
=======
        # enabled: Enable/Disable Restic Services
        deployRestic: true
>>>>>>> 458aca4e
        envs:
          # Backup storage location name
          # Allowed values: string
          # Default value: default
          - name: "BACKUPSTORAGELOCATION_NAME"
            value: "default"
          
          # Velero bucket name
          # Allowed values: string
          # Default value: my-bucket
          - name: "BUCKET_NAME"
            value: "my-bucket"

          # Namespace for Velero installation
          # Default value: application-mobility
          - name: "VELERO_NAMESPACE"
            value: "application-mobility"

          # Based on the objectstore being used, the velero plugin and its configuration may need to change!
          # default value: aws
          - name: "CONFIGURATION_PROVIDER"
            value: "aws"

          # Name of the volume snapshot location where snapshots are being taken. Required.
          # Volume-snapshot-Location Provider will be same as CONFIGURATION_PROVIDER
          # Default value : default
          - name: "VOL_SNAPSHOT_LOCATION_NAME"
            value: "default"
          
          # Name of the backup storage url
          # This field has to be changed to a functional backup storage url 
          # Default value: localhost:8000
          - name: "BACKUP_STORAGE_URL"
            value: "localhost:8000"

          # Name of the secret in velero namespace that has credentials to access object store
          # We can leave the field empty if there no existing secret in velero installed namespace 
          # Default value: existing-cred
          - name: "APPLICATION_MOBILITY_OBJECT_STORE_SECRET_NAME"
            value: "existing-cred"

        #If velero is not already present in cluster, set enabled to true to create a secret. 
        #Either this or APPLICATION_MOBILITY_OBJECT_STORE_SECRET_NAME above must be provided.   
        credentials:
          - enabled: true  
            #Specify the name to be used for secret that will be created to hold object store credentials.
            name: cloud-creds
            #Specify the object store access credentials to be stored in a secret with key "cloud".
            secretContents: 
              aws_access_key_id: keyid
<<<<<<< HEAD
              aws_secret_access_key: keyid123
=======
              aws_secret_access_key: key123 
>>>>>>> 458aca4e
              

    # Init containers to be added to the Velero deployment's pod spec.
    # If the value is a string then it is evaluated as a template.
    - initContainer:
        #initContainer image for the dell velero plugin
      - name: dell-custom-velero-plugin
        image: dellemc/csm-application-mobility-velero-plugin:latest

        #initContainer image for the configuration provider aws
      - name: velero-plugin-for-aws
        image: velero/velero-plugin-for-aws:v1.5.0<|MERGE_RESOLUTION|>--- conflicted
+++ resolved
@@ -43,13 +43,8 @@
         enabled: true
         useVolumeSnapshot: true
         cleanUpCRDs: true
-<<<<<<< HEAD
         # enabled: Enable/Disable node-agent service
         deployNodeAgent: true
-=======
-        # enabled: Enable/Disable Restic Services
-        deployRestic: true
->>>>>>> 458aca4e
         envs:
           # Backup storage location name
           # Allowed values: string
@@ -100,11 +95,7 @@
             #Specify the object store access credentials to be stored in a secret with key "cloud".
             secretContents: 
               aws_access_key_id: keyid
-<<<<<<< HEAD
               aws_secret_access_key: keyid123
-=======
-              aws_secret_access_key: key123 
->>>>>>> 458aca4e
               
 
     # Init containers to be added to the Velero deployment's pod spec.
