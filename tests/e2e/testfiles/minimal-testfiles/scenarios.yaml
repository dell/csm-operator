--- conflicted
+++ resolved
@@ -574,7 +574,6 @@
   customTest:
     name: Cert CSI
     run:
-<<<<<<< HEAD
       - cert-csi test vio --sc op-e2e-isilon --chainNumber 2 --chainLength 2
 
 - scenario: "Install Powerflex Driver(With Replication)"
@@ -601,6 +600,3 @@
     name: HelloWorld
     run:
       - echo "no current test implemented for replication"
-=======
-      - cert-csi test vio --sc op-e2e-isilon --chainNumber 2 --chainLength 2
->>>>>>> b633b3e9
