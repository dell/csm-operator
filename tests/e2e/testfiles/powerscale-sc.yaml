apiVersion: storage.k8s.io/v1
kind: StorageClass
metadata:
  name: powerscale
provisioner: csi-isilon.dellemc.com
reclaimPolicy: Delete
allowVolumeExpansion: true
parameters:
  # The name of the access zone a volume can be created in
  # Optional: true
  # Default value: default value specified in values.yaml
  # Examples: System, zone1
  AccessZone: System
  # The base path for the volumes to be created on PowerScale cluster.
  # Ensure that this path exists on PowerScale cluster.
  # Allowed values: unix absolute path
  # Optional: true
  # Default value: value specified in values.yaml for isiPath
  # Examples: /ifs/data/csi, /ifs/engineering
  # IsiPath: /ifs/engineering

  # The permissions for isi volume directory path
  # This value overrides the isiVolumePathPermissions attribute of corresponding cluster config in secret, if present
  # Allowed values: valid octal mode number
  # Default value: "0777"
  # Examples: "0777", "777", "0755"
  IsiVolumePathPermissions: "757"
  # AccessZone groupnet service IP. Update AzServiceIP if different than endpoint.
  # Optional: true
  # Default value: endpoint of the cluster ClusterName
  #AzServiceIP : 192.168.2.1

  # When a PVC is being created, this parameter determines, when a node mounts the PVC,
  # whether to add the k8s node to the "Root clients" field or "Clients" field of the NFS export
  # Allowed values:
  #   "true": adds k8s node to the "Root clients" field of the NFS export
  #   "false": adds k8s node to the "Clients" field of the NFS export
  # Optional: true
  # Default value: "false"
  RootClientEnabled: "false"
  # Name of PowerScale cluster, where pv will be provisioned.
  # This name should match with name of one of the cluster configs in isilon-creds secret.
  # If this parameter is not specified, then default cluster config in isilon-creds secret
  # will be considered if available.
  # Optional: true
  #ClusterName: <cluster_name>
<<<<<<< HEAD
# Sets the filesystem type which will be used to format the new volume
# Optional: true
# Default value: None
#csi.storage.k8s.io/fstype: "nfs"

=======

  # Sets the filesystem type which will be used to format the new volume
  # Optional: true
  # Default value: None
  #csi.storage.k8s.io/fstype: "nfs"
>>>>>>> 3309dba0
# volumeBindingMode controls when volume binding and dynamic provisioning should occur.
# Allowed values:
#   Immediate: indicates that volume binding and dynamic provisioning occurs once the
#   PersistentVolumeClaim is created
#   WaitForFirstConsumer: will delay the binding and provisioning of a PersistentVolume
#   until a Pod using the PersistentVolumeClaim is created
# Default value: Immediate
volumeBindingMode: Immediate

# allowedTopologies helps scheduling pods on worker nodes which match all of below expressions.
# If enableCustomTopology is set to true in helm values.yaml, then do not specify allowedTopologies
# Change all instances of <ISILON_IP> to the IP of the PowerScale OneFS API server
#allowedTopologies:
#  - matchLabelExpressions:
#      - key: csi-isilon.dellemc.com/<ISILON_IP>
#        values:
#          - csi-isilon.dellemc.com

# specify additional mount options for when a Persistent Volume is being mounted on a node.
# To mount volume with NFSv4, specify mount option vers=4. Make sure NFSv4 is enabled on the Isilon Cluster
#mountOptions: ["<mountOption1>", "<mountOption2>", ..., "<mountOptionN>"]<|MERGE_RESOLUTION|>--- conflicted
+++ resolved
@@ -44,19 +44,11 @@
   # will be considered if available.
   # Optional: true
   #ClusterName: <cluster_name>
-<<<<<<< HEAD
-# Sets the filesystem type which will be used to format the new volume
-# Optional: true
-# Default value: None
-#csi.storage.k8s.io/fstype: "nfs"
-
-=======
-
   # Sets the filesystem type which will be used to format the new volume
   # Optional: true
   # Default value: None
   #csi.storage.k8s.io/fstype: "nfs"
->>>>>>> 3309dba0
+
 # volumeBindingMode controls when volume binding and dynamic provisioning should occur.
 # Allowed values:
 #   Immediate: indicates that volume binding and dynamic provisioning occurs once the
