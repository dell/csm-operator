# Copyright © 2024 Dell Inc. or its subsidiaries. All Rights Reserved.
#
# Licensed under the Apache License, Version 2.0 (the "License");
# you may not use this file except in compliance with the License.
# You may obtain a copy of the License at
#      http://www.apache.org/licenses/LICENSE-2.0
# Unless required by applicable law or agreed to in writing, software
# distributed under the License is distributed on an "AS IS" BASIS,
# WITHOUT WARRANTIES OR CONDITIONS OF ANY KIND, either express or implied.
# See the License for the specific language governing permissions and
# limitations under the License.
# To create this configmap use: kubectl create -f powermax-array-config.yaml
apiVersion: v1
kind: ConfigMap
metadata:
  name: powermax-array-config
  namespace: powermax
data:
  powermax-array-config.yaml: |
    # List of comma-separated port groups (ISCSI only). Example: PortGroup1, portGroup2 Required for iSCSI only
    X_CSI_POWERMAX_PORTGROUPS: "REPLACE_PORTGROUPS"
    # Choose which transport protocol to use (ISCSI, FC, NVMETCP, auto or None) defaults to auto if nothing is specified
    X_CSI_TRANSPORT_PROTOCOL: "REPLACE_PROTOCOL"
<<<<<<< HEAD
    # IP address of the Unisphere for PowerMax (Required), Defaults to https://0.0.0.0:8443
    X_CSI_POWERMAX_ENDPOINT: "https://REPLACE_AUTH_ENDPOINT:9400"
    # List of comma-separated array ID(s) which will be managed by the driver (Required)
=======
    X_CSI_POWERMAX_ENDPOINT: "https://REPLACE_ENDPOINT"
>>>>>>> aaad42df
    X_CSI_MANAGED_ARRAYS: "REPLACE_ARRAYS"<|MERGE_RESOLUTION|>--- conflicted
+++ resolved
@@ -21,11 +21,7 @@
     X_CSI_POWERMAX_PORTGROUPS: "REPLACE_PORTGROUPS"
     # Choose which transport protocol to use (ISCSI, FC, NVMETCP, auto or None) defaults to auto if nothing is specified
     X_CSI_TRANSPORT_PROTOCOL: "REPLACE_PROTOCOL"
-<<<<<<< HEAD
     # IP address of the Unisphere for PowerMax (Required), Defaults to https://0.0.0.0:8443
-    X_CSI_POWERMAX_ENDPOINT: "https://REPLACE_AUTH_ENDPOINT:9400"
+    X_CSI_POWERMAX_ENDPOINT: "https://REPLACE_ENDPOINT"
     # List of comma-separated array ID(s) which will be managed by the driver (Required)
-=======
-    X_CSI_POWERMAX_ENDPOINT: "https://REPLACE_ENDPOINT"
->>>>>>> aaad42df
     X_CSI_MANAGED_ARRAYS: "REPLACE_ARRAYS"