--- conflicted
+++ resolved
@@ -4,11 +4,7 @@
 
 require (
 	github.com/dell/csm-operator v0.0.0
-<<<<<<< HEAD
 	github.com/onsi/ginkgo/v2 v2.19.0
-=======
-	github.com/onsi/ginkgo/v2 v2.17.3
->>>>>>> 1420887e
 	github.com/onsi/gomega v1.33.1
 	k8s.io/api v0.28.4
 	k8s.io/apimachinery v0.28.4
@@ -87,8 +83,7 @@
 	go.opentelemetry.io/otel/trace v1.20.0 // indirect
 	go.opentelemetry.io/proto/otlp v1.0.0 // indirect
 	go.uber.org/multierr v1.11.0 // indirect
-<<<<<<< HEAD
-	go.uber.org/zap v1.24.0 // indirect
+	go.uber.org/zap v1.27.0 // indirect
 	golang.org/x/crypto v0.23.0 // indirect
 	golang.org/x/exp v0.0.0-20221028150844-83b7d23a625f // indirect
 	golang.org/x/mod v0.17.0 // indirect
@@ -100,19 +95,6 @@
 	golang.org/x/text v0.15.0 // indirect
 	golang.org/x/time v0.3.0 // indirect
 	golang.org/x/tools v0.21.0 // indirect
-=======
-	go.uber.org/zap v1.27.0 // indirect
-	golang.org/x/crypto v0.22.0 // indirect
-	golang.org/x/exp v0.0.0-20221028150844-83b7d23a625f // indirect
-	golang.org/x/net v0.24.0 // indirect
-	golang.org/x/oauth2 v0.11.0 // indirect
-	golang.org/x/sync v0.7.0 // indirect
-	golang.org/x/sys v0.19.0 // indirect
-	golang.org/x/term v0.19.0 // indirect
-	golang.org/x/text v0.14.0 // indirect
-	golang.org/x/time v0.3.0 // indirect
-	golang.org/x/tools v0.20.0 // indirect
->>>>>>> 1420887e
 	google.golang.org/appengine v1.6.7 // indirect
 	google.golang.org/genproto v0.0.0-20230822172742-b8732ec3820d // indirect
 	google.golang.org/genproto/googleapis/api v0.0.0-20230822172742-b8732ec3820d // indirect
