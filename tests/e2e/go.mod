module github.com/dell/csm-operator/tests/e2e

go 1.22

require (
	github.com/dell/csm-operator v0.0.0
	github.com/onsi/ginkgo/v2 v2.19.0
	github.com/onsi/gomega v1.33.1
	k8s.io/api v0.28.4
	k8s.io/apimachinery v0.28.4
	k8s.io/client-go v0.28.4
	k8s.io/kubernetes v1.28.4
	k8s.io/utils v0.0.0-20230505201702-9f6742963106
	sigs.k8s.io/controller-runtime v0.15.2
	sigs.k8s.io/yaml v1.3.0
)

require (
	github.com/NYTimes/gziphandler v1.1.1 // indirect
	github.com/antlr/antlr4/runtime/Go/antlr/v4 v4.0.0-20230305170008-8188dc5388df // indirect
	github.com/asaskevich/govalidator v0.0.0-20190424111038-f61b66f89f4a // indirect
	github.com/beorn7/perks v1.0.1 // indirect
	github.com/blang/semver/v4 v4.0.0 // indirect
	github.com/cenkalti/backoff/v4 v4.2.1 // indirect
	github.com/cert-manager/cert-manager v1.12.3 // indirect
	github.com/cespare/xxhash/v2 v2.2.0 // indirect
	github.com/coreos/go-semver v0.3.1 // indirect
	github.com/coreos/go-systemd/v22 v22.5.0 // indirect
	github.com/davecgh/go-spew v1.1.1 // indirect
	github.com/docker/distribution v2.8.2+incompatible // indirect
	github.com/emicklei/go-restful/v3 v3.9.0 // indirect
	github.com/evanphx/json-patch v5.6.0+incompatible // indirect
	github.com/evanphx/json-patch/v5 v5.6.0 // indirect
	github.com/felixge/httpsnoop v1.0.3 // indirect
	github.com/fsnotify/fsnotify v1.6.0 // indirect
	github.com/go-logr/logr v1.4.1 // indirect
	github.com/go-logr/stdr v1.2.2 // indirect
	github.com/go-openapi/jsonpointer v0.19.6 // indirect
	github.com/go-openapi/jsonreference v0.20.2 // indirect
	github.com/go-openapi/swag v0.22.3 // indirect
	github.com/go-task/slim-sprig/v3 v3.0.0 // indirect
	github.com/gogo/protobuf v1.3.2 // indirect
	github.com/golang/groupcache v0.0.0-20210331224755-41bb18bfe9da // indirect
	github.com/golang/protobuf v1.5.3 // indirect
	github.com/google/cel-go v0.16.1 // indirect
	github.com/google/gnostic-models v0.6.8 // indirect
	github.com/google/go-cmp v0.6.0 // indirect
	github.com/google/gofuzz v1.2.0 // indirect
	github.com/google/pprof v0.0.0-20240424215950-a892ee059fd6 // indirect
	github.com/google/uuid v1.3.1 // indirect
	github.com/grpc-ecosystem/go-grpc-prometheus v1.2.0 // indirect
	github.com/grpc-ecosystem/grpc-gateway/v2 v2.16.0 // indirect
	github.com/imdario/mergo v0.3.13 // indirect
	github.com/inconshreveable/mousetrap v1.1.0 // indirect
	github.com/josharian/intern v1.0.0 // indirect
	github.com/json-iterator/go v1.1.12 // indirect
	github.com/mailru/easyjson v0.7.7 // indirect
	github.com/matttproud/golang_protobuf_extensions v1.0.4 // indirect
	github.com/moby/spdystream v0.2.0 // indirect
	github.com/modern-go/concurrent v0.0.0-20180306012644-bacd9c7ef1dd // indirect
	github.com/modern-go/reflect2 v1.0.2 // indirect
	github.com/munnerz/goautoneg v0.0.0-20191010083416-a7dc8b61c822 // indirect
	github.com/opencontainers/go-digest v1.0.0 // indirect
	github.com/pkg/errors v0.9.1 // indirect
	github.com/prometheus/client_golang v1.16.0 // indirect
	github.com/prometheus/client_model v0.4.0 // indirect
	github.com/prometheus/common v0.44.0 // indirect
	github.com/prometheus/procfs v0.10.1 // indirect
	github.com/spf13/cobra v1.7.0 // indirect
	github.com/spf13/pflag v1.0.5 // indirect
	github.com/stoewer/go-strcase v1.2.0 // indirect
	github.com/vmware-tanzu/velero v1.12.0 // indirect
	go.etcd.io/etcd/api/v3 v3.5.9 // indirect
	go.etcd.io/etcd/client/pkg/v3 v3.5.9 // indirect
	go.etcd.io/etcd/client/v3 v3.5.9 // indirect
	go.opentelemetry.io/contrib/instrumentation/google.golang.org/grpc/otelgrpc v0.46.0 // indirect
	go.opentelemetry.io/contrib/instrumentation/net/http/otelhttp v0.44.0 // indirect
	go.opentelemetry.io/otel v1.20.0 // indirect
	go.opentelemetry.io/otel/exporters/otlp/otlptrace v1.20.0 // indirect
	go.opentelemetry.io/otel/exporters/otlp/otlptrace/otlptracegrpc v1.20.0 // indirect
	go.opentelemetry.io/otel/metric v1.20.0 // indirect
	go.opentelemetry.io/otel/sdk v1.20.0 // indirect
	go.opentelemetry.io/otel/trace v1.20.0 // indirect
	go.opentelemetry.io/proto/otlp v1.0.0 // indirect
	go.uber.org/atomic v1.10.0 // indirect
	go.uber.org/multierr v1.11.0 // indirect
	go.uber.org/zap v1.24.0 // indirect
	golang.org/x/crypto v0.23.0 // indirect
	golang.org/x/exp v0.0.0-20221028150844-83b7d23a625f // indirect
<<<<<<< HEAD
	golang.org/x/net v0.25.0 // indirect
=======
	golang.org/x/mod v0.13.0 // indirect
	golang.org/x/net v0.23.0 // indirect
>>>>>>> ff2992de
	golang.org/x/oauth2 v0.11.0 // indirect
	golang.org/x/sync v0.7.0 // indirect
	golang.org/x/sys v0.20.0 // indirect
	golang.org/x/term v0.20.0 // indirect
	golang.org/x/text v0.15.0 // indirect
	golang.org/x/time v0.3.0 // indirect
	golang.org/x/tools v0.21.0 // indirect
	google.golang.org/appengine v1.6.7 // indirect
	google.golang.org/genproto v0.0.0-20230822172742-b8732ec3820d // indirect
	google.golang.org/genproto/googleapis/api v0.0.0-20230822172742-b8732ec3820d // indirect
	google.golang.org/genproto/googleapis/rpc v0.0.0-20230822172742-b8732ec3820d // indirect
	google.golang.org/grpc v1.59.0 // indirect
	google.golang.org/protobuf v1.33.0 // indirect
	gopkg.in/inf.v0 v0.9.1 // indirect
	gopkg.in/natefinch/lumberjack.v2 v2.2.1 // indirect
	gopkg.in/yaml.v2 v2.4.0 // indirect
	gopkg.in/yaml.v3 v3.0.1 // indirect
	k8s.io/apiextensions-apiserver v0.28.4 // indirect
	k8s.io/apiserver v0.28.4 // indirect
	k8s.io/cloud-provider v0.0.0 // indirect
	k8s.io/component-base v0.28.4 // indirect
	k8s.io/component-helpers v0.28.4 // indirect
	k8s.io/controller-manager v0.28.4 // indirect
	k8s.io/klog/v2 v2.100.1 // indirect
	k8s.io/kms v0.28.4 // indirect
	k8s.io/kube-openapi v0.0.0-20230717233707-2695361300d9 // indirect
	k8s.io/kubectl v0.0.0 // indirect
	k8s.io/kubelet v0.0.0 // indirect
	k8s.io/pod-security-admission v0.0.0 // indirect
	sigs.k8s.io/apiserver-network-proxy/konnectivity-client v0.1.2 // indirect
	sigs.k8s.io/gateway-api v0.7.0 // indirect
	sigs.k8s.io/json v0.0.0-20221116044647-bc3834ca7abd // indirect
	sigs.k8s.io/structured-merge-diff/v4 v4.2.3 // indirect
)

replace (
	github.com/dell/csm-operator => ../../../csm-operator
	k8s.io/api => k8s.io/api v0.28.4
	k8s.io/apiextensions-apiserver => k8s.io/apiextensions-apiserver v0.28.4
	k8s.io/apimachinery => k8s.io/apimachinery v0.28.4
	k8s.io/apiserver => k8s.io/apiserver v0.28.4
	k8s.io/cli-runtime => k8s.io/cli-runtime v0.28.4
	k8s.io/client-go => k8s.io/client-go v0.28.4
	k8s.io/cloud-provider => k8s.io/cloud-provider v0.28.4
	k8s.io/cluster-bootstrap => k8s.io/cluster-bootstrap v0.28.4
	k8s.io/code-generator => k8s.io/code-generator v0.28.4
	k8s.io/component-base => k8s.io/component-base v0.28.4
	k8s.io/component-helpers => k8s.io/component-helpers v0.28.4
	k8s.io/controller-manager => k8s.io/controller-manager v0.28.4
	k8s.io/cri-api => k8s.io/cri-api v0.28.4
	k8s.io/csi-translation-lib => k8s.io/csi-translation-lib v0.28.4
	k8s.io/kube-aggregator => k8s.io/kube-aggregator v0.28.4
	k8s.io/kube-controller-manager => k8s.io/kube-controller-manager v0.28.4
	k8s.io/kube-proxy => k8s.io/kube-proxy v0.28.4
	k8s.io/kube-scheduler => k8s.io/kube-scheduler v0.28.4
	k8s.io/kubectl => k8s.io/kubectl v0.28.4
	k8s.io/kubelet => k8s.io/kubelet v0.28.4
	k8s.io/legacy-cloud-providers => k8s.io/legacy-cloud-providers v0.28.4
	k8s.io/metrics => k8s.io/metrics v0.28.4
	k8s.io/mount-utils => k8s.io/mount-utils v0.28.4
	k8s.io/node-api => k8s.io/node-api v0.28.4
	k8s.io/pod-security-admission => k8s.io/pod-security-admission v0.28.4
	k8s.io/sample-apiserver => k8s.io/sample-apiserver v0.28.4
	k8s.io/sample-cli-plugin => k8s.io/sample-cli-plugin v0.28.4
	k8s.io/sample-controller => k8s.io/sample-controller v0.28.4
	sigs.k8s.io/controller-runtime => sigs.k8s.io/controller-runtime v0.15.2
)<|MERGE_RESOLUTION|>--- conflicted
+++ resolved
@@ -87,12 +87,8 @@
 	go.uber.org/zap v1.24.0 // indirect
 	golang.org/x/crypto v0.23.0 // indirect
 	golang.org/x/exp v0.0.0-20221028150844-83b7d23a625f // indirect
-<<<<<<< HEAD
-	golang.org/x/net v0.25.0 // indirect
-=======
 	golang.org/x/mod v0.13.0 // indirect
 	golang.org/x/net v0.23.0 // indirect
->>>>>>> ff2992de
 	golang.org/x/oauth2 v0.11.0 // indirect
 	golang.org/x/sync v0.7.0 // indirect
 	golang.org/x/sys v0.20.0 // indirect
