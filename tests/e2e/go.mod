module github.com/dell/csm-operator/tests/e2e

go 1.20

require (
	github.com/dell/csm-operator v0.0.0
<<<<<<< HEAD
	github.com/onsi/ginkgo/v2 v2.11.0
=======
	github.com/onsi/ginkgo/v2 v2.12.0
>>>>>>> ae989a87
	github.com/onsi/gomega v1.27.10
	k8s.io/api v0.25.6
	k8s.io/apimachinery v0.25.6
	k8s.io/client-go v0.25.6
	k8s.io/kubernetes v1.25.6
	k8s.io/utils v0.0.0-20220728103510-ee6ede2d64ed
	sigs.k8s.io/controller-runtime v0.12.2
	sigs.k8s.io/yaml v1.3.0
)

require (
	github.com/beorn7/perks v1.0.1 // indirect
	github.com/blang/semver/v4 v4.0.0 // indirect
	github.com/cespare/xxhash/v2 v2.1.2 // indirect
	github.com/davecgh/go-spew v1.1.1 // indirect
	github.com/docker/distribution v2.8.1+incompatible // indirect
	github.com/emicklei/go-restful/v3 v3.8.0 // indirect
	github.com/evanphx/json-patch v5.6.0+incompatible // indirect
	github.com/felixge/httpsnoop v1.0.1 // indirect
	github.com/fsnotify/fsnotify v1.6.0 // indirect
	github.com/go-logr/logr v1.2.4 // indirect
	github.com/go-openapi/jsonpointer v0.19.5 // indirect
	github.com/go-openapi/jsonreference v0.20.0 // indirect
	github.com/go-openapi/swag v0.21.1 // indirect
	github.com/go-task/slim-sprig v0.0.0-20230315185526-52ccab3ef572 // indirect
	github.com/go-yaml/yaml v2.1.0+incompatible // indirect
	github.com/gogo/protobuf v1.3.2 // indirect
	github.com/golang/groupcache v0.0.0-20210331224755-41bb18bfe9da // indirect
	github.com/golang/protobuf v1.5.3 // indirect
	github.com/google/gnostic v0.6.9 // indirect
	github.com/google/go-cmp v0.5.9 // indirect
	github.com/google/gofuzz v1.2.0 // indirect
	github.com/google/pprof v0.0.0-20210407192527-94a9f03dee38 // indirect
	github.com/google/uuid v1.3.0 // indirect
	github.com/grpc-ecosystem/grpc-gateway v1.16.0 // indirect
	github.com/imdario/mergo v0.3.13 // indirect
	github.com/inconshreveable/mousetrap v1.0.0 // indirect
	github.com/josharian/intern v1.0.0 // indirect
	github.com/json-iterator/go v1.1.12 // indirect
	github.com/mailru/easyjson v0.7.7 // indirect
	github.com/matttproud/golang_protobuf_extensions v1.0.2-0.20181231171920-c182affec369 // indirect
	github.com/moby/spdystream v0.2.0 // indirect
	github.com/modern-go/concurrent v0.0.0-20180306012644-bacd9c7ef1dd // indirect
	github.com/modern-go/reflect2 v1.0.2 // indirect
	github.com/munnerz/goautoneg v0.0.0-20191010083416-a7dc8b61c822 // indirect
	github.com/opencontainers/go-digest v1.0.0 // indirect
	github.com/pkg/errors v0.9.1 // indirect
	github.com/prometheus/client_golang v1.12.2 // indirect
	github.com/prometheus/client_model v0.2.0 // indirect
	github.com/prometheus/common v0.34.0 // indirect
	github.com/prometheus/procfs v0.7.3 // indirect
	github.com/spf13/cobra v1.4.0 // indirect
	github.com/spf13/pflag v1.0.5 // indirect
	github.com/vmware-tanzu/velero v1.11.0 // indirect
	go.opentelemetry.io/contrib v0.20.0 // indirect
	go.opentelemetry.io/contrib/instrumentation/net/http/otelhttp v0.20.0 // indirect
	go.opentelemetry.io/otel v0.20.0 // indirect
	go.opentelemetry.io/otel/exporters/otlp v0.20.0 // indirect
	go.opentelemetry.io/otel/metric v0.20.0 // indirect
	go.opentelemetry.io/otel/sdk v0.20.0 // indirect
	go.opentelemetry.io/otel/sdk/export/metric v0.20.0 // indirect
	go.opentelemetry.io/otel/sdk/metric v0.20.0 // indirect
	go.opentelemetry.io/otel/trace v0.20.0 // indirect
	go.opentelemetry.io/proto/otlp v0.7.0 // indirect
	go.uber.org/atomic v1.9.0 // indirect
	go.uber.org/multierr v1.8.0 // indirect
	go.uber.org/zap v1.21.0 // indirect
	golang.org/x/crypto v0.12.0 // indirect
	golang.org/x/mod v0.12.0 // indirect
	golang.org/x/net v0.14.0 // indirect
	golang.org/x/oauth2 v0.0.0-20220608161450-d0670ef3b1eb // indirect
	golang.org/x/sys v0.11.0 // indirect
	golang.org/x/term v0.11.0 // indirect
	golang.org/x/text v0.12.0 // indirect
	golang.org/x/time v0.0.0-20220609170525-579cf78fd858 // indirect
	golang.org/x/tools v0.12.0 // indirect
	google.golang.org/appengine v1.6.7 // indirect
	google.golang.org/genproto v0.0.0-20220502173005-c8bf987b8c21 // indirect
	google.golang.org/grpc v1.47.0 // indirect
	google.golang.org/protobuf v1.28.0 // indirect
	gopkg.in/inf.v0 v0.9.1 // indirect
	gopkg.in/yaml.v2 v2.4.0 // indirect
	gopkg.in/yaml.v3 v3.0.1 // indirect
	k8s.io/apiextensions-apiserver v0.24.2 // indirect
	k8s.io/apiserver v0.25.6 // indirect
	k8s.io/component-base v0.25.6 // indirect
	k8s.io/component-helpers v0.25.6 // indirect
	k8s.io/klog/v2 v2.70.1 // indirect
	k8s.io/kube-openapi v0.0.0-20220803162953-67bda5d908f1 // indirect
	k8s.io/kubectl v0.0.0 // indirect
	k8s.io/kubelet v0.0.0 // indirect
	k8s.io/pod-security-admission v0.0.0 // indirect
	sigs.k8s.io/apiserver-network-proxy/konnectivity-client v0.0.35 // indirect
	sigs.k8s.io/json v0.0.0-20220713155537-f223a00ba0e2 // indirect
	sigs.k8s.io/structured-merge-diff/v4 v4.2.3 // indirect
)

replace (
	github.com/dell/csm-operator => ../../../csm-operator
	k8s.io/api => k8s.io/api v0.25.6
	k8s.io/apiextensions-apiserver => k8s.io/apiextensions-apiserver v0.25.6
	k8s.io/apimachinery => k8s.io/apimachinery v0.25.6
	k8s.io/apiserver => k8s.io/apiserver v0.25.6
	k8s.io/cli-runtime => k8s.io/cli-runtime v0.25.6
	k8s.io/client-go => k8s.io/client-go v0.25.6
	k8s.io/cloud-provider => k8s.io/cloud-provider v0.25.6
	k8s.io/cluster-bootstrap => k8s.io/cluster-bootstrap v0.25.6
	k8s.io/code-generator => k8s.io/code-generator v0.25.6
	k8s.io/component-base => k8s.io/component-base v0.25.6
	k8s.io/component-helpers => k8s.io/component-helpers v0.25.6
	k8s.io/controller-manager => k8s.io/controller-manager v0.25.6
	k8s.io/cri-api => k8s.io/cri-api v0.25.6
	k8s.io/csi-translation-lib => k8s.io/csi-translation-lib v0.25.6
	k8s.io/kube-aggregator => k8s.io/kube-aggregator v0.25.6
	k8s.io/kube-controller-manager => k8s.io/kube-controller-manager v0.25.6
	k8s.io/kube-proxy => k8s.io/kube-proxy v0.25.6
	k8s.io/kube-scheduler => k8s.io/kube-scheduler v0.25.6
	k8s.io/kubectl => k8s.io/kubectl v0.25.6
	k8s.io/kubelet => k8s.io/kubelet v0.25.6
	k8s.io/legacy-cloud-providers => k8s.io/legacy-cloud-providers v0.25.6
	k8s.io/metrics => k8s.io/metrics v0.25.6
	k8s.io/mount-utils => k8s.io/mount-utils v0.25.6
	k8s.io/node-api => k8s.io/node-api v0.25.6
	k8s.io/pod-security-admission => k8s.io/pod-security-admission v0.25.6
	k8s.io/sample-apiserver => k8s.io/sample-apiserver v0.25.6
	k8s.io/sample-cli-plugin => k8s.io/sample-cli-plugin v0.25.6
	k8s.io/sample-controller => k8s.io/sample-controller v0.25.6
	sigs.k8s.io/controller-runtime => sigs.k8s.io/controller-runtime v0.12.2
)<|MERGE_RESOLUTION|>--- conflicted
+++ resolved
@@ -4,11 +4,7 @@
 
 require (
 	github.com/dell/csm-operator v0.0.0
-<<<<<<< HEAD
-	github.com/onsi/ginkgo/v2 v2.11.0
-=======
 	github.com/onsi/ginkgo/v2 v2.12.0
->>>>>>> ae989a87
 	github.com/onsi/gomega v1.27.10
 	k8s.io/api v0.25.6
 	k8s.io/apimachinery v0.25.6
