--- conflicted
+++ resolved
@@ -347,7 +347,6 @@
 
 // Credential struct
 type Credential struct {
-<<<<<<< HEAD
 	// Enabled is used to indicate wether or not to create a secret for objectstore
 	// +operator-sdk:csv:customresourcedefinitions:type=spec,displayName="Enabled"
 	Enabled bool `json:"enabled,omitempty" yaml:"enabled,omitempty"`
@@ -369,9 +368,4 @@
 	// AccessKey contains the key to access objectstore
 	// +operator-sdk:csv:customresourcedefinitions:type=spec,displayName="AccessKey"
 	AccessKey string `json:"aws_secret_access_key,omitempty" yaml:"aws_secret_access_key,omitempty"`
-=======
-	Enabled        bool   `json:"enabled,omitempty" yaml:"enabled,omitempty"`
-	Name           string `json:"name,omitempty" yaml:"name,omitempty"`
-	SecretContents string `json:"secretContents,omitempty" yaml:"secretContents"`
->>>>>>> bf2aa95f
-}+}
