//  Copyright © 2021 - 2023 Dell Inc. or its subsidiaries. All Rights Reserved.
//
//  Licensed under the Apache License, Version 2.0 (the "License");
//  you may not use this file except in compliance with the License.
//  You may obtain a copy of the License at
//       http://www.apache.org/licenses/LICENSE-2.0
//  Unless required by applicable law or agreed to in writing, software
//  distributed under the License is distributed on an "AS IS" BASIS,
//  WITHOUT WARRANTIES OR CONDITIONS OF ANY KIND, either express or implied.
//  See the License for the specific language governing permissions and
//  limitations under the License.

package controllers

import (
	"context"
	"encoding/json"
	"errors"
	"fmt"
	"strconv"
	"sync/atomic"
	"time"

	"github.com/dell/csm-operator/pkg/drivers"
	"github.com/dell/csm-operator/pkg/modules"
	"k8s.io/apimachinery/pkg/runtime"
	ctrl "sigs.k8s.io/controller-runtime"
	"sigs.k8s.io/controller-runtime/pkg/client"

	csmv1 "github.com/dell/csm-operator/api/v1"
	"github.com/dell/csm-operator/pkg/constants"
	"github.com/dell/csm-operator/pkg/logger"
	"github.com/dell/csm-operator/pkg/resources/configmap"
	"github.com/dell/csm-operator/pkg/resources/csidriver"
	"github.com/dell/csm-operator/pkg/resources/daemonset"
	"github.com/dell/csm-operator/pkg/resources/deployment"
	"github.com/dell/csm-operator/pkg/resources/rbac"
	"github.com/dell/csm-operator/pkg/resources/serviceaccount"
	"github.com/dell/csm-operator/pkg/utils"
	"go.uber.org/zap"

	k8serror "k8s.io/apimachinery/pkg/api/errors"
	t1 "k8s.io/apimachinery/pkg/types"
	sinformer "k8s.io/client-go/informers"
	"k8s.io/client-go/kubernetes"
	"k8s.io/client-go/tools/cache"
	"k8s.io/client-go/tools/record"
	"sigs.k8s.io/controller-runtime/pkg/controller"
	"sigs.k8s.io/controller-runtime/pkg/event"
	"sigs.k8s.io/controller-runtime/pkg/predicate"
	"sigs.k8s.io/controller-runtime/pkg/ratelimiter"
	"sigs.k8s.io/controller-runtime/pkg/reconcile"

	appsv1 "k8s.io/api/apps/v1"
	corev1 "k8s.io/api/core/v1"
	storagev1 "k8s.io/api/storage/v1"
	metav1 "k8s.io/apimachinery/pkg/apis/meta/v1"

	//metav1 "k8s.io/apimachinery/pkg/apis/meta/v1"
	"sync"
)

// ContainerStorageModuleReconciler reconciles a ContainerStorageModule object
type ContainerStorageModuleReconciler struct {
	// controller runtime client, responsible for create, delete, update, get etc.
	client.Client
	// k8s client, implements client-go/kubernetes interface, responsible for apply, which
	// client.Client does not provides
	K8sClient     kubernetes.Interface
	Scheme        *runtime.Scheme
	Log           *zap.SugaredLogger
	Config        utils.OperatorConfig
	updateCount   int32
	trcID         string
	EventRecorder record.EventRecorder
}

// DriverConfig  -
type DriverConfig struct {
	Driver     *storagev1.CSIDriver
	ConfigMap  *corev1.ConfigMap
	Node       *utils.NodeYAML
	Controller *utils.ControllerYAML
}

const (
	// MetadataPrefix - prefix for all labels & annotations
	MetadataPrefix = "storage.dell.com"

	// NodeYaml - yaml file name for node
	NodeYaml = "node.yaml"

	// CSMFinalizerName -
	CSMFinalizerName = "finalizer.dell.emc.com"

	// CSMVersion -
	CSMVersion = "v1.9.2"
)

var (
	dMutex                          sync.RWMutex
	configVersionKey                = fmt.Sprintf("%s/%s", MetadataPrefix, "CSMOperatorConfigVersion")
	previouslyAppliedCustomResource = fmt.Sprintf("%s/%s", MetadataPrefix, "PreviouslyAppliedConfiguration")

	// CSMVersionKey -
	CSMVersionKey = fmt.Sprintf("%s/%s", MetadataPrefix, "CSMVersion")

	// StopWatch - watcher stop handle
	StopWatch = make(chan struct{})
)

// +kubebuilder:rbac:groups=storage.dell.com,resources=containerstoragemodules,verbs=get;list;watch;create;update;patch;delete
// +kubebuilder:rbac:groups=storage.dell.com,resources=containerstoragemodules/status,verbs=get;update;patch
// +kubebuilder:rbac:groups=storage.dell.com,resources=containerstoragemodules/finalizers,verbs=update
// +kubebuilder:rbac:groups="replication.storage.dell.com",resources=dellcsireplicationgroups,verbs=get;list;watch;update;create;delete;patch
// +kubebuilder:rbac:groups="replication.storage.dell.com",resources=dellcsireplicationgroups/status,verbs=get;update;patch
// +kubebuilder:rbac:groups="",resources=pods;services;services/finalizers;endpoints;persistentvolumeclaims;events;configmaps;secrets;serviceaccounts;roles;ingresses,verbs=*
// +kubebuilder:rbac:groups="",resources=nodes,verbs=get;list;watch;create;patch;update
// +kubebuilder:rbac:groups="",resources=persistentvolumeclaims/status,verbs=update;patch;get
// +kubebuilder:rbac:groups="",resources=namespaces,verbs=create;get;list;watch
// +kubebuilder:rbac:groups="",resources=persistentvolumes,verbs=get;list;watch;create;delete;patch;update
// +kubebuilder:rbac:groups="apps",resources=deployments;daemonsets;replicasets;statefulsets,verbs=get;list;watch;update;create;delete;patch
// +kubebuilder:rbac:groups="rbac.authorization.k8s.io",resources=clusterroles;clusterrolebindings;replicasets;rolebindings,verbs=get;list;watch;update;create;delete;patch
// +kubebuilder:rbac:groups="rbac.authorization.k8s.io",resources=clusterroles/finalizers,verbs=get;list;watch;update;create;delete;patch
// +kubebuilder:rbac:groups="rbac.authorization.k8s.io",resources=subjectaccessreviews,verbs=create
// +kubebuilder:rbac:groups="rbac.authorization.k8s.io",resources=roles,verbs=get;list;watch;update;create;delete;patch
// +kubebuilder:rbac:groups="*",resources=*,resourceNames=application-mobility-velero-server,verbs=*
// +kubebuilder:rbac:groups="monitoring.coreos.com",resources=servicemonitors,verbs=get;create
// +kubebuilder:rbac:groups="",resources=deployments/finalizers,resourceNames=dell-csm-operator-controller-manager,verbs=update
// +kubebuilder:rbac:groups="storage.k8s.io",resources=csidrivers,verbs=get;list;watch;create;update;delete;patch
// +kubebuilder:rbac:groups="storage.k8s.io",resources=storageclasses,verbs=get;list;watch;create;update;delete
// +kubebuilder:rbac:groups="storage.k8s.io",resources=volumeattachments,verbs=get;list;watch;create;update;patch;delete
// +kubebuilder:rbac:groups="storage.k8s.io",resources=csinodes,verbs=get;list;watch;create;update
// +kubebuilder:rbac:groups="csi.storage.k8s.io",resources=csinodeinfos,verbs=get;list;watch
// +kubebuilder:rbac:groups="snapshot.storage.k8s.io",resources=volumesnapshotclasses;volumesnapshotcontents,verbs=get;list;watch;create;update;delete;patch
// +kubebuilder:rbac:groups="snapshot.storage.k8s.io",resources=volumesnapshotcontents/status,verbs=get;list;watch;patch;update
// +kubebuilder:rbac:groups="snapshot.storage.k8s.io",resources=volumesnapshots,verbs=get;list;watch;update;patch;create;delete
// +kubebuilder:rbac:groups="snapshot.storage.k8s.io",resources=volumesnapshots/status,verbs=get;list;watch;update;patch
// +kubebuilder:rbac:groups="volumegroup.storage.dell.com",resources=dellcsivolumegroupsnapshots;dellcsivolumegroupsnapshots/status,verbs=create;list;watch;delete;update
// +kubebuilder:rbac:groups="apiextensions.k8s.io",resources=customresourcedefinitions,verbs=*
// +kubebuilder:rbac:groups="apiextensions.k8s.io",resources=customresourcedefinitions/status,verbs=get;list;patch;watch
// +kubebuilder:rbac:groups="storage.k8s.io",resources=volumeattachments/status,verbs=patch
// +kubebuilder:rbac:groups="coordination.k8s.io",resources=leases,verbs=get;list;watch;create;update;delete;patch
// +kubebuilder:rbac:groups="security.openshift.io",resources=securitycontextconstraints,resourceNames=privileged,verbs=use
// +kubebuilder:rbac:urls="/metrics",verbs=get
// +kubebuilder:rbac:groups="authentication.k8s.io",resources=tokenreviews,verbs=create
// +kubebuilder:rbac:groups="authorization.k8s.io",resources=subjectaccessreviews,verbs=create
// +kubebuilder:rbac:groups="cert-manager.io",resources=issuers;issuers/status,verbs=update;get;list;watch;patch
// +kubebuilder:rbac:groups="cert-manager.io",resources=clusterissuers;clusterissuers/status,verbs=update;get;list;watch;patch
// +kubebuilder:rbac:groups="cert-manager.io",resources=certificates;certificaterequests;clusterissuers;issuers,verbs=*
// +kubebuilder:rbac:groups="cert-manager.io",resources=certificates/finalizers;certificaterequests/finalizers,verbs=update
// +kubebuilder:rbac:groups="cert-manager.io",resources=certificates/status;certificaterequests/status,verbs=update;patch
// +kubebuilder:rbac:groups="cert-manager.io",resources=certificates;certificaterequests;issuers,verbs=create;delete;deletecollection;patch;update
// +kubebuilder:rbac:groups="cert-manager.io",resources=signers,resourceNames=issuers.cert-manager.io/*;clusterissuers.cert-manager.io/*,verbs=approve
// +kubebuilder:rbac:groups="cert-manager.io",resources=*/*,verbs=*
// +kubebuilder:rbac:groups="",resources=secrets,resourceNames=cert-manager-webhook-ca,verbs=get;list;watch;update
// +kubebuilder:rbac:groups="cert-manager.io",resources=configmaps,resourceNames=cert-manager-cainjector-leader-election;cert-manager-cainjector-leader-election-core,verbs=get;update;patch
// +kubebuilder:rbac:groups="",resources=configmaps,resourceNames=cert-manager-controller,verbs=get;update;patch
// +kubebuilder:rbac:groups="mobility.storage.dell.com",resources=backups,verbs=create;delete;get;list;patch;update;watch
// +kubebuilder:rbac:groups="mobility.storage.dell.com",resources=backups/finalizers,verbs=update
// +kubebuilder:rbac:groups="mobility.storage.dell.com",resources=backups/status,verbs=get;patch;update
// +kubebuilder:rbac:groups="mobility.storage.dell.com",resources=clusterconfigs,verbs=create;delete;get;list;patch;update;watch
// +kubebuilder:rbac:groups="mobility.storage.dell.com",resources=clusterconfigs/finalizers,verbs=update
// +kubebuilder:rbac:groups="mobility.storage.dell.com",resources=clusterconfigs/status,verbs=get;patch;update
// +kubebuilder:rbac:groups="mobility.storage.dell.com",resources=podvolumebackups,verbs=create;delete;get;list;patch;update;watch
// +kubebuilder:rbac:groups="mobility.storage.dell.com",resources=podvolumebackups/finalizers,verbs=update
// +kubebuilder:rbac:groups="mobility.storage.dell.com",resources=podvolumebackups/status,verbs=get;patch;update
// +kubebuilder:rbac:groups="mobility.storage.dell.com",resources=podvolumerestores,verbs=create;delete;get;list;patch;update;watch
// +kubebuilder:rbac:groups="mobility.storage.dell.com",resources=podvolumerestores/finalizers,verbs=update
// +kubebuilder:rbac:groups="mobility.storage.dell.com",resources=podvolumerestores/status,verbs=get;patch;update
// +kubebuilder:rbac:groups="mobility.storage.dell.com",resources=restores,verbs=create;delete;get;list;patch;update;watch
// +kubebuilder:rbac:groups="mobility.storage.dell.com",resources=restores/finalizers,verbs=update
// +kubebuilder:rbac:groups="mobility.storage.dell.com",resources=restores/status,verbs=get;patch;update
// +kubebuilder:rbac:groups="mobility.storage.dell.com",resources=schedules,verbs=create;delete;get;list;patch;update;watch
// +kubebuilder:rbac:groups="mobility.storage.dell.com",resources=schedules/status,verbs=get;patch;update
// +kubebuilder:rbac:groups="velero.io",resources=backups,verbs=create;delete;get;list;patch;update;watch
// +kubebuilder:rbac:groups="velero.io",resources=backups/finalizers,verbs=update
// +kubebuilder:rbac:groups="velero.io",resources=backups/status,verbs=get;list;patch;update
// +kubebuilder:rbac:groups="velero.io",resources=backupstoragelocations,verbs=get;list;patch;update;watch
// +kubebuilder:rbac:groups="velero.io",resources=deletebackuprequests,verbs=create;delete;get;list;watch
// +kubebuilder:rbac:groups="velero.io",resources=podvolumebackups,verbs=create;delete;get;list;patch;update;watch
// +kubebuilder:rbac:groups="velero.io",resources=podvolumebackups/finalizers,verbs=update
// +kubebuilder:rbac:groups="velero.io",resources=podvolumebackups/status,verbs=create;get;list;patch;update
// +kubebuilder:rbac:groups="velero.io",resources=podvolumerestores,verbs=create;delete;get;list;patch;update;watch
// +kubebuilder:rbac:groups="velero.io",resources=backuprepositories,verbs=create;delete;get;list;patch;update;watch
// +kubebuilder:rbac:groups="velero.io",resources=restores,verbs=create;delete;get;list;patch;update;watch
// +kubebuilder:rbac:groups="coordination.k8s.io",resources=leases,resourceNames=cert-manager-cainjector-leader-election;cert-manager-cainjector-leader-election-core,verbs=get;update;patch
// +kubebuilder:rbac:groups="coordination.k8s.io",resources=leases,resourceNames=cert-manager-controller,verbs=get;update;patch
// +kubebuilder:rbac:groups="coordination.k8s.io",resources=leases,verbs=create;patch
// +kubebuilder:rbac:groups="acme.cert-manager.io",resources=orders,verbs=create;delete;get;list;watch
// +kubebuilder:rbac:groups="acme.cert-manager.io",resources=orders;orders/status,verbs=update;patch
// +kubebuilder:rbac:groups="acme.cert-manager.io",resources=orders;challenges,verbs=get;list;watch;create;delete;deletecollection;patch;update
// +kubebuilder:rbac:groups="acme.cert-manager.io",resources=clusterissuers;issuers,verbs=get;list;watch
// +kubebuilder:rbac:groups="acme.cert-manager.io",resources=challenges,verbs=create;delete
// +kubebuilder:rbac:groups="acme.cert-manager.io",resources=orders/finalizers,verbs=update
// +kubebuilder:rbac:groups="acme.cert-manager.io",resources=challenges;challenges/status,verbs=update;get;list;watch;patch
// +kubebuilder:rbac:groups="acme.cert-manager.io",resources=challenges/finalizers,verbs=update
// +kubebuilder:rbac:groups="acme.cert-manager.io",resources=*/*,verbs=*
// +kubebuilder:rbac:groups="networking.k8s.io",resources=ingresses,verbs=*
// +kubebuilder:rbac:groups="networking.k8s.io",resources=ingresses/finalizers,verbs=update
// +kubebuilder:rbac:groups="networking.k8s.io",resources=ingressclasses,verbs=create;get;list;watch;update;delete
// +kubebuilder:rbac:groups="networking.k8s.io",resources=ingresses/status,verbs=update;get;list;watch
// +kubebuilder:rbac:groups="gateway.networking.k8s.io",resources=httproutes,verbs=get;list;watch;create;delete;update
// +kubebuilder:rbac:groups="gateway.networking.k8s.io",resources=httproutes;gateways,verbs=get;list;watch
// +kubebuilder:rbac:groups="gateway.networking.k8s.io",resources=gateways/finalizers;httproutes/finalizers,verbs=update
// +kubebuilder:rbac:groups="route.openshift.io",resources=routes/custom-host,verbs=create
// +kubebuilder:rbac:groups="admissionregistration.k8s.io",resources=validatingwebhookconfigurations;mutatingwebhookconfigurations,verbs=create;get;list;watch;update;delete;patch
// +kubebuilder:rbac:groups="apiregistration.k8s.io",resources=apiservices,verbs=get;list;watch;update
// +kubebuilder:rbac:groups="apiregistration.k8s.io",resources=customresourcedefinitions,verbs=get;list;watch;update
// +kubebuilder:rbac:groups="auditregistration.k8s.io",resources=auditsinks,verbs=get;list;watch;update
// +kubebuilder:rbac:groups="",resources=configmaps,resourceNames=ingress-controller-leader,verbs=get;update
// +kubebuilder:rbac:groups="coordination.k8s.io",resources=leases,resourceNames=ingress-controller-leader,verbs=get;update;patch
// +kubebuilder:rbac:groups="coordination.k8s.io",resources=leases,verbs=create;list;watch;patch
// +kubebuilder:rbac:groups="coordination.k8s.io",resources=leases,resourceNames=cert-manager-cainjector-leader-election;cert-manager-cainjector-leader-election-core,verbs=get;update;patch
// +kubebuilder:rbac:groups="discovery.k8s.io",resources=endpointslices,verbs=list;watch;get
// +kubebuilder:rbac:groups="certificates.k8s.io",resources=certificatesigningrequests,verbs=get;list;watch;update
// +kubebuilder:rbac:groups="certificates.k8s.io",resources=certificatesigningrequests/status,verbs=update;patch
// +kubebuilder:rbac:groups="certificates.k8s.io",resources=signers,resourceNames=issuers.cert-manager.io/*;clusterissuers.cert-manager.io/*,verbs=sign
// +kubebuilder:rbac:groups="",resources=configmaps,resourceNames=cert-manager-cainjector-leader-election;cert-manager-cainjector-leader-election-core;cert-manager-controller,verbs=get;update;patch
// +kubebuilder:rbac:groups="batch",resources=jobs,verbs=list;watch;create;update;delete
// +kubebuilder:rbac:groups="storage.k8s.io",resources=csistoragecapacities,verbs=get;list;watch;create;update;patch;delete

// Reconcile is part of the main kubernetes reconciliation loop which aims to
// move the current state of the cluster closer to the desired state.
// TODO(user): Modify the Reconcile function to compare the state specified by
// the ContainerStorageModule object against the actual cluster state, and then
// perform operations to make the cluster state reflect the state specified by
// the user.
//
// For more details, check Reconcile and its Result here:
// - https://pkg.go.dev/sigs.k8s.io/controller-runtime@v0.9.2/pkg/reconcile

// Reconcile - main loop
func (r *ContainerStorageModuleReconciler) Reconcile(ctx context.Context, req ctrl.Request) (ctrl.Result, error) {
	r.IncrUpdateCount()
	r.trcID = fmt.Sprintf("%d", r.GetUpdateCount())
	name := req.Name + "-" + r.trcID
	ctx, log := logger.GetNewContextWithLogger(name)
	unitTestRun := utils.DetermineUnitTestRun(ctx)

	log.Info("################Starting Reconcile##############")
	csm := new(csmv1.ContainerStorageModule)

	log.Infow("reconcile for", "Namespace", req.Namespace, "Name", req.Name, "Attempt", r.GetUpdateCount())

	// Fetch the ContainerStorageModuleReconciler instance
	err := r.Client.Get(ctx, req.NamespacedName, csm)
	if err != nil {
		if k8serror.IsNotFound(err) {
			// Request object not found, could have been deleted after reconcile request.
			// Owned objects are automatically garbage collected. For additional cleanup logic use finalizers.
			// Return and don't requeue
			return reconcile.Result{}, nil
		}
		// Error reading the object - requeue the request.
		return reconcile.Result{}, nil
	}

	operatorConfig := &utils.OperatorConfig{
		IsOpenShift:     r.Config.IsOpenShift,
		K8sVersion:      r.Config.K8sVersion,
		ConfigDirectory: r.Config.ConfigDirectory,
	}

	// perform prechecks
	err = r.PreChecks(ctx, csm, *operatorConfig)
	if err != nil {
		csm.GetCSMStatus().State = constants.InvalidConfig
		r.EventRecorder.Event(csm, corev1.EventTypeWarning, csmv1.EventUpdated, fmt.Sprintf("Failed Prechecks: %s", err))
		return utils.HandleValidationError(ctx, csm, r, err)
	}

	if csm.IsBeingDeleted() {
		log.Infow("Delete request", "csm", req.Namespace, "Name", req.Name)

		// check for force cleanup
		if csm.Spec.Driver.ForceRemoveDriver {
			// remove all resources deployed from CR by operator
			if err := r.removeDriver(ctx, *csm, *operatorConfig); err != nil {
				r.EventRecorder.Event(csm, corev1.EventTypeWarning, csmv1.EventDeleted, fmt.Sprintf("Failed to remove driver: %s", err))
				log.Errorw("remove driver", "error", err.Error())
				return ctrl.Result{}, fmt.Errorf("error when deleting driver: %v", err)
			}
		}

		// check for force cleanup on standalone module
		for _, m := range csm.Spec.Modules {
			if m.ForceRemoveModule {
				// remove all resources deployed from CR by operator
				if err := r.removeModule(ctx, *csm, *operatorConfig, r.Client); err != nil {
					r.EventRecorder.Event(csm, corev1.EventTypeWarning, csmv1.EventDeleted, fmt.Sprintf("Failed to remove module: %s", err))
					log.Errorw("remove module", "error", err.Error())
					return ctrl.Result{}, fmt.Errorf("error when deleting module: %v", err)
				}
			}
		}

		if err := r.removeFinalizer(ctx, csm); err != nil {
			r.EventRecorder.Event(csm, corev1.EventTypeWarning, csmv1.EventDeleted, fmt.Sprintf("Failed to delete finalizer: %s", err))
			log.Errorw("remove driver finalizer", "error", err.Error())
			return ctrl.Result{}, fmt.Errorf("error when handling finalizer: %v", err)
		}
		r.EventRecorder.Event(csm, corev1.EventTypeNormal, csmv1.EventDeleted, "Object finalizer is deleted")

		return ctrl.Result{}, nil
	}

	// Add finalizer
	if !csm.HasFinalizer(CSMFinalizerName) {
		log.Infow("HandleFinalizer", "name", CSMFinalizerName)
		if err := r.addFinalizer(ctx, csm); err != nil {
			r.EventRecorder.Event(csm, corev1.EventTypeWarning, csmv1.EventUpdated, fmt.Sprintf("Failed to add finalizer: %s", err))
			log.Errorw("HandleFinalizer", "error", err.Error())
			return ctrl.Result{}, fmt.Errorf("error when adding finalizer: %v", err)
		}
		r.EventRecorder.Event(csm, corev1.EventTypeNormal, csmv1.EventUpdated, "Object finalizer is added")
	}

	oldStatus := csm.GetCSMStatus()

	// Set the driver annotation
	isUpdated := applyConfigVersionAnnotations(ctx, csm)
	if isUpdated {
		err = r.GetClient().Update(ctx, csm)
		if err != nil {
			log.Error(err, "Failed to update CR with annotation")
			return reconcile.Result{}, err
		}
	}

	newStatus := csm.GetCSMStatus()
	requeue, err := utils.HandleSuccess(ctx, csm, r, newStatus, oldStatus)
	if err != nil {
		log.Error(err, "Failed to update CR status")
	}
	// Update the driver
	syncErr := r.SyncCSM(ctx, *csm, *operatorConfig, r.Client)
	if syncErr == nil && !requeue.Requeue {
		err = utils.UpdateStatus(ctx, csm, r, newStatus)
<<<<<<< HEAD
		if err != nil && !unitTestRun {
=======
		if err != nil {
>>>>>>> 430bd76e
			log.Error(err, "Failed to update CR status")
			return utils.LogBannerAndReturn(reconcile.Result{Requeue: true}, err)
		}
		r.EventRecorder.Eventf(csm, corev1.EventTypeNormal, csmv1.EventCompleted, "install/update storage component: %s completed OK", csm.Name)
		return utils.LogBannerAndReturn(reconcile.Result{}, nil)
	}

	// syncErr can be nil, even if CSM state = failed
	if syncErr == nil {
		syncErr = errors.New("CSM state is failed")
	}

	// Failed deployment
	r.EventRecorder.Eventf(csm, corev1.EventTypeWarning, csmv1.EventUpdated, "Failed install: %s", syncErr.Error())

	return utils.LogBannerAndReturn(reconcile.Result{Requeue: true}, syncErr)
}

func (r *ContainerStorageModuleReconciler) ignoreUpdatePredicate() predicate.Predicate {
	return predicate.Funcs{
		UpdateFunc: func(e event.UpdateEvent) bool {
			// Ignore updates to status in which case metadata.Generation does not change
			return e.ObjectOld.GetGeneration() != e.ObjectNew.GetGeneration()
		},

		DeleteFunc: func(e event.DeleteEvent) bool {
			// Evaluates to false if the object has been confirmed deleted.
			return !e.DeleteStateUnknown
		},
	}
}

func (r *ContainerStorageModuleReconciler) handleDeploymentUpdate(oldObj interface{}, obj interface{}) {
	dMutex.Lock()
	defer dMutex.Unlock()

	old, _ := oldObj.(*appsv1.Deployment)
	d, _ := obj.(*appsv1.Deployment)
	name := d.Spec.Template.Labels[constants.CsmLabel]
	key := name + "-" + fmt.Sprintf("%d", r.GetUpdateCount())
	ctx, log := logger.GetNewContextWithLogger(key)
	if name == "" {
		return
	}

	log.Debugw("deployment modified generation", d.Name, d.Generation, old.Generation)

	desired := d.Status.Replicas
	available := d.Status.AvailableReplicas
	ready := d.Status.ReadyReplicas
	numberUnavailable := d.Status.UnavailableReplicas

	//Replicas:               2 desired | 2 updated | 2 total | 2 available | 0 unavailable

	log.Infow("deployment", "deployment name", d.Name, "desired", desired)
	log.Infow("deployment", "deployment name", d.Name, "numberReady", ready)
	log.Infow("deployment", "deployment name", d.Name, "available", available)
	log.Infow("deployment", "deployment name", d.Name, "numberUnavailable", numberUnavailable)

	ns := d.Spec.Template.Labels[constants.CsmNamespaceLabel]
	if ns == "" {
		ns = d.Namespace
	}
	log.Debugw("csm being modified in handledeployment", "namespace", ns, "name", name)
	namespacedName := t1.NamespacedName{
		Name:      name,
		Namespace: ns,
	}

	csm := new(csmv1.ContainerStorageModule)
	err := r.Client.Get(ctx, namespacedName, csm)

	if err != nil {
		log.Error("deployment get csm", "error", err.Error())
	}

	newStatus := csm.GetCSMStatus()

	// Updating controller status manually as controller runtime API is not updating csm object with latest data
	// TODO: Can remove this once the controller runtime repo has a fix for updating the object passed
	newStatus.ControllerStatus.Available = strconv.Itoa(int(available))
	newStatus.ControllerStatus.Desired = strconv.Itoa(int(desired))
	newStatus.ControllerStatus.Failed = strconv.Itoa(int(numberUnavailable))

	err = utils.UpdateStatus(ctx, csm, r, newStatus)
	if err != nil {
		log.Debugw("deployment status ", "pods", err.Error())
	} else {
		r.EventRecorder.Eventf(csm, corev1.EventTypeNormal, csmv1.EventCompleted, "Driver deployment running OK")
	}
}

func (r *ContainerStorageModuleReconciler) handlePodsUpdate(oldObj interface{}, obj interface{}) {
	dMutex.Lock()
	defer dMutex.Unlock()

	p, _ := obj.(*corev1.Pod)
	name := p.GetLabels()[constants.CsmLabel]
	//if this pod is an obs. pod, namespace might not match csm namespace
	ns := p.GetLabels()[constants.CsmNamespaceLabel]
	if ns == "" {
		ns = p.Namespace
	}
	if name == "" {
		return
	}
	key := name + "-" + fmt.Sprintf("%d", r.GetUpdateCount())
	ctx, log := logger.GetNewContextWithLogger(key)

	if !p.ObjectMeta.DeletionTimestamp.IsZero() {
		log.Debugw("driver delete invoked", "stopping pod with name", p.Name)
		return
	}
	log.Infow("pod modified for driver", "name", p.Name)

	namespacedName := t1.NamespacedName{
		Name:      name,
		Namespace: ns,
	}
	csm := new(csmv1.ContainerStorageModule)
	err := r.Client.Get(ctx, namespacedName, csm)
	if err != nil {
		r.Log.Errorw("daemonset get csm", "error", err.Error())
	}
	log.Infow("csm prev status ", "state", csm.Status)
	newStatus := csm.GetCSMStatus()

	err = utils.UpdateStatus(ctx, csm, r, newStatus)
	state := csm.GetCSMStatus().State
	stamp := fmt.Sprintf("at %d", time.Now().UnixNano())
	if state != "0" && err != nil {
		log.Infow("pod status ", "state", err.Error())
		r.EventRecorder.Eventf(csm, corev1.EventTypeWarning, csmv1.EventUpdated, "%s Pod error details %s", stamp, err.Error())
	} else {
		r.EventRecorder.Eventf(csm, corev1.EventTypeNormal, csmv1.EventCompleted, "%s Driver pods running OK", stamp)
	}

}

func (r *ContainerStorageModuleReconciler) handleDaemonsetUpdate(oldObj interface{}, obj interface{}) {
	dMutex.Lock()
	defer dMutex.Unlock()

	old, _ := oldObj.(*appsv1.DaemonSet)
	d, _ := obj.(*appsv1.DaemonSet)
	name := d.Spec.Template.Labels[constants.CsmLabel]
	if name == "" {
		return
	}

	key := name + "-" + fmt.Sprintf("%d", r.GetUpdateCount())
	ctx, log := logger.GetNewContextWithLogger(key)

	log.Debugw("daemonset modified generation", "new", d.Generation, "old", old.Generation)

	desired := d.Status.DesiredNumberScheduled
	available := d.Status.NumberAvailable
	ready := d.Status.NumberReady
	numberUnavailable := d.Status.NumberUnavailable

	log.Infow("daemonset ", "name", d.Name, "namespace", d.Namespace)
	log.Infow("daemonset ", "desired", desired)
	log.Infow("daemonset ", "numberReady", ready)
	log.Infow("daemonset ", "available", available)
	log.Infow("daemonset ", "numberUnavailable", numberUnavailable)

	ns := d.Spec.Template.Labels[constants.CsmNamespaceLabel]
	if ns == "" {
		ns = d.Namespace
	}
	r.Log.Debugw("daemonset ", "ns", ns, "name", name)
	namespacedName := t1.NamespacedName{
		Name:      name,
		Namespace: ns,
	}

	csm := new(csmv1.ContainerStorageModule)
	err := r.Client.Get(ctx, namespacedName, csm)
	if err != nil {
		r.Log.Error("daemonset get csm", "error", err.Error())
	}

	log.Infow("csm prev status ", "state", csm.Status)
	newStatus := csm.GetCSMStatus()
	err = utils.UpdateStatus(ctx, csm, r, newStatus)
	if err != nil {
		log.Debugw("daemonset status ", "pods", err.Error())
	} else {
		r.EventRecorder.Eventf(csm, corev1.EventTypeNormal, csmv1.EventCompleted, "Driver daemonset running OK")
	}

}

// ContentWatch - watch updates on deployment and deamonset
func (r *ContainerStorageModuleReconciler) ContentWatch() error {

	sharedInformerFactory := sinformer.NewSharedInformerFactory(r.K8sClient, time.Duration(time.Hour))

	daemonsetInformer := sharedInformerFactory.Apps().V1().DaemonSets().Informer()
	_, err := daemonsetInformer.AddEventHandler(cache.ResourceEventHandlerFuncs{
		UpdateFunc: r.handleDaemonsetUpdate,
	})
	if err != nil {
		return fmt.Errorf("ContentWatch failed adding event handler to daemonsetInformer: %v", err)
	}

	deploymentInformer := sharedInformerFactory.Apps().V1().Deployments().Informer()
	_, err = deploymentInformer.AddEventHandler(cache.ResourceEventHandlerFuncs{
		UpdateFunc: r.handleDeploymentUpdate,
	})
	if err != nil {
		return fmt.Errorf("ContentWatch failed adding event handler to deploymentInformer: %v", err)
	}

	podsInformer := sharedInformerFactory.Core().V1().Pods().Informer()
	_, err = podsInformer.AddEventHandler(cache.ResourceEventHandlerFuncs{
		UpdateFunc: r.handlePodsUpdate,
	})
	if err != nil {
		return fmt.Errorf("ContentWatch failed adding event handler to podsInformer: %v", err)
	}

	sharedInformerFactory.Start(StopWatch)
	return nil
}

// SetupWithManager sets up the controller with the Manager.
func (r *ContainerStorageModuleReconciler) SetupWithManager(mgr ctrl.Manager, limiter ratelimiter.RateLimiter, maxReconcilers int) error {

	go r.ContentWatch()

	return ctrl.NewControllerManagedBy(mgr).
		For(&csmv1.ContainerStorageModule{}).
		WithEventFilter(r.ignoreUpdatePredicate()).
		WithOptions(controller.Options{
			RateLimiter:             limiter,
			MaxConcurrentReconciles: maxReconcilers,
		}).Complete(r)
}

func (r *ContainerStorageModuleReconciler) removeFinalizer(ctx context.Context, instance *csmv1.ContainerStorageModule) error {
	if !instance.HasFinalizer(CSMFinalizerName) {
		return nil
	}
	instance.SetFinalizers(nil)
	return r.Update(ctx, instance)
}

func (r *ContainerStorageModuleReconciler) addFinalizer(ctx context.Context, instance *csmv1.ContainerStorageModule) error {
	instance.SetFinalizers([]string{CSMFinalizerName})
	instance.GetCSMStatus().State = constants.Creating
	return r.Update(ctx, instance)
}

func (r *ContainerStorageModuleReconciler) oldStandAloneModuleCleanup(ctx context.Context, newCR *csmv1.ContainerStorageModule, operatorConfig utils.OperatorConfig, driverConfig *DriverConfig) error {
	log := logger.GetLogger(ctx)
	log.Info("Checking if standalone modules need clean up")

	replicaEnabled := func(cr *csmv1.ContainerStorageModule) bool {
		for _, m := range cr.Spec.Modules {
			if m.Name == csmv1.Replication {
				return m.Enabled
			}
		}
		return false
	}

	var err error

	if oldCrJSON, ok := newCR.Annotations[previouslyAppliedCustomResource]; ok && oldCrJSON != "" {
		oldCR := new(csmv1.ContainerStorageModule)
		err = json.Unmarshal([]byte(oldCrJSON), oldCR)
		if err != nil {
			return fmt.Errorf("error unmarshalling old annotation: %v", err)
		}

		// Check if replica needs to be uninstalled
		if replicaEnabled(oldCR) && !replicaEnabled(newCR) {
			_, clusterClients, err := utils.GetDefaultClusters(ctx, *oldCR, r)
			if err != nil {
				return err
			}
			for _, cluster := range clusterClients {
				log.Infow("Deleting Replication controller", "clusterID:", cluster.ClusterID)
				if err = modules.ReplicationManagerController(ctx, true, operatorConfig, *oldCR, cluster.ClusterCTRLClient); err != nil {
					return err
				}

				// also uninstalled drivers in target clusters
				if cluster.ClusterID != utils.DefaultSourceClusterID {
					if err = removeDriverReplicaCluster(ctx, cluster, driverConfig); err != nil {
						return err
					}
				}
			}
		}
		// check if observability needs to be uninstalled
		oldObservabilityEnabled, oldObs := utils.IsModuleEnabled(ctx, *oldCR, csmv1.Observability)
		newObservabilityEnabled, _ := utils.IsModuleEnabled(ctx, *newCR, csmv1.Observability)
		// check if observability components need to be uninstalled
		components := []string{}
		if oldObservabilityEnabled && newObservabilityEnabled {
			for _, comp := range oldObs.Components {
				oldCompEnabled := utils.IsModuleComponentEnabled(ctx, *oldCR, csmv1.Observability, comp.Name)
				newCompEnabled := utils.IsModuleComponentEnabled(ctx, *newCR, csmv1.Observability, comp.Name)
				if oldCompEnabled && !newCompEnabled {
					components = append(components, comp.Name)
				}
			}
		}
		if (oldObservabilityEnabled && !newObservabilityEnabled) || len(components) > 0 {
			_, clusterClients, err := utils.GetDefaultClusters(ctx, *oldCR, r)
			if err != nil {
				return err
			}
			for _, cluster := range clusterClients {
				// remove module observability
				log.Infow("Deleting observability")
				if err = r.reconcileObservability(ctx, true, operatorConfig, *oldCR, components, cluster.ClusterCTRLClient, cluster.ClusterK8sClient); err != nil {
					return err
				}
			}
		}

		//check if application mobility needs to be uninstalled
		oldApplicationmobilityEnabled, _ := utils.IsModuleEnabled(ctx, *oldCR, csmv1.ApplicationMobility)
		newApplicationmobilityEnabled, _ := utils.IsModuleEnabled(ctx, *newCR, csmv1.ApplicationMobility)

		if oldApplicationmobilityEnabled && !newApplicationmobilityEnabled {
			_, clusterClients, err := utils.GetDefaultClusters(ctx, *oldCR, r)
			if err != nil {
				return err
			}

			for _, cluster := range clusterClients {
				log.Infow("Deleting application mobility")
				if err := r.reconcileAppMobility(ctx, true, operatorConfig, *oldCR, cluster.ClusterCTRLClient); err != nil {
					return err
				}
			}
		}
	}

	copyCR := newCR.DeepCopy()
	delete(copyCR.Annotations, previouslyAppliedCustomResource)
	delete(copyCR.Annotations, "kubectl.kubernetes.io/last-applied-configuration")
	copyCR.ManagedFields = nil
	copyCR.Status = csmv1.ContainerStorageModuleStatus{}
	out, err := json.Marshal(copyCR)
	if err != nil {
		return fmt.Errorf("error marshalling CR to annotation: %v", err)
	}
	newCR.Annotations[previouslyAppliedCustomResource] = string(out)

	return r.GetClient().Update(ctx, newCR)
}

// SyncCSM - Sync the current installation - this can lead to a create or update
func (r *ContainerStorageModuleReconciler) SyncCSM(ctx context.Context, cr csmv1.ContainerStorageModule, operatorConfig utils.OperatorConfig, ctrlClient client.Client) error {
	log := logger.GetLogger(ctx)

	// Create/Update Authorization Proxy Server
	authorizationEnabled, _ := utils.IsModuleEnabled(ctx, cr, csmv1.AuthorizationServer)
	if authorizationEnabled {
		log.Infow("Create/Update authorization")
		if err := r.reconcileAuthorization(ctx, false, operatorConfig, cr, ctrlClient); err != nil {
			return fmt.Errorf("failed to deploy authorization proxy server: %v", err)
		}
		return nil
	}

	if appmobilityEnabled, _ := utils.IsModuleEnabled(ctx, cr, csmv1.ApplicationMobility); appmobilityEnabled {
		log.Infow("Create/Update application mobility")
		if err := r.reconcileAppMobilityCRDS(ctx, operatorConfig, cr, ctrlClient); err != nil {
			return fmt.Errorf("failed to deploy application mobility: %v", err)
		}
		if err := r.reconcileAppMobility(ctx, false, operatorConfig, cr, ctrlClient); err != nil {
			return fmt.Errorf("failed to deploy application mobility: %v", err)
		}
	}

	//Create/Update Reverseproxy Server
	if reverseProxyEnabled, _ := utils.IsModuleEnabled(ctx, cr, csmv1.ReverseProxy); reverseProxyEnabled {
		log.Infow("Trying Create/Update reverseproxy...")
		if err := r.reconcileReverseProxy(ctx, false, operatorConfig, cr, ctrlClient); err != nil {
			return fmt.Errorf("failed to deploy reverseproxy proxy server: %v", err)
		}
		log.Infow("Create/Update reverseproxy successful...")
	}

	// Get Driver resources
	driverConfig, err := getDriverConfig(ctx, cr, operatorConfig)
	if err != nil {
		return err
	}

	// driverConfig = nil means no driver specified in manifest
	if driverConfig == nil {
		return nil
	}

	err = r.oldStandAloneModuleCleanup(ctx, &cr, operatorConfig, driverConfig)
	if err != nil {
		return err
	}

	driver := driverConfig.Driver
	configMap := driverConfig.ConfigMap
	node := driverConfig.Node
	controller := driverConfig.Controller

	replicationEnabled, clusterClients, err := utils.GetDefaultClusters(ctx, cr, r)
	if err != nil {
		return err
	}

	for _, m := range cr.Spec.Modules {
		if m.Enabled {
			switch m.Name {
			case csmv1.Authorization:
				log.Info("Injecting CSM Authorization")
				dp, err := modules.AuthInjectDeployment(controller.Deployment, cr, operatorConfig)
				if err != nil {
					return fmt.Errorf("injecting auth into deployment: %v", err)
				}
				controller.Deployment = *dp

				ds, err := modules.AuthInjectDaemonset(node.DaemonSetApplyConfig, cr, operatorConfig)
				if err != nil {
					return fmt.Errorf("injecting auth into deamonset: %v", err)
				}

				node.DaemonSetApplyConfig = *ds
			case csmv1.Resiliency:
				log.Info("Injecting CSM Resiliency")

				// for controller-pod
				driverName := string(cr.Spec.Driver.CSIDriverType)
				dp, err := modules.ResiliencyInjectDeployment(controller.Deployment, cr, operatorConfig, driverName)
				if err != nil {
					return fmt.Errorf("injecting resiliency into deployment: %v", err)
				}
				controller.Deployment = *dp

				clusterRole, err := modules.ResiliencyInjectClusterRole(controller.Rbac.ClusterRole, cr, operatorConfig, "controller")
				if err != nil {
					return fmt.Errorf("injecting resiliency into controller cluster role: %v", err)
				}

				controller.Rbac.ClusterRole = *clusterRole

				// for node-pod
				ds, err := modules.ResiliencyInjectDaemonset(node.DaemonSetApplyConfig, cr, operatorConfig, driverName)
				if err != nil {
					return fmt.Errorf("injecting resiliency into daemonset: %v", err)
				}
				node.DaemonSetApplyConfig = *ds

				clusterRoleForNode, err := modules.ResiliencyInjectClusterRole(node.Rbac.ClusterRole, cr, operatorConfig, "node")
				if err != nil {
					return fmt.Errorf("injecting resiliency into node cluster role: %v", err)
				}

				node.Rbac.ClusterRole = *clusterRoleForNode
			case csmv1.Replication:
				log.Info("Injecting CSM Replication")
				dp, err := modules.ReplicationInjectDeployment(controller.Deployment, cr, operatorConfig)
				if err != nil {
					return fmt.Errorf("injecting replication into deployment: %v", err)
				}
				controller.Deployment = *dp

				clusterRole, err := modules.ReplicationInjectClusterRole(controller.Rbac.ClusterRole, cr, operatorConfig)
				if err != nil {
					return fmt.Errorf("injecting replication into controller cluster role: %v", err)
				}

				controller.Rbac.ClusterRole = *clusterRole
			}

		}
	}

	for _, cluster := range clusterClients {
		log.Infof("Starting SYNC for %s cluster", cluster.ClusterID)
		// Create/Update ServiceAccount
		if err = serviceaccount.SyncServiceAccount(ctx, node.Rbac.ServiceAccount, cluster.ClusterCTRLClient); err != nil {
			return err
		}

		if err = serviceaccount.SyncServiceAccount(ctx, controller.Rbac.ServiceAccount, cluster.ClusterCTRLClient); err != nil {
			return err
		}

		// Create/Update ClusterRoles
		if err = rbac.SyncClusterRole(ctx, node.Rbac.ClusterRole, cluster.ClusterCTRLClient); err != nil {
			return err
		}

		if err = rbac.SyncClusterRole(ctx, controller.Rbac.ClusterRole, cluster.ClusterCTRLClient); err != nil {
			return err
		}

		// Create/Update ClusterRoleBinding
		if err = rbac.SyncClusterRoleBindings(ctx, node.Rbac.ClusterRoleBinding, cluster.ClusterCTRLClient); err != nil {
			return err
		}

		if err = rbac.SyncClusterRoleBindings(ctx, controller.Rbac.ClusterRoleBinding, cluster.ClusterCTRLClient); err != nil {
			return err
		}

		// Create/Update CSIDriver
		if err = csidriver.SyncCSIDriver(ctx, *driver, cluster.ClusterCTRLClient); err != nil {
			return err
		}

		// Create/Update ConfigMap
		if err = configmap.SyncConfigMap(ctx, *configMap, cluster.ClusterCTRLClient); err != nil {
			return err
		}

		// Create/Update Deployment
		if err = deployment.SyncDeployment(ctx, controller.Deployment, cluster.ClusterK8sClient, cr.Name); err != nil {
			return err
		}

		// Create/Update DeamonSet, except for auth proxy
		if !authorizationEnabled {
			if err = daemonset.SyncDaemonset(ctx, node.DaemonSetApplyConfig, cluster.ClusterK8sClient, cr.Name); err != nil {
				return err
			}
		}

		if replicationEnabled {
			if err = modules.ReplicationManagerController(ctx, false, operatorConfig, cr, cluster.ClusterCTRLClient); err != nil {
				return fmt.Errorf("failed to deploy replication controller: %v", err)
			}
		}

		// if Observability is enabled, create or update obs components: topology, metrics of PowerScale and PowerFlex
		if observabilityEnabled, _ := utils.IsModuleEnabled(ctx, cr, csmv1.Observability); observabilityEnabled {
			log.Infow("Create/Update observability")

			if err = r.reconcileObservability(ctx, false, operatorConfig, cr, nil, cluster.ClusterCTRLClient, cluster.ClusterK8sClient); err != nil {
				return err
			}
		}

	}
	return nil
}

// reconcileObservability - Delete/Create/Update observability components
// isDeleting - true: Delete; false: Create/Update
func (r *ContainerStorageModuleReconciler) reconcileObservability(ctx context.Context, isDeleting bool, op utils.OperatorConfig, cr csmv1.ContainerStorageModule, components []string, ctrlClient client.Client, k8sClient kubernetes.Interface) error {
	log := logger.GetLogger(ctx)

	// if components is empty, reconcile all enabled components
	if len(components) == 0 {
		if enabled, obs := utils.IsModuleEnabled(ctx, cr, csmv1.Observability); enabled {
			for _, comp := range obs.Components {
				if utils.IsModuleComponentEnabled(ctx, cr, csmv1.Observability, comp.Name) {
					components = append(components, comp.Name)
				}
			}
		}
	}
	comp2reconFunc := map[string]func(context.Context, bool, utils.OperatorConfig, csmv1.ContainerStorageModule, client.Client) error{
		modules.ObservabilityTopologyName:         modules.ObservabilityTopology,
		modules.ObservabilityOtelCollectorName:    modules.OtelCollector,
		modules.ObservabilityCertManagerComponent: modules.CommonCertManager,
	}
	metricsComp2reconFunc := map[string]func(context.Context, bool, utils.OperatorConfig, csmv1.ContainerStorageModule, client.Client, kubernetes.Interface) error{
		modules.ObservabilityMetricsPowerScaleName: modules.PowerScaleMetrics,
		modules.ObservabilityMetricsPowerFlexName:  modules.PowerFlexMetrics,
		modules.ObservabilityMetricsPowerMaxName:   modules.PowerMaxMetrics,
	}

	for _, comp := range components {
		log.Infow(fmt.Sprintf("reconcile %s", comp))
		var err error
		switch comp {
		case modules.ObservabilityTopologyName, modules.ObservabilityOtelCollectorName, modules.ObservabilityCertManagerComponent:
			err = comp2reconFunc[comp](ctx, isDeleting, op, cr, ctrlClient)
		case modules.ObservabilityMetricsPowerScaleName, modules.ObservabilityMetricsPowerFlexName, modules.ObservabilityMetricsPowerMaxName:
			err = metricsComp2reconFunc[comp](ctx, isDeleting, op, cr, ctrlClient, k8sClient)
		default:
			err = fmt.Errorf("unsupported component type: %v", comp)
		}
		if err != nil {
			log.Errorf("failed to reconcile %s", comp)
			return err
		}
	}

	// We are doing this separately after creating other components because the certificates rely on cert-manager being up
	if err := modules.IssuerCertServiceObs(ctx, isDeleting, op, cr, ctrlClient); err != nil {
		return fmt.Errorf("unable to deploy Certificate & Issuer for Observability: %v", err)
	}

	return nil
}

// reconcileAuthorization - deploy authorization proxy server
func (r *ContainerStorageModuleReconciler) reconcileAuthorization(ctx context.Context, isDeleting bool, op utils.OperatorConfig, cr csmv1.ContainerStorageModule, ctrlClient client.Client) error {
	log := logger.GetLogger(ctx)
	if utils.IsModuleComponentEnabled(ctx, cr, csmv1.AuthorizationServer, modules.AuthProxyServerComponent) {
		log.Infow("Reconcile authorization proxy-server")
		if err := modules.AuthorizationServerDeployment(ctx, isDeleting, op, cr, ctrlClient); err != nil {
			return fmt.Errorf("unable to reconcile authorization proxy server: %v", err)
		}

		if err := modules.InstallPolicies(ctx, isDeleting, op, cr, ctrlClient); err != nil {
			return fmt.Errorf("unable to install policies: %v", err)
		}
	}

	if utils.IsModuleComponentEnabled(ctx, cr, csmv1.AuthorizationServer, modules.AuthCertManagerComponent) {
		log.Infow("Reconcile authorization cert-manager")
		if err := modules.CommonCertManager(ctx, isDeleting, op, cr, ctrlClient); err != nil {
			return fmt.Errorf("unable to reconcile cert-manager for authorization: %v", err)
		}
	}

	if utils.IsModuleComponentEnabled(ctx, cr, csmv1.AuthorizationServer, modules.AuthNginxIngressComponent) {
		log.Infow("Reconcile authorization nginx ingress controller")
		if err := modules.NginxIngressController(ctx, isDeleting, op, cr, ctrlClient); err != nil {
			return fmt.Errorf("unable to reconcile nginx ingress controller for authorization: %v", err)
		}
	}

	// Authorization Ingress rules are applied after NGINX ingress controller is installed
	if utils.IsModuleComponentEnabled(ctx, cr, csmv1.AuthorizationServer, modules.AuthProxyServerComponent) {
		log.Infow("Reconcile authorization Ingresses")
		if err := modules.AuthorizationIngress(ctx, isDeleting, op, cr, r, ctrlClient); err != nil {
			return fmt.Errorf("unable to reconcile authorization ingress rules: %v", err)
		}
	}

	return nil
}

func (r *ContainerStorageModuleReconciler) reconcileAppMobilityCRDS(ctx context.Context, op utils.OperatorConfig, cr csmv1.ContainerStorageModule, ctrlClient client.Client) error {
	log := logger.GetLogger(ctx)

	// AppMobility installs Application Mobility CRDS
	if utils.IsAppMobilityComponentEnabled(ctx, cr, r, csmv1.ApplicationMobility, modules.AppMobCtrlMgrComponent) {
		log.Infow("Reconcile Application Mobility CRDS")
		if err := modules.AppMobCrdDeploy(ctx, op, cr, ctrlClient); err != nil {
			return fmt.Errorf("unable to reconcile Application Mobility CRDs: %v", err)
		}
		if err := modules.VeleroCrdDeploy(ctx, op, cr, ctrlClient); err != nil {
			return fmt.Errorf("unable to reconcile Velero CRDS : %v", err)
		}
	}

	return nil
}

// reconcileAppMobility - deploy Application Mobility
func (r *ContainerStorageModuleReconciler) reconcileAppMobility(ctx context.Context, isDeleting bool, op utils.OperatorConfig, cr csmv1.ContainerStorageModule, ctrlClient client.Client) error {
	log := logger.GetLogger(ctx)

	// AppMobility installs Application Mobility Controller Manager
	if utils.IsAppMobilityComponentEnabled(ctx, cr, r, csmv1.ApplicationMobility, modules.AppMobCtrlMgrComponent) {
		log.Infow("Reconcile Application Mobility Controller Manager")
		if err := modules.AppMobilityWebhookService(ctx, isDeleting, op, cr, ctrlClient); err != nil {
			return fmt.Errorf("unable to deploy WebhookService for Application Mobility: %v", err)
		}
		if err := modules.ControllerManagerMetricService(ctx, isDeleting, op, cr, ctrlClient); err != nil {
			return fmt.Errorf("unable to deploy MetricService for Application Mobility: %v", err)
		}
		if utils.IsAppMobilityComponentEnabled(ctx, cr, r, csmv1.ApplicationMobility, modules.AppMobCertManagerComponent) {
			if err := modules.CommonCertManager(ctx, isDeleting, op, cr, ctrlClient); err != nil {
				return fmt.Errorf("unable to reconcile cert-manager for Application Mobility: %v", err)
			}
		}
		if err := modules.IssuerCertService(ctx, isDeleting, op, cr, ctrlClient); err != nil {
			return fmt.Errorf("unable to deploy Certificate & Issuer for Application Mobility: %v", err)
		}
		if err := modules.AppMobilityDeployment(ctx, isDeleting, op, cr, ctrlClient); err != nil {
			return fmt.Errorf("unable to reconcile Application Mobility controller Manager: %v", err)
		}
	}

	// Appmobility installs velero
	if utils.IsAppMobilityComponentEnabled(ctx, cr, r, csmv1.ApplicationMobility, modules.AppMobVeleroComponent) {
		log.Infow("Reconcile application mobility velero")
		if err := modules.AppMobilityVelero(ctx, isDeleting, op, cr, ctrlClient); err != nil {
			return fmt.Errorf("unable to reconcile velero for Application Mobility: %v", err)
		}
		if err := modules.UseBackupStorageLoc(ctx, isDeleting, op, cr, ctrlClient); err != nil {
			return fmt.Errorf("unable to apply backupstorage location for Application Mobility: %v", err)
		}
	}

	return nil
}

func getDriverConfig(ctx context.Context,
	cr csmv1.ContainerStorageModule,
	operatorConfig utils.OperatorConfig) (*DriverConfig, error) {
	var (
		err        error
		driver     *storagev1.CSIDriver
		configMap  *corev1.ConfigMap
		node       *utils.NodeYAML
		controller *utils.ControllerYAML
		log        = logger.GetLogger(ctx)
	)

	//if no driver is specified, return nil
	if cr.Spec.Driver.CSIDriverType == "" {
		log.Infof("No driver specified in manifest")
		return nil, nil
	}

	// Get Driver resources
	log.Infof("Getting %s CSI Driver for Dell Technologies", cr.Spec.Driver.CSIDriverType)
	driverType := cr.Spec.Driver.CSIDriverType

	if driverType == csmv1.PowerScale {
		// use powerscale instead of isilon as the folder name is powerscale
		driverType = csmv1.PowerScaleName
	}
	configMap, err = drivers.GetConfigMap(ctx, cr, operatorConfig, driverType)
	if err != nil {
		return nil, fmt.Errorf("getting %s configMap: %v", driverType, err)
	}

	driver, err = drivers.GetCSIDriver(ctx, cr, operatorConfig, driverType)
	if err != nil {
		return nil, fmt.Errorf("getting %s CSIDriver: %v", driverType, err)
	}

	node, err = drivers.GetNode(ctx, cr, operatorConfig, driverType, NodeYaml)
	if err != nil {
		return nil, fmt.Errorf("getting %s node: %v", driverType, err)
	}

	controller, err = drivers.GetController(ctx, cr, operatorConfig, driverType)
	if err != nil {
		return nil, fmt.Errorf("getting %s controller: %v", driverType, err)
	}

	return &DriverConfig{
		Driver:     driver,
		ConfigMap:  configMap,
		Node:       node,
		Controller: controller,
	}, nil

}

// reconcileReverseProxy - deploy reverse proxy server
func (r *ContainerStorageModuleReconciler) reconcileReverseProxy(ctx context.Context, isDeleting bool, op utils.OperatorConfig, cr csmv1.ContainerStorageModule, ctrlClient client.Client) error {
	log := logger.GetLogger(ctx)
	log.Infow("Reconcile reverseproxy proxy")
	if err := modules.ReverseProxyServer(ctx, isDeleting, op, cr, ctrlClient); err != nil {
		return fmt.Errorf("unable to reconcile reverse-proxy proxy server: %v", err)
	}
	return nil
}

func removeDriverReplicaCluster(ctx context.Context, cluster utils.ReplicaCluster, driverConfig *DriverConfig) error {
	log := logger.GetLogger(ctx)
	var err error

	log.Infow("removing driver from", cluster.ClusterID)

	if err = utils.DeleteObject(ctx, &driverConfig.Node.Rbac.ServiceAccount, cluster.ClusterCTRLClient); err != nil {
		log.Errorw("error delete node service account", "Error", err.Error())
		return err
	}

	if err = utils.DeleteObject(ctx, &driverConfig.Controller.Rbac.ServiceAccount, cluster.ClusterCTRLClient); err != nil {
		log.Errorw("error delete controller service account", "Error", err.Error())
		return err
	}

	if err = utils.DeleteObject(ctx, &driverConfig.Node.Rbac.ClusterRole, cluster.ClusterCTRLClient); err != nil {
		log.Errorw("error delete node cluster role", "Error", err.Error())
		return err
	}

	if err = utils.DeleteObject(ctx, &driverConfig.Controller.Rbac.ClusterRole, cluster.ClusterCTRLClient); err != nil {
		log.Errorw("error delete controller cluster role", "Error", err.Error())
		return err
	}

	if err = utils.DeleteObject(ctx, &driverConfig.Node.Rbac.ClusterRoleBinding, cluster.ClusterCTRLClient); err != nil {
		log.Errorw("error delete node cluster role binding", "Error", err.Error())
		return err
	}

	if err = utils.DeleteObject(ctx, &driverConfig.Controller.Rbac.ClusterRoleBinding, cluster.ClusterCTRLClient); err != nil {
		log.Errorw("error delete controller cluster role binding", "Error", err.Error())
		return err
	}

	if err = utils.DeleteObject(ctx, driverConfig.ConfigMap, cluster.ClusterCTRLClient); err != nil {
		log.Errorw("error delete configmap", "Error", err.Error())
		return err
	}

	if err = utils.DeleteObject(ctx, driverConfig.Driver, cluster.ClusterCTRLClient); err != nil {
		log.Errorw("error delete csi driver", "Error", err.Error())
		return err
	}

	daemonsetKey := client.ObjectKey{
		Namespace: *driverConfig.Node.DaemonSetApplyConfig.Namespace,
		Name:      *driverConfig.Node.DaemonSetApplyConfig.Name,
	}

	daemonsetObj := &appsv1.DaemonSet{}
	err = cluster.ClusterCTRLClient.Get(ctx, daemonsetKey, daemonsetObj)
	if err == nil {
		if err = cluster.ClusterCTRLClient.Delete(ctx, daemonsetObj); err != nil && !k8serror.IsNotFound(err) {
			log.Errorw("error delete daemonset", "Error", err.Error())
			return err
		}
	} else {
		log.Infow("error getting daemonset", "daemonsetKey", daemonsetKey)
	}

	deploymentKey := client.ObjectKey{
		Namespace: *driverConfig.Controller.Deployment.Namespace,
		Name:      *driverConfig.Controller.Deployment.Name,
	}

	deploymentObj := &appsv1.Deployment{}
	if err = cluster.ClusterCTRLClient.Get(ctx, deploymentKey, deploymentObj); err == nil {
		if err = cluster.ClusterCTRLClient.Delete(ctx, deploymentObj); err != nil && !k8serror.IsNotFound(err) {
			log.Errorw("error delete deployment", "Error", err.Error())
			return err
		}
	} else {
		log.Infow("error getting deployment", "deploymentKey", deploymentKey)
	}

	return nil
}

func (r *ContainerStorageModuleReconciler) removeDriver(ctx context.Context, instance csmv1.ContainerStorageModule, operatorConfig utils.OperatorConfig) error {
	log := logger.GetLogger(ctx)

	// Get Driver resources
	driverConfig, err := getDriverConfig(ctx, instance, operatorConfig)
	if err != nil {
		log.Error("error in getDriverConfig")
		return err
	}
	// driverConfig = nil means no driver specified in manifest
	if driverConfig == nil {
		return nil
	}

	replicationEnabled, clusterClients, err := utils.GetDefaultClusters(ctx, instance, r)
	if err != nil {
		return err
	}
	for _, cluster := range clusterClients {
		if err = removeDriverReplicaCluster(ctx, cluster, driverConfig); err != nil {
			return err
		}
		if replicationEnabled {
			log.Infow("Deleting Replication controller")
			if err = modules.ReplicationManagerController(ctx, true, operatorConfig, instance, cluster.ClusterCTRLClient); err != nil {
				return err
			}
		}

		// remove module observability
		if observabilityEnabled, _ := utils.IsModuleEnabled(ctx, instance, csmv1.Observability); observabilityEnabled {
			log.Infow("Deleting observability")
			if err = r.reconcileObservability(ctx, true, operatorConfig, instance, nil, cluster.ClusterCTRLClient, cluster.ClusterK8sClient); err != nil {
				return err
			}
		}

	}

	return nil
}

// removeModule - remove standalone modules
func (r *ContainerStorageModuleReconciler) removeModule(ctx context.Context, instance csmv1.ContainerStorageModule, operatorConfig utils.OperatorConfig, ctrlClient client.Client) error {
	log := logger.GetLogger(ctx)

	if authorizationEnabled, _ := utils.IsModuleEnabled(ctx, instance, csmv1.AuthorizationServer); authorizationEnabled {
		log.Infow("Deleting Authorization Proxy Server")
		if err := r.reconcileAuthorization(ctx, true, operatorConfig, instance, ctrlClient); err != nil {
			return err
		}
	}

	if appMobilityEnabled, _ := utils.IsModuleEnabled(ctx, instance, csmv1.ApplicationMobility); appMobilityEnabled {
		log.Infow("Deleting Application Mobility")
		if err := r.reconcileAppMobility(ctx, true, operatorConfig, instance, ctrlClient); err != nil {
			return err
		}
	}
	if reverseproxyEnabled, _ := utils.IsModuleEnabled(ctx, instance, csmv1.ReverseProxy); reverseproxyEnabled {
		log.Infow("Deleting ReverseProxy")
		if err := r.reconcileReverseProxy(ctx, true, operatorConfig, instance, ctrlClient); err != nil {
			return err
		}
	}

	return nil
}

// PreChecks - validate input values
func (r *ContainerStorageModuleReconciler) PreChecks(ctx context.Context, cr *csmv1.ContainerStorageModule, operatorConfig utils.OperatorConfig) error {

	log := logger.GetLogger(ctx)
	var am bool
	// Check drivers
	switch cr.Spec.Driver.CSIDriverType {
	case csmv1.PowerScale:
		err := drivers.PrecheckPowerScale(ctx, cr, operatorConfig, r.GetClient())
		if err != nil {
			return fmt.Errorf("failed powerscale validation: %v", err)
		}
	case csmv1.PowerFlex:
		err := drivers.PrecheckPowerFlex(ctx, cr, operatorConfig, r.GetClient())
		if err != nil {
			return fmt.Errorf("failed powerflex validation: %v", err)
		}
	case csmv1.PowerStore:
		err := drivers.PrecheckPowerStore(ctx, cr, operatorConfig, r.GetClient())
		if err != nil {
			return fmt.Errorf("failed powerstore validation: %v", err)
		}

	case csmv1.Unity:
		err := drivers.PrecheckUnity(ctx, cr, operatorConfig, r.GetClient())
		if err != nil {
			return fmt.Errorf("failed unity validation: %v", err)
		}
	case csmv1.PowerMax:
		err := drivers.PrecheckPowerMax(ctx, cr, operatorConfig, r.GetClient())
		if err != nil {
			return fmt.Errorf("failed powermax validation: %v", err)
		}
	default:
		for _, m := range cr.Spec.Modules {
			if m.Name == csmv1.AuthorizationServer {
				return nil
			}
			if m.Name == csmv1.ApplicationMobility {
				am = true
			}
		}
		if am {
			break
		}
		return fmt.Errorf("unsupported driver type %s", cr.Spec.Driver.CSIDriverType)
	}

	upgradeValid, err := checkUpgrade(ctx, cr, operatorConfig)
	if err != nil {
		return fmt.Errorf("failed upgrade check: %v", err)
	} else if !upgradeValid {
		return fmt.Errorf("failed upgrade check because upgrade is not valid")
	}

	// check for owner reference
	deployments := r.K8sClient.AppsV1().Deployments(cr.Namespace)
	driver, err := deployments.Get(ctx, cr.Name+"-controller", metav1.GetOptions{})
	if err != nil {
		log.Infow("Driver not installed yet")
	} else {
		if driver.GetOwnerReferences() != nil {
			cred := driver.GetOwnerReferences()
			for _, m := range cred {
				if m.Name == cr.Name {
					log.Infow("Owner reference is found and matches")
					break
				} else {
					return fmt.Errorf("required Owner reference not found. Please re-install driver ")
				}
			}

		}
	}

	// check modules
	log.Infow("Starting prechecks for modules")
	for _, m := range cr.Spec.Modules {
		if m.Enabled {
			switch m.Name {
			case csmv1.Authorization:
				if err := modules.AuthorizationPrecheck(ctx, operatorConfig, m, *cr, r.GetClient()); err != nil {
					return fmt.Errorf("failed authorization validation: %v", err)
				}

			case csmv1.AuthorizationServer:
				if err := modules.AuthorizationServerPrecheck(ctx, operatorConfig, m, *cr, r); err != nil {
					return fmt.Errorf("failed authorization proxy server validation: %v", err)
				}

			case csmv1.Replication:
				if err := modules.ReplicationPrecheck(ctx, operatorConfig, m, *cr, r); err != nil {
					return fmt.Errorf("failed replication validation: %v", err)
				}

			case csmv1.Resiliency:
				if err := modules.ResiliencyPrecheck(ctx, operatorConfig, m, *cr, r); err != nil {
					return fmt.Errorf("failed resiliency validation: %v", err)
				}

			case csmv1.Observability:
				// observability precheck
				if err := modules.ObservabilityPrecheck(ctx, operatorConfig, m, *cr, r); err != nil {
					return fmt.Errorf("failed observability validation: %v", err)
				}
			case csmv1.ApplicationMobility:
				//ApplicationMobility precheck
				if err := modules.ApplicationMobilityPrecheck(ctx, operatorConfig, m, *cr, r); err != nil {
					return fmt.Errorf("failed Appmobility validation: %v", err)
				}
			case csmv1.ReverseProxy:
				if err := modules.ReverseProxyPrecheck(ctx, operatorConfig, m, *cr, r); err != nil {
					return fmt.Errorf("failed reverseproxy validation: %v", err)
				}
			default:
				return fmt.Errorf("unsupported module type %s", m.Name)
			}

		}
	}

	return nil
}

// Check for upgrade/if upgrade is appropriate
func checkUpgrade(ctx context.Context, cr *csmv1.ContainerStorageModule, operatorConfig utils.OperatorConfig) (bool, error) {
	log := logger.GetLogger(ctx)
	driverType := cr.Spec.Driver.CSIDriverType
	if driverType == csmv1.PowerScale {
		// use powerscale instead of isilon as the folder name is powerscale
		driverType = csmv1.PowerScaleName
	}

	// If it is an upgrade/downgrade, check to see if we meet the minimum version using GetUpgradeInfo, which returns the minimum version required
	// for the desired upgrade. If the upgrade path is not valid fail
	// Existing version
	annotations := cr.GetAnnotations()
	oldVersion, configVersionExists := annotations[configVersionKey]

	// If annotation exists, we are doing an upgrade or modify
	if configVersionExists {
		// if versions are equal, it is a modification
		if oldVersion == cr.Spec.Driver.ConfigVersion {
			log.Infow("proceeding with modification of driver install")
			return true, nil
		}
		//if not equal, it is an upgrade/downgrade
		// get minimum required version for upgrade
		minUpgradePath, err := drivers.GetUpgradeInfo(ctx, operatorConfig, driverType, oldVersion)
		if err != nil {
			log.Infow("GetUpgradeInfo not successful")
			return false, err
		}
		//
		installValid, _ := utils.MinVersionCheck(minUpgradePath, cr.Spec.Driver.ConfigVersion)
		if installValid {
			log.Infow("proceeding with valid driver upgrade from version %s to version %s", oldVersion, cr.Spec.Driver.ConfigVersion)
			return installValid, nil
		}
		log.Infow("not proceeding with invalid driver upgrade")
		return installValid, fmt.Errorf("failed upgrade check: upgrade from version %s to %s not valid", oldVersion, cr.Spec.Driver.ConfigVersion)
	}
	log.Infow("proceeding with fresh driver install")
	return true, nil
}

// TODO: refactor this
func applyConfigVersionAnnotations(ctx context.Context, instance *csmv1.ContainerStorageModule) bool {

	log := logger.GetLogger(ctx)

	// If driver has not been initialized yet, we first annotate the driver with the config version annotation

	annotations := instance.GetAnnotations()
	isUpdated := false
	if annotations == nil {
		annotations = make(map[string]string)
	}
	annotations[CSMVersionKey] = CSMVersion
	instance.SetAnnotations(annotations)

	if _, ok := annotations[configVersionKey]; !ok {
		annotations[configVersionKey] = instance.Spec.Driver.ConfigVersion
		isUpdated = true
		instance.SetAnnotations(annotations)
		log.Infof("Installing storage component %s with config Version %s. Updating Annotations with Config Version",
			instance.GetName(), instance.Spec.Driver.ConfigVersion)
	}
	return isUpdated
}

// GetClient - returns the split client
func (r *ContainerStorageModuleReconciler) GetClient() client.Client {
	return r.Client
}

// IncrUpdateCount - Increments the update count
func (r *ContainerStorageModuleReconciler) IncrUpdateCount() {
	atomic.AddInt32(&r.updateCount, 1)
}

// GetUpdateCount - Returns the current update count
func (r *ContainerStorageModuleReconciler) GetUpdateCount() int32 {
	return r.updateCount
}

// GetK8sClient - Returns the current update count
func (r *ContainerStorageModuleReconciler) GetK8sClient() kubernetes.Interface {
	return r.K8sClient
}<|MERGE_RESOLUTION|>--- conflicted
+++ resolved
@@ -337,11 +337,7 @@
 	syncErr := r.SyncCSM(ctx, *csm, *operatorConfig, r.Client)
 	if syncErr == nil && !requeue.Requeue {
 		err = utils.UpdateStatus(ctx, csm, r, newStatus)
-<<<<<<< HEAD
 		if err != nil && !unitTestRun {
-=======
-		if err != nil {
->>>>>>> 430bd76e
 			log.Error(err, "Failed to update CR status")
 			return utils.LogBannerAndReturn(reconcile.Result{Requeue: true}, err)
 		}
