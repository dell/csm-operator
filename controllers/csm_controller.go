--- conflicted
+++ resolved
@@ -916,35 +916,28 @@
 		return err
 	}
 
-<<<<<<< HEAD
-		// Create/Update Roles
-		if err = rbac.SyncRole(ctx, node.Rbac.Role, cluster.ClusterCTRLClient); err != nil {
-			return err
-		}
-
-		if err = rbac.SyncRole(ctx, controller.Rbac.Role, cluster.ClusterCTRLClient); err != nil {
-			return err
-		}
-
-		// Create/Update RoleBinding
-		if err = rbac.SyncRoleBindings(ctx, node.Rbac.RoleBinding, cluster.ClusterCTRLClient); err != nil {
-			return err
-		}
-
-		if err = rbac.SyncRoleBindings(ctx, controller.Rbac.RoleBinding, cluster.ClusterCTRLClient); err != nil {
-			return err
-		}
-
-		// Create/Update CSIDriver
-		if err = csidriver.SyncCSIDriver(ctx, *driver, cluster.ClusterCTRLClient); err != nil {
-			return err
-		}
-=======
-	// Create/Update CSIDriver
-	if err = csidriver.SyncCSIDriver(ctx, *driver, clusterClient.ClusterCTRLClient); err != nil {
-		return err
-	}
->>>>>>> 1a4dd247
+  // Create/Update Roles
+  if err = rbac.SyncRole(ctx, node.Rbac.Role, cluster.ClusterCTRLClient); err != nil {
+    return err
+  }
+
+  if err = rbac.SyncRole(ctx, controller.Rbac.Role, cluster.ClusterCTRLClient); err != nil {
+    return err
+  }
+
+  // Create/Update RoleBinding
+  if err = rbac.SyncRoleBindings(ctx, node.Rbac.RoleBinding, cluster.ClusterCTRLClient); err != nil {
+    return err
+  }
+
+  if err = rbac.SyncRoleBindings(ctx, controller.Rbac.RoleBinding, cluster.ClusterCTRLClient); err != nil {
+    return err
+  }
+
+  // Create/Update CSIDriver
+  if err = csidriver.SyncCSIDriver(ctx, *driver, cluster.ClusterCTRLClient); err != nil {
+    return err
+  }
 
 	// Create/Update ConfigMap
 	if err = configmap.SyncConfigMap(ctx, *configMap, clusterClient.ClusterCTRLClient); err != nil {
