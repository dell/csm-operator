/*

Copyright (c) 2021 Dell Inc., or its subsidiaries. All Rights Reserved.

Licensed under the Apache License, Version 2.0 (the "License");
you may not use this file except in compliance with the License.
You may obtain a copy of the License at

    http://www.apache.org/licenses/LICENSE-2.0
*/

package controllers

import (
	"context"
	"fmt"
	"sync/atomic"
	"time"

	"github.com/dell/csm-operator/pkg/drivers"
	"github.com/dell/csm-operator/pkg/modules"
	"k8s.io/apimachinery/pkg/runtime"
	ctrl "sigs.k8s.io/controller-runtime"
	"sigs.k8s.io/controller-runtime/pkg/client"

	"github.com/dell/csm-operator/api/v1alpha1"
	csmv1 "github.com/dell/csm-operator/api/v1alpha1"
	"github.com/dell/csm-operator/pkg/logger"
	"github.com/dell/csm-operator/pkg/resources/configmap"
	"github.com/dell/csm-operator/pkg/resources/csidriver"
	"github.com/dell/csm-operator/pkg/resources/daemonset"
	"github.com/dell/csm-operator/pkg/resources/deployment"
	"github.com/dell/csm-operator/pkg/resources/rbac"
	"github.com/dell/csm-operator/pkg/resources/serviceaccount"
	"github.com/dell/csm-operator/pkg/utils"
	"go.uber.org/zap"

	k8serror "k8s.io/apimachinery/pkg/api/errors"
	t1 "k8s.io/apimachinery/pkg/types"
	sinformer "k8s.io/client-go/informers"
	"k8s.io/client-go/kubernetes"
	"k8s.io/client-go/tools/cache"
	"k8s.io/client-go/tools/record"
	"sigs.k8s.io/controller-runtime/pkg/controller"
	"sigs.k8s.io/controller-runtime/pkg/event"
	"sigs.k8s.io/controller-runtime/pkg/predicate"
	"sigs.k8s.io/controller-runtime/pkg/ratelimiter"
	"sigs.k8s.io/controller-runtime/pkg/reconcile"

	appsv1 "k8s.io/api/apps/v1"
	corev1 "k8s.io/api/core/v1"
	storagev1 "k8s.io/api/storage/v1"

	//metav1 "k8s.io/apimachinery/pkg/apis/meta/v1"
	"sync"
)

var dMutex sync.RWMutex

// ContainerStorageModuleReconciler reconciles a ContainerStorageModule object
type ContainerStorageModuleReconciler struct {
	// controller runtime client, responsible for create, delete, update, get etc.
	client.Client
	// k8s client, implements client-go/kubernetes interface, responsible for apply, which
	// client.Client does not provides
	K8sClient     kubernetes.Interface
	Scheme        *runtime.Scheme
	Log           *zap.SugaredLogger
	Config        utils.OperatorConfig
	updateCount   int32
	trcID         string
	EventRecorder record.EventRecorder
}

// DriverConfig  -
type DriverConfig struct {
	Driver     *storagev1.CSIDriver
	ConfigMap  *corev1.ConfigMap
	Node       *utils.NodeYAML
	Controller *utils.ControllerYAML
}

// MetadataPrefix - prefix for all labels & annotations
const (
	// MetadataPrefix - prefix for all labels & annotations
	MetadataPrefix = "storage.dell.com"

	// NodeYaml - yaml file name for node
	NodeYaml = "node.yaml"

	// CSMFinalizerName -
	CSMFinalizerName = "finalizer.dell.emc.com"
)

var configVersionKey = fmt.Sprintf("%s/%s", MetadataPrefix, "CSIoperatorConfigVersion")

//+kubebuilder:rbac:groups=storage.dell.com,resources=containerstoragemodules,verbs=get;list;watch;create;update;patch;delete
//+kubebuilder:rbac:groups=storage.dell.com,resources=containerstoragemodules/status,verbs=get;update;patch
//+kubebuilder:rbac:groups=storage.dell.com,resources=containerstoragemodules/finalizers,verbs=update
// +kubebuilder:rbac:groups="",resources=pods;services;services/finalizers;endpoints;persistentvolumeclaims;events;configmaps;secrets;serviceaccounts,verbs=*
// +kubebuilder:rbac:groups="",resources=nodes,verbs=get;list;watch;create;patch;update
// +kubebuilder:rbac:groups="",resources=persistentvolumeclaims/status,verbs=update;patch
// +kubebuilder:rbac:groups="",resources=persistentvolumes,verbs=get;list;watch;create;delete;patch;update
// +kubebuilder:rbac:groups="apps",resources=deployments;daemonsets;replicasets;statefulsets,verbs=get;list;watch;update;create;delete;patch
// +kubebuilder:rbac:groups="rbac.authorization.k8s.io",resources=clusterroles;clusterrolebindings;replicasets;rolebindings,verbs=get;list;watch;update;create;delete;patch
// +kubebuilder:rbac:groups="rbac.authorization.k8s.io",resources=clusterroles/finalizers,verbs=get;list;watch;update;create;delete;patch
// +kubebuilder:rbac:groups="rbac.authorization.k8s.io",resources=roles,verbs=get;list;watch;update;create;delete;patch
// +kubebuilder:rbac:groups="monitoring.coreos.com",resources=servicemonitors,verbs=get;create
// +kubebuilder:rbac:groups="",resources=deployments/finalizers,resourceNames=dell-csm-operator-controller-manager,verbs=update
// +kubebuilder:rbac:groups="storage.k8s.io",resources=csidrivers,verbs=get;list;watch;create;update;delete;patch
// +kubebuilder:rbac:groups="storage.k8s.io",resources=storageclasses,verbs=get;list;watch;create;update;delete
// +kubebuilder:rbac:groups="storage.k8s.io",resources=volumeattachments,verbs=get;list;watch;create;update;patch
// +kubebuilder:rbac:groups="storage.k8s.io",resources=csinodes,verbs=get;list;watch;create;update
// +kubebuilder:rbac:groups="csi.storage.k8s.io",resources=csinodeinfos,verbs=get;list;watch
// +kubebuilder:rbac:groups="snapshot.storage.k8s.io",resources=volumesnapshotclasses;volumesnapshotcontents,verbs=get;list;watch;create;update;delete
// +kubebuilder:rbac:groups="snapshot.storage.k8s.io",resources=volumesnapshotcontents/status,verbs=update
// +kubebuilder:rbac:groups="snapshot.storage.k8s.io",resources=volumesnapshots;volumesnapshots/status,verbs=get;list;watch;update
// +kubebuilder:rbac:groups="apiextensions.k8s.io",resources=customresourcedefinitions,verbs=create;list;watch;delete
// +kubebuilder:rbac:groups="storage.k8s.io",resources=volumeattachments/status,verbs=patch
// +kubebuilder:rbac:groups="coordination.k8s.io",resources=leases,verbs=get;list;watch;create;update;delete
// +kubebuilder:rbac:groups="security.openshift.io",resources=securitycontextconstraints,resourceNames=privileged,verbs=use

// Reconcile is part of the main kubernetes reconciliation loop which aims to
// move the current state of the cluster closer to the desired state.
// TODO(user): Modify the Reconcile function to compare the state specified by
// the ContainerStorageModule object against the actual cluster state, and then
// perform operations to make the cluster state reflect the state specified by
// the user.
//
// For more details, check Reconcile and its Result here:
// - https://pkg.go.dev/sigs.k8s.io/controller-runtime@v0.9.2/pkg/reconcile

// Reconcile - main loop
func (r *ContainerStorageModuleReconciler) Reconcile(ctx context.Context, req ctrl.Request) (ctrl.Result, error) {
	r.IncrUpdateCount()
	r.trcID = fmt.Sprintf("%d", r.GetUpdateCount())
	name := req.Name + "-" + r.trcID
	ctx, log := logger.GetNewContextWithLogger(name)
	log.Info("################Starting Reconcile##############")
	csm := new(csmv1.ContainerStorageModule)

	log.Infow("reconcile for", "Namespace", req.Namespace, "Name", req.Name, "Attempt", r.GetUpdateCount())
	log.Debugw(fmt.Sprintf("Reconciling %s ", "csm"), "request", req.String())

	// Fetch the ContainerStorageModuleReconciler instance
	err := r.Client.Get(ctx, req.NamespacedName, csm)
	if err != nil {
		if k8serror.IsNotFound(err) {
			// Request object not found, could have been deleted after reconcile request.
			// Owned objects are automatically garbage collected. For additional cleanup logic use finalizers.
			// Return and don't requeue
			return reconcile.Result{}, nil
		}
		// Error reading the object - requeue the request.
		return reconcile.Result{}, nil
	}

	// Remove finalizer to allow users to delete CR
	operatorConfig := &utils.OperatorConfig{
		IsOpenShift:     r.Config.IsOpenShift,
		K8sVersion:      r.Config.K8sVersion,
		ConfigDirectory: r.Config.ConfigDirectory,
	}

	if csm.IsBeingDeleted() {
		r.Log.Info(fmt.Sprintf("HandleFinalizer for %v", req.NamespacedName))

		// check for force cleanup
		if csm.Spec.Driver.ForceRemoveDriver {
			// remove all resource deployed from CR by operator
			if err := r.removeDriver(ctx, *csm, *operatorConfig); err != nil {
<<<<<<< HEAD
				r.EventRecorder.Event(csm, corev1.EventTypeWarning, "Removing Driver", fmt.Sprintf("Failed to remove driver: %s", err))
=======
				r.EventRecorder.Event(csm, corev1.EventTypeWarning, v1alpha1.EventDeleted, fmt.Sprintf("Failed to remove driver: %s", err))
>>>>>>> ce25306e
				return ctrl.Result{}, fmt.Errorf("error when deleteing driver: %v", err)
			}
		}

		if err := r.removeFinalizer(csm); err != nil {
			r.EventRecorder.Event(csm, corev1.EventTypeWarning, v1alpha1.EventDeleted, fmt.Sprintf("Failed to delete finalizer: %s", err))
			return ctrl.Result{}, fmt.Errorf("error when handling finalizer: %v", err)
		}
		r.EventRecorder.Event(csm, corev1.EventTypeNormal, csmv1.EventDeleted, "Object finalizer is deleted")

		if err := r.removeFinalizer(csm); err != nil {
			r.EventRecorder.Event(csm, corev1.EventTypeWarning, "Deleting finalizer", fmt.Sprintf("Failed to delete finalizer: %s", err))
			return ctrl.Result{}, fmt.Errorf("error when handling finalizer: %v", err)
		}
		r.EventRecorder.Event(csm, corev1.EventTypeNormal, "Deleted", "Object finalizer is deleted")

		return ctrl.Result{}, nil
	}

	// Add finalizer
	if !csm.HasFinalizer(CSMFinalizerName) {
		r.Log.Info(fmt.Sprintf("AddFinalizer for %v", req.NamespacedName))
		if err := r.addFinalizer(csm); err != nil {
			r.EventRecorder.Event(csm, corev1.EventTypeWarning, v1alpha1.EventUpdated, fmt.Sprintf("Failed to add finalizer: %s", err))
			return ctrl.Result{}, fmt.Errorf("error when adding finalizer: %v", err)
		}
		r.EventRecorder.Event(csm, corev1.EventTypeNormal, v1alpha1.EventUpdated, "Object finalizer is added")
		return ctrl.Result{}, nil
	}

	oldStatus := csm.GetCSMStatus()

	// Before doing anything else, check for config version and apply annotation if not set
	isUpdated, err := checkAndApplyConfigVersionAnnotations(ctx, csm)
	if err != nil {
		r.EventRecorder.Eventf(csm, corev1.EventTypeWarning, v1alpha1.EventUpdated, "Failed add annotation during install: %s", err.Error())
		return utils.HandleValidationError(ctx, csm, r, err)
	}
	if isUpdated {
		err = r.GetClient().Update(ctx, csm)
		if err != nil {
			log.Error(err, "Failed to update CR with finalizer")
			return reconcile.Result{}, err
		}
	}

	// perfrom prechecks
	err = r.PreChecks(ctx, csm, *operatorConfig)
	if err != nil {
		r.EventRecorder.Event(csm, corev1.EventTypeWarning, v1alpha1.EventUpdated, fmt.Sprintf("Failed Prechecks: %s", err))
		return utils.HandleValidationError(ctx, csm, r, err)
	}

	// Set the driver status to updating

	newStatus := csm.GetCSMStatus()
	_, err = utils.HandleSuccess(ctx, csm, r, newStatus, oldStatus)
	if err != nil {
		log.Error(err, "Failed to update CR status")
	}
	// Update the driver
	r.EventRecorder.Eventf(csm, corev1.EventTypeNormal, v1alpha1.EventUpdated, "Call install/update driver: %s", csm.Name)
	syncErr := r.SyncCSM(ctx, *csm, *operatorConfig)
	if syncErr == nil {
		return utils.LogBannerAndReturn(reconcile.Result{}, nil)
	}

	// Failed driver deployment
	r.EventRecorder.Eventf(csm, corev1.EventTypeWarning, v1alpha1.EventUpdated, "Failed install: %s", syncErr.Error())

	return utils.LogBannerAndReturn(reconcile.Result{Requeue: true}, syncErr)
}

func (r *ContainerStorageModuleReconciler) ignoreUpdatePredicate() predicate.Predicate {
	return predicate.Funcs{
		UpdateFunc: func(e event.UpdateEvent) bool {
			// Ignore updates to status in which case metadata.Generation does not change
			return e.ObjectOld.GetGeneration() != e.ObjectNew.GetGeneration()
		},

		DeleteFunc: func(e event.DeleteEvent) bool {
			// Evaluates to false if the object has been confirmed deleted.
			return !e.DeleteStateUnknown
		},
	}
}

func (r *ContainerStorageModuleReconciler) handleDeploymentUpdate(oldObj interface{}, obj interface{}) {
	dMutex.Lock()
	defer dMutex.Unlock()

	old, _ := oldObj.(*appsv1.Deployment)
	d, _ := obj.(*appsv1.Deployment)
	name := d.Spec.Template.Labels["csm"]
	key := name + "-" + fmt.Sprintf("%d", r.GetUpdateCount())
	ctx, log := logger.GetNewContextWithLogger(key)
	if name == "" {
		log.Infow("ignore deployment not labeled for csm", "name", d.Name)
		return
	}

	log.Debugw("deployment modified generation", fmt.Sprintf("%d", d.Generation), fmt.Sprintf("%d", old.Generation))

	desired := d.Status.Replicas
	available := d.Status.AvailableReplicas
	ready := d.Status.ReadyReplicas
	numberUnavailable := d.Status.UnavailableReplicas

	//Replicas:               2 desired | 2 updated | 2 total | 2 available | 0 unavailable

	log.Infow("deployment", "desired", desired)
	log.Infow("deployment", "numberReady", ready)
	log.Infow("deployment", "available", available)
	log.Infow("deployment", "numberUnavailable", numberUnavailable)

	ns := d.Namespace
	log.Debugw("deployment", "namespace", ns, "name", name)
	namespacedName := t1.NamespacedName{
		Name:      name,
		Namespace: ns,
	}

	csm := new(csmv1.ContainerStorageModule)
	err := r.Client.Get(ctx, namespacedName, csm)
	if err != nil {
		log.Error("deployment get csm", "error", err.Error())
	}
	newStatus := csm.GetCSMStatus()
	err = utils.UpdateStatus(ctx, csm, r, newStatus)
	if err != nil {
		log.Debugw("deployment status ", "pods", err.Error())
	}

}

func (r *ContainerStorageModuleReconciler) handlePodsUpdate(oldObj interface{}, obj interface{}) {
	dMutex.Lock()
	defer dMutex.Unlock()

	p, _ := obj.(*corev1.Pod)
	name := p.GetLabels()["csm"]
	if name == "" {
		return
	}
	key := name + "-" + fmt.Sprintf("%d", r.GetUpdateCount())
	ctx, log := logger.GetNewContextWithLogger(key)

	log.Infow("pod labeled for csm", "name", p.Name)

	// update it to trigger status watch
	ns := p.Namespace
	namespacedName := t1.NamespacedName{
		Name:      name,
		Namespace: ns,
	}
	csm := new(csmv1.ContainerStorageModule)
	err := r.Client.Get(ctx, namespacedName, csm)
	if err != nil {
		r.Log.Error("daemonset get csm", "error", err.Error())
	}
	log.Infow("csm prev status ", "state", csm.Status)
	newStatus := csm.GetCSMStatus()

	err = utils.UpdateStatus(ctx, csm, r, newStatus)
	state := csm.GetCSMStatus().NodeStatus.Failed
	stamp := fmt.Sprintf("at %d", time.Now().UnixNano())
	if state != "0" && err != nil {
		log.Infow("pod status ", "state", err.Error())
		r.EventRecorder.Eventf(csm, corev1.EventTypeWarning, v1alpha1.EventUpdated, "%s Pod error details %s", stamp, err.Error())
	} else {
		r.EventRecorder.Eventf(csm, corev1.EventTypeNormal, v1alpha1.EventCompleted, "%s Driver pods running OK", stamp)
	}

}

func (r *ContainerStorageModuleReconciler) handleDaemonsetUpdate(oldObj interface{}, obj interface{}) {
	dMutex.Lock()
	defer dMutex.Unlock()

	old, _ := oldObj.(*appsv1.DaemonSet)
	d, _ := obj.(*appsv1.DaemonSet)
	name := d.Spec.Template.Labels["csm"]
	if name == "" {
		r.Log.Debugw("ignore daemonset not labeled for csm", "name", d.Name)
		return
	}

	key := name + "-" + fmt.Sprintf("%d", r.GetUpdateCount())
	ctx, log := logger.GetNewContextWithLogger(key)

	log.Debugw("daemonset modified generation", fmt.Sprintf("%d", d.Generation), fmt.Sprintf("%d", old.Generation))

	desired := d.Status.DesiredNumberScheduled
	available := d.Status.NumberAvailable
	ready := d.Status.NumberReady
	numberUnavailable := d.Status.NumberUnavailable

	log.Infow("daemonset ", "name", d.Name, "namespace", d.Namespace)
	log.Infow("daemonset ", "desired", desired)
	log.Infow("daemonset ", "numberReady", ready)
	log.Infow("daemonset ", "available", available)
	log.Infow("daemonset ", "numberUnavailable", numberUnavailable)

	ns := d.Namespace
	r.Log.Debugw("daemonset ", "ns", ns, "name", name)
	namespacedName := t1.NamespacedName{
		Name:      name,
		Namespace: ns,
	}

	csm := new(csmv1.ContainerStorageModule)
	err := r.Client.Get(ctx, namespacedName, csm)
	if err != nil {
		r.Log.Error("daemonset get csm", "error", err.Error())
	}

	log.Infow("csm prev status ", "state", csm.Status)
	newStatus := csm.GetCSMStatus()
	err = utils.UpdateStatus(ctx, csm, r, newStatus)
	if err != nil {
		log.Debugw("daemonset status ", "pods", err.Error())
	}

}

// ContentWatch - watch updates on deployment and deamonset
func (r *ContainerStorageModuleReconciler) ContentWatch() error {

	sharedInformerFactory := sinformer.NewSharedInformerFactory(r.K8sClient, time.Duration(time.Hour))

	daemonsetInformer := sharedInformerFactory.Apps().V1().DaemonSets().Informer()
	daemonsetInformer.AddEventHandler(cache.ResourceEventHandlerFuncs{
		UpdateFunc: r.handleDaemonsetUpdate,
	})

	deploymentInformer := sharedInformerFactory.Apps().V1().Deployments().Informer()
	deploymentInformer.AddEventHandler(cache.ResourceEventHandlerFuncs{
		UpdateFunc: r.handleDeploymentUpdate,
	})

	podsInformer := sharedInformerFactory.Core().V1().Pods().Informer()
	podsInformer.AddEventHandler(cache.ResourceEventHandlerFuncs{
		UpdateFunc: r.handlePodsUpdate,
	})

	stop := make(chan struct{})
	sharedInformerFactory.Start(stop)

	return nil
}

// SetupWithManager sets up the controller with the Manager.
func (r *ContainerStorageModuleReconciler) SetupWithManager(mgr ctrl.Manager, limiter ratelimiter.RateLimiter, maxReconcilers int) error {

	go r.ContentWatch()

	return ctrl.NewControllerManagedBy(mgr).
		For(&csmv1.ContainerStorageModule{}).
		WithEventFilter(r.ignoreUpdatePredicate()).
		WithOptions(controller.Options{
			RateLimiter:             limiter,
			MaxConcurrentReconciles: maxReconcilers,
		}).Complete(r)
}

func (r *ContainerStorageModuleReconciler) removeFinalizer(instance *csmv1.ContainerStorageModule) error {
	if !instance.HasFinalizer(CSMFinalizerName) {
		return nil
	}
	instance.SetFinalizers(nil)
	return r.Update(context.Background(), instance)
}

func (r *ContainerStorageModuleReconciler) addFinalizer(instance *csmv1.ContainerStorageModule) error {
	instance.SetFinalizers([]string{CSMFinalizerName})
	return r.Update(context.Background(), instance)
}

// SyncCSM - Sync the current installation - this can lead to a create or update
func (r *ContainerStorageModuleReconciler) SyncCSM(ctx context.Context, cr csmv1.ContainerStorageModule, operatorConfig utils.OperatorConfig) error {
	log := logger.GetLogger(ctx)

	// Get Driver resources
	driverConfig, err := r.getDriverConfig(ctx, cr, operatorConfig)
	if err != nil {
		return err
	}

	driver := driverConfig.Driver
	configMap := driverConfig.ConfigMap
	node := driverConfig.Node
	controller := driverConfig.Controller

	// Add module resources
	for _, m := range cr.Spec.Modules {
		if m.Enabled {
			switch m.Name {
			case csmv1.Authorization:
				log.Info("Injecting CSM Authorization")
				dp, err := modules.AuthInjectDeployment(controller.Deployment, cr, operatorConfig)
				if err != nil {
					return fmt.Errorf("injecting auth into deployment: %v", err)
				}
				controller.Deployment = *dp

				ds, err := modules.AuthInjectDaemonset(node.DaemonSetApplyConfig, cr, operatorConfig)
				if err != nil {
					return fmt.Errorf("injecting auth into deamonset: %v", err)
				}

				node.DaemonSetApplyConfig = *ds

			default:
				return fmt.Errorf("unsupported module type %s", m.Name)

			}

		}
	}

	// Create/Update ServiceAccount
	if err = serviceaccount.SyncServiceAccount(ctx, &node.Rbac.ServiceAccount, r.Client); err != nil {
		return err
	}

	if err = serviceaccount.SyncServiceAccount(ctx, &controller.Rbac.ServiceAccount, r.Client); err != nil {
		return err
	}

	// Create/Update ClusterRoles
	if _, err = rbac.SyncClusterRole(ctx, &node.Rbac.ClusterRole, r.Client); err != nil {
		return err
	}

	if _, err = rbac.SyncClusterRole(ctx, &controller.Rbac.ClusterRole, r.Client); err != nil {
		return err
	}

	// Create/Update ClusterRoleBinding
	if err = rbac.SyncClusterRoleBindings(ctx, &node.Rbac.ClusterRoleBinding, r.Client); err != nil {
		return err
	}

	if err = rbac.SyncClusterRoleBindings(ctx, &controller.Rbac.ClusterRoleBinding, r.Client); err != nil {
		return err
	}

	// Create/Update CSIDriver
	if err = csidriver.SyncCSIDriver(ctx, driver, r.Client); err != nil {
		return err
	}

	// Create/Update ConfigMap
	if err = configmap.SyncConfigMap(ctx, configMap, r.Client); err != nil {
		return err
	}

	// Create/Update Deployment
	if err = deployment.SyncDeployment(ctx, &controller.Deployment, r.K8sClient, cr.Name); err != nil {
		return err
	}

	// Create/Update DeamonSet
	if err = daemonset.SyncDaemonset(ctx, &node.DaemonSetApplyConfig, r.K8sClient, cr.Name); err != nil {
		return err
	}

	return nil
}

<<<<<<< HEAD
func (r *ContainerStorageModuleReconciler) getDriverConfig(ctx context.Context, cr csmv1.ContainerStorageModule, operatorConfig utils.OperatorConfig) (*DriverConfig, error) {
=======
func (r *ContainerStorageModuleReconciler) getDriverConfig(ctx context.Context,
	cr csmv1.ContainerStorageModule,
	operatorConfig utils.OperatorConfig) (*DriverConfig, error) {
>>>>>>> ce25306e
	var (
		err        error
		driver     *storagev1.CSIDriver
		configMap  *corev1.ConfigMap
		node       *utils.NodeYAML
		controller *utils.ControllerYAML
		log        = logger.GetLogger(ctx)
	)

	log := logger.GetLogger(ctx)

	// Get Driver resources
	log.Infof("Getting %s CSI Driver for Dell EMC", cr.Spec.Driver.CSIDriverType)
	driverType := cr.Spec.Driver.CSIDriverType

	if driverType == csmv1.PowerScale {
		// use powerscale instead of isilon as the folder name is powerscale
		driverType = csmv1.PowerScaleName
	}

	configMap, err = drivers.GetConfigMap(ctx, cr, operatorConfig, driverType)
	if err != nil {
		return nil, fmt.Errorf("getting %s configMap: %v", driverType, err)
	}

	driver, err = drivers.GetCSIDriver(ctx, cr, operatorConfig, driverType)
	if err != nil {
		return nil, fmt.Errorf("getting %s CSIDriver: %v", driverType, err)
	}

	node, err = drivers.GetNode(ctx, cr, operatorConfig, driverType, NodeYaml)
	if err != nil {
		return nil, fmt.Errorf("getting %s node: %v", driverType, err)
	}

	controller, err = drivers.GetController(ctx, cr, operatorConfig, driverType)
	if err != nil {
		return nil, fmt.Errorf("getting %s controller: %v", driverType, err)
	}

	return &DriverConfig{
		Driver:     driver,
		ConfigMap:  configMap,
		Node:       node,
		Controller: controller,
	}, nil

}

func (r *ContainerStorageModuleReconciler) removeDriver(ctx context.Context, instance csmv1.ContainerStorageModule, operatorConfig utils.OperatorConfig) error {
<<<<<<< HEAD

=======
>>>>>>> ce25306e
	log := logger.GetLogger(ctx)

	deleteObj := func(obj client.Object) error {
		kind := obj.GetObjectKind().GroupVersionKind().Kind
		name := obj.GetName()

		err := r.GetClient().Get(ctx, t1.NamespacedName{Name: name, Namespace: obj.GetNamespace()}, obj)

		if err != nil && k8serror.IsNotFound(err) {
			log.Infow("Object not found to delete", "Name:", name, "Kind:", kind)
			return nil
		} else if err != nil {
<<<<<<< HEAD
			log.Info("Unknown error.", "Error", err.Error())
			return err
		} else {
			log.Info("Deleting object", "Name:", obj.GetName(), "Kind:", obj.GetObjectKind().GroupVersionKind().Kind)
=======
			log.Errorw("error to find object in deleteObj", "Error", err.Error(), "Name:", name, "Kind:", kind)
			return err
		} else {
			log.Infow("Deleting object", "Name:", name, "Kind:", kind)
>>>>>>> ce25306e
			err = r.GetClient().Delete(ctx, obj)
			if err != nil {
				return err
			}
		}
		return nil
	}

	// Get Driver resources
	driverConfig, err := r.getDriverConfig(ctx, instance, operatorConfig)
	if err != nil {
		log.Error("error in getDriverConfig")
		return err
	}

	if err = deleteObj(&driverConfig.Node.Rbac.ServiceAccount); err != nil {
		log.Errorw("error delete node service account", "Error", err.Error())
		return err
	}

	if err = deleteObj(&driverConfig.Controller.Rbac.ServiceAccount); err != nil {
		log.Errorw("error delete controller service account", "Error", err.Error())
		return err
	}

	if err = deleteObj(&driverConfig.Node.Rbac.ClusterRole); err != nil {
		log.Errorw("error delete node cluster role", "Error", err.Error())
		return err
	}

	if err = deleteObj(&driverConfig.Controller.Rbac.ClusterRole); err != nil {
		log.Errorw("error delete controller cluster role", "Error", err.Error())
		return err
	}

	if err = deleteObj(&driverConfig.Node.Rbac.ClusterRoleBinding); err != nil {
		log.Errorw("error delete node cluster role binding", "Error", err.Error())
		return err
	}

	if err = deleteObj(&driverConfig.Controller.Rbac.ClusterRoleBinding); err != nil {
		log.Errorw("error delete controller cluster role binding", "Error", err.Error())
		return err
	}

	if err = deleteObj(driverConfig.ConfigMap); err != nil {
		log.Errorw("error delete configmap", "Error", err.Error())
		return err
	}

	if err = deleteObj(driverConfig.Driver); err != nil {
		log.Errorw("error delete csi driver", "Error", err.Error())
		return err
	}

	daemonsetKey := client.ObjectKey{
		Namespace: *driverConfig.Node.DaemonSetApplyConfig.Namespace,
		Name:      *driverConfig.Node.DaemonSetApplyConfig.Name,
	}

	daemonsetObj := &appsv1.DaemonSet{}
	err = r.Get(ctx, daemonsetKey, daemonsetObj)
	if err == nil {
		if err = r.Delete(ctx, daemonsetObj); err != nil {
			log.Errorw("error delete daemonset", "Error", err.Error())
		}
	} else {
		log.Infow("error getting daemonset", "daemonsetKey", daemonsetKey)
	}

	deploymentKey := client.ObjectKey{
		Namespace: *driverConfig.Controller.Deployment.Namespace,
		Name:      *driverConfig.Controller.Deployment.Name,
	}

	deploymentObj := &appsv1.Deployment{}
	if err = r.Get(ctx, deploymentKey, deploymentObj); err == nil {
		if err = r.Delete(ctx, deploymentObj); err != nil {
			log.Errorw("error delete deployment", "Error", err.Error())
		}
	} else {
		log.Infow("error getting deployment", "deploymentKey", deploymentKey)
	}

	return nil
}

// PreChecks - validate input values
func (r *ContainerStorageModuleReconciler) PreChecks(ctx context.Context, cr *csmv1.ContainerStorageModule, operatorConfig utils.OperatorConfig) error {
	if cr.Spec.Driver.Common.Image == "" {
		return fmt.Errorf("driver image not specified in spec")
	}
	if cr.Spec.Driver.ConfigVersion == "" || cr.Spec.Driver.ConfigVersion != "v2.2.0" {
		return fmt.Errorf("driver version not specified in spec or driver version is not valid")
	}

	// Check drivers
	switch cr.Spec.Driver.CSIDriverType {
	case csmv1.PowerScale:

		err := drivers.PrecheckPowerScale(ctx, cr, r.GetClient())
		if err != nil {
			return fmt.Errorf("failed powerscale validation: %v", err)
		}

	default:
		return fmt.Errorf("unsupported driver type %s", cr.Spec.Driver.CSIDriverType)
	}

	// check modules
	for _, m := range cr.Spec.Modules {
		if m.Enabled {
			switch m.Name {
			case csmv1.Authorization:
				err := modules.AuthorizationPrecheck(ctx, cr.GetNamespace(), string(cr.Spec.Driver.CSIDriverType), operatorConfig, m, r.GetClient())
				if err != nil {
					return fmt.Errorf("failed authorization validation: %v", err)
				}

			default:
				return fmt.Errorf("unsupported module type %s", m.Name)

			}

		}
	}

	return nil

}

// TODO: refactor this
func checkAndApplyConfigVersionAnnotations(ctx context.Context, instance *csmv1.ContainerStorageModule) (bool, error) {

	log := logger.GetLogger(ctx)

	if instance.Spec.Driver.ConfigVersion == "" {
		// fail immediately
		return false, fmt.Errorf("mandatory argument: ConfigVersion missing")
	}
	// If driver has not been initialized yet, we first annotate the driver with the config version annotation

	annotations := instance.GetAnnotations()
	isUpdated := false
	if annotations == nil {
		annotations = make(map[string]string)
		isUpdated = true
	}
	if configVersion, ok := annotations[configVersionKey]; !ok {
		annotations[configVersionKey] = instance.Spec.Driver.ConfigVersion
		isUpdated = true
		instance.SetAnnotations(annotations)
		log.Infof("Installing CSI Driver %s with config Version %s. Updating Annotations with Config Version",
			instance.GetName(), instance.Spec.Driver.ConfigVersion)
	} else {
		if configVersion != instance.Spec.Driver.ConfigVersion {
			annotations[configVersionKey] = instance.Spec.Driver.ConfigVersion
			isUpdated = true
			instance.SetAnnotations(annotations)
			log.Infof("Config Version changed from %s to %s. Updating Annotations",
				configVersion, instance.Spec.Driver.ConfigVersion)
		}
	}
	return isUpdated, nil
}

// GetClient - returns the split client
func (r *ContainerStorageModuleReconciler) GetClient() client.Client {
	return r.Client
}

// IncrUpdateCount - Increments the update count
func (r *ContainerStorageModuleReconciler) IncrUpdateCount() {
	atomic.AddInt32(&r.updateCount, 1)
}

// GetUpdateCount - Returns the current update count
func (r *ContainerStorageModuleReconciler) GetUpdateCount() int32 {
	return r.updateCount
}<|MERGE_RESOLUTION|>--- conflicted
+++ resolved
@@ -169,11 +169,7 @@
 		if csm.Spec.Driver.ForceRemoveDriver {
 			// remove all resource deployed from CR by operator
 			if err := r.removeDriver(ctx, *csm, *operatorConfig); err != nil {
-<<<<<<< HEAD
-				r.EventRecorder.Event(csm, corev1.EventTypeWarning, "Removing Driver", fmt.Sprintf("Failed to remove driver: %s", err))
-=======
 				r.EventRecorder.Event(csm, corev1.EventTypeWarning, v1alpha1.EventDeleted, fmt.Sprintf("Failed to remove driver: %s", err))
->>>>>>> ce25306e
 				return ctrl.Result{}, fmt.Errorf("error when deleteing driver: %v", err)
 			}
 		}
@@ -183,12 +179,6 @@
 			return ctrl.Result{}, fmt.Errorf("error when handling finalizer: %v", err)
 		}
 		r.EventRecorder.Event(csm, corev1.EventTypeNormal, csmv1.EventDeleted, "Object finalizer is deleted")
-
-		if err := r.removeFinalizer(csm); err != nil {
-			r.EventRecorder.Event(csm, corev1.EventTypeWarning, "Deleting finalizer", fmt.Sprintf("Failed to delete finalizer: %s", err))
-			return ctrl.Result{}, fmt.Errorf("error when handling finalizer: %v", err)
-		}
-		r.EventRecorder.Event(csm, corev1.EventTypeNormal, "Deleted", "Object finalizer is deleted")
 
 		return ctrl.Result{}, nil
 	}
@@ -544,13 +534,9 @@
 	return nil
 }
 
-<<<<<<< HEAD
-func (r *ContainerStorageModuleReconciler) getDriverConfig(ctx context.Context, cr csmv1.ContainerStorageModule, operatorConfig utils.OperatorConfig) (*DriverConfig, error) {
-=======
 func (r *ContainerStorageModuleReconciler) getDriverConfig(ctx context.Context,
 	cr csmv1.ContainerStorageModule,
 	operatorConfig utils.OperatorConfig) (*DriverConfig, error) {
->>>>>>> ce25306e
 	var (
 		err        error
 		driver     *storagev1.CSIDriver
@@ -560,8 +546,6 @@
 		log        = logger.GetLogger(ctx)
 	)
 
-	log := logger.GetLogger(ctx)
-
 	// Get Driver resources
 	log.Infof("Getting %s CSI Driver for Dell EMC", cr.Spec.Driver.CSIDriverType)
 	driverType := cr.Spec.Driver.CSIDriverType
@@ -601,10 +585,6 @@
 }
 
 func (r *ContainerStorageModuleReconciler) removeDriver(ctx context.Context, instance csmv1.ContainerStorageModule, operatorConfig utils.OperatorConfig) error {
-<<<<<<< HEAD
-
-=======
->>>>>>> ce25306e
 	log := logger.GetLogger(ctx)
 
 	deleteObj := func(obj client.Object) error {
@@ -617,17 +597,10 @@
 			log.Infow("Object not found to delete", "Name:", name, "Kind:", kind)
 			return nil
 		} else if err != nil {
-<<<<<<< HEAD
-			log.Info("Unknown error.", "Error", err.Error())
-			return err
-		} else {
-			log.Info("Deleting object", "Name:", obj.GetName(), "Kind:", obj.GetObjectKind().GroupVersionKind().Kind)
-=======
 			log.Errorw("error to find object in deleteObj", "Error", err.Error(), "Name:", name, "Kind:", kind)
 			return err
 		} else {
 			log.Infow("Deleting object", "Name:", name, "Kind:", kind)
->>>>>>> ce25306e
 			err = r.GetClient().Delete(ctx, obj)
 			if err != nil {
 				return err
