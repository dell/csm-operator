/*

Copyright (c) 2021 Dell Inc., or its subsidiaries. All Rights Reserved.

Licensed under the Apache License, Version 2.0 (the "License");
you may not use this file except in compliance with the License.
You may obtain a copy of the License at

    http://www.apache.org/licenses/LICENSE-2.0
*/

package controllers

import (
	"context"
	"errors"
	"fmt"
	"sync/atomic"
	"time"

	k8sClient "github.com/dell/csm-operator/k8s"
	"github.com/dell/csm-operator/pkg/constants"
	"github.com/dell/csm-operator/pkg/drivers"
	"github.com/dell/csm-operator/pkg/modules"
	"k8s.io/apimachinery/pkg/runtime"
	ctrl "sigs.k8s.io/controller-runtime"
	"sigs.k8s.io/controller-runtime/pkg/client"

	csmv1 "github.com/dell/csm-operator/api/v1alpha1"
	"github.com/dell/csm-operator/pkg/resources/configmap"
	"github.com/dell/csm-operator/pkg/resources/csidriver"
	"github.com/dell/csm-operator/pkg/resources/daemonset"
	"github.com/dell/csm-operator/pkg/resources/deployment"
	"github.com/dell/csm-operator/pkg/resources/rbac"
	"github.com/dell/csm-operator/pkg/resources/serviceaccount"
	"github.com/dell/csm-operator/pkg/utils"
	"github.com/go-logr/logr"
	k8serror "k8s.io/apimachinery/pkg/api/errors"
	t1 "k8s.io/apimachinery/pkg/types"
	sinformer "k8s.io/client-go/informers"
	"k8s.io/client-go/kubernetes"
	"k8s.io/client-go/tools/cache"
	"k8s.io/client-go/tools/record"
	"sigs.k8s.io/controller-runtime/pkg/controller"
	"sigs.k8s.io/controller-runtime/pkg/event"
	"sigs.k8s.io/controller-runtime/pkg/predicate"
	"sigs.k8s.io/controller-runtime/pkg/ratelimiter"
	"sigs.k8s.io/controller-runtime/pkg/reconcile"

	appsv1 "k8s.io/api/apps/v1"
	corev1 "k8s.io/api/core/v1"
	storagev1 "k8s.io/api/storage/v1"
	//metav1 "k8s.io/apimachinery/pkg/apis/meta/v1"
)

// ContainerStorageModuleReconciler reconciles a ContainerStorageModule object
type ContainerStorageModuleReconciler struct {
	// controller runtime client, responsible for create, delete, update, get etc.
	client.Client
	// k8s client, implements client-go/kubernetes interface, responsible for apply, which
	// client.Client does not provides
	K8sClient     kubernetes.Interface
	Scheme        *runtime.Scheme
	Log           logr.Logger
	Config        utils.OperatorConfig
	updateCount   int32
	EventRecorder record.EventRecorder
}

// MetadataPrefix - prefix for all labels & annotations
const MetadataPrefix = "storage.dell.com"

var configVersionKey = fmt.Sprintf("%s/%s", MetadataPrefix, "CSIDriverConfigVersion")

//+kubebuilder:rbac:groups=storage.dell.com,resources=containerstoragemodules,verbs=get;list;watch;create;update;patch;delete
//+kubebuilder:rbac:groups=storage.dell.com,resources=containerstoragemodules/status,verbs=get;update;patch
//+kubebuilder:rbac:groups=storage.dell.com,resources=containerstoragemodules/finalizers,verbs=update
// +kubebuilder:rbac:groups="",resources=pods;services;services/finalizers;endpoints;persistentvolumeclaims;events;configmaps;secrets;serviceaccounts,verbs=*
// +kubebuilder:rbac:groups="",resources=nodes,verbs=get;list;watch;create;patch;update
// +kubebuilder:rbac:groups="",resources=persistentvolumeclaims/status,verbs=update;patch
// +kubebuilder:rbac:groups="",resources=persistentvolumes,verbs=get;list;watch;create;delete;patch;update
// +kubebuilder:rbac:groups="apps",resources=deployments;daemonsets;replicasets;statefulsets,verbs=get;list;watch;update;create;delete;patch
// +kubebuilder:rbac:groups="rbac.authorization.k8s.io",resources=clusterroles;clusterrolebindings;replicasets;rolebindings,verbs=get;list;watch;update;create;delete;patch
// +kubebuilder:rbac:groups="rbac.authorization.k8s.io",resources=clusterroles/finalizers,verbs=get;list;watch;update;create;delete;patch
// +kubebuilder:rbac:groups="rbac.authorization.k8s.io",resources=roles,verbs=get;list;watch;update;create;delete;patch
// +kubebuilder:rbac:groups="monitoring.coreos.com",resources=servicemonitors,verbs=get;create
// +kubebuilder:rbac:groups="apps",resources=deployments/finalizers,resourceNames=dell-csi-operator-controller-manager,verbs=update
// +kubebuilder:rbac:groups="storage.k8s.io",resources=csidrivers,verbs=get;list;watch;create;update;delete;patch
// +kubebuilder:rbac:groups="storage.k8s.io",resources=storageclasses,verbs=get;list;watch;create;update;delete
// +kubebuilder:rbac:groups="storage.k8s.io",resources=volumeattachments,verbs=get;list;watch;create;update;patch
// +kubebuilder:rbac:groups="storage.k8s.io",resources=csinodes,verbs=get;list;watch;create;update
// +kubebuilder:rbac:groups="csi.storage.k8s.io",resources=csinodeinfos,verbs=get;list;watch
// +kubebuilder:rbac:groups="snapshot.storage.k8s.io",resources=volumesnapshotclasses;volumesnapshotcontents,verbs=get;list;watch;create;update;delete
// +kubebuilder:rbac:groups="snapshot.storage.k8s.io",resources=volumesnapshotcontents/status,verbs=update
// +kubebuilder:rbac:groups="snapshot.storage.k8s.io",resources=volumesnapshots;volumesnapshots/status,verbs=get;list;watch;update
// +kubebuilder:rbac:groups="apiextensions.k8s.io",resources=customresourcedefinitions,verbs=create;list;watch;delete
// +kubebuilder:rbac:groups="storage.k8s.io",resources=volumeattachments/status,verbs=patch
// +kubebuilder:rbac:groups="coordination.k8s.io",resources=leases,verbs=get;list;watch;create;update;delete
// +kubebuilder:rbac:groups="security.openshift.io",resources=securitycontextconstraints,resourceNames=privileged,verbs=use

// Reconcile is part of the main kubernetes reconciliation loop which aims to
// move the current state of the cluster closer to the desired state.
// TODO(user): Modify the Reconcile function to compare the state specified by
// the ContainerStorageModule object against the actual cluster state, and then
// perform operations to make the cluster state reflect the state specified by
// the user.
//
// For more details, check Reconcile and its Result here:
// - https://pkg.go.dev/sigs.k8s.io/controller-runtime@v0.9.2/pkg/reconcile

// Reconcile - main loop
func (r *ContainerStorageModuleReconciler) Reconcile(ctx context.Context, req ctrl.Request) (ctrl.Result, error) {
	log := r.Log.WithValues("csm", req.NamespacedName)
	// your logic here
	csm := new(csmv1.ContainerStorageModule)

	reqLogger := log.WithValues("Namespace", req.Namespace)
	reqLogger = reqLogger.WithValues("Name", req.Name)
	reqLogger = reqLogger.WithValues("Attempt", r.updateCount)
	reqLogger.Info(fmt.Sprintf("Reconciling %s ", "csm"), "request", req.String())

	reqLogger.Info("################Starting Reconcile##############")
	r.IncrUpdateCount()

	// Fetch the ContainerStorageModuleReconciler instance
	err := r.Client.Get(ctx, req.NamespacedName, csm)
	if err != nil {
		if k8serror.IsNotFound(err) {
			// Request object not found, could have been deleted after reconcile request.
			// Owned objects are automatically garbage collected. For additional cleanup logic use finalizers.
			// Return and don't requeue
			return reconcile.Result{}, nil
		}
		// Error reading the object - requeue the request.
		return reconcile.Result{}, nil
	}

	isCustomResourceMarkedForDeletion := csm.GetDeletionTimestamp() != nil
	if isCustomResourceMarkedForDeletion {
		return r.removeFinalizer(ctx, csm, reqLogger)
	}

	// Add finalizer
<<<<<<< HEAD
	_ = r.Client.Get(ctx, req.NamespacedName, csm)
	csm.SetFinalizers([]string{"finalizer.dell.emc.com"})
	// Update CR
	err = r.Client.Update(ctx, csm)
	if err != nil {
		reqLogger.Error(err, "Failed to update CR with finalizer")
		return reconcile.Result{}, err
=======
	err = r.Client.Get(ctx, req.NamespacedName, csm)
	if len(csm.GetFinalizers()) < 1 {
		csm.SetFinalizers([]string{"finalizer.dell.emc.com"})
		// Update CR
		err = r.Client.Update(ctx, csm)
		if err != nil {
			reqLogger.Error(err, "Failed to update CR with finalizer")
			return reconcile.Result{}, err
		}
>>>>>>> 898dc027
	}

	oldStatus := csm.GetCSMStatus()
	driverConfig := &utils.OperatorConfig{
		IsOpenShift:     r.Config.IsOpenShift,
		K8sVersion:      r.Config.K8sVersion,
		ConfigDirectory: r.Config.ConfigDirectory,
	}

	// Before doing anything else, check for config version and apply annotation if not set
	isUpdated, err := checkAndApplyConfigVersionAnnotations(csm, log, false)
	if err != nil {
		r.EventRecorder.Eventf(csm, "Warning", "Updated", "Failed add annotation during install: %s", err.Error())
		return utils.HandleValidationError(ctx, csm, r, reqLogger, err)
	}
	if isUpdated {
		err = r.GetClient().Update(ctx, csm)
		if err != nil {
			reqLogger.Error(err, "Failed to update CR with finalizer")
			return reconcile.Result{}, err
		}
	}

	// perfrom prechecks
	err = r.PreChecks(ctx, csm, *driverConfig, reqLogger)
	if err != nil {
		return utils.HandleValidationError(ctx, csm, r, reqLogger, err)
	}
	r.EventRecorder.Eventf(csm, "Normal", "Updated", "PreChecks ok: %s", csm.Name)

	// Set the driver status to updating

	newStatus := csm.GetCSMStatus()
	_, err = utils.HandleSuccess(ctx, csm, r, reqLogger, newStatus, oldStatus)
	if err != nil {
		reqLogger.Error(err, "Failed to update CR status")
	}
	// Update the driver
	r.EventRecorder.Eventf(csm, "Normal", "Updated", "Call install/update driver: %s", csm.Name)
	syncErr := r.SyncCSM(ctx, *csm, *driverConfig, reqLogger)
	if syncErr == nil {
		r.EventRecorder.Eventf(csm, "Normal", "Updated", "Driver install completed: reconcile count=%d name=%s", r.updateCount, csm.Name)
		return utils.LogBannerAndReturn(reconcile.Result{}, err, reqLogger)
	}

	// Failed to sync driver deployment
	r.EventRecorder.Eventf(csm, "Warning", "Updated", "Failed install: %s", syncErr.Error())

	return utils.LogBannerAndReturn(reconcile.Result{Requeue: false}, syncErr, reqLogger)
}

func (r *ContainerStorageModuleReconciler) ignoreUpdatePredicate() predicate.Predicate {
	return predicate.Funcs{
		UpdateFunc: func(e event.UpdateEvent) bool {
			// Ignore updates to status in which case metadata.Generation does not change
			return e.ObjectOld.GetGeneration() != e.ObjectNew.GetGeneration()
		},
		DeleteFunc: func(e event.DeleteEvent) bool {
			// Evaluates to false if the object has been confirmed deleted.
			return !e.DeleteStateUnknown
		},
	}
}

func (r *ContainerStorageModuleReconciler) handleDeploymentUpdate(oldObj interface{}, obj interface{}) {

	old, _ := oldObj.(*appsv1.Deployment)
	d, _ := obj.(*appsv1.Deployment)
	name := d.Spec.Template.Labels["csm"]
	if name == "" {
		r.Log.Info("ignore deployment not labeled for csm", "name", d.Name)
		return
	}

	r.Log.Info("deployment modified generation", fmt.Sprintf("%d", d.Generation), fmt.Sprintf("%d", old.Generation))
	desired := d.Status.Replicas
	available := d.Status.AvailableReplicas
	ready := d.Status.ReadyReplicas
	numberUnavailable := d.Status.UnavailableReplicas

	//Replicas:               2 desired | 2 updated | 2 total | 2 available | 0 unavailable

	r.Log.Info("deployment", "desired", desired)
	r.Log.Info("deployment", "numberReady", ready)
	r.Log.Info("deployment", "available", available)
	r.Log.Info("deployment", "numberUnavailable", numberUnavailable)

	ns := d.Namespace
	r.Log.Info("deployment", "namespace", ns, "name", name)
	namespacedName := t1.NamespacedName{
		Name:      name,
		Namespace: ns,
	}

	csm := new(csmv1.ContainerStorageModule)
	ctx := context.Background()
	err := r.Client.Get(ctx, namespacedName, csm)
	if err != nil {
		r.Log.Info("deployment get csm", "error", err.Error())
	}
	r.Log.Info("csm prev status", "state", csm.Status)
	state := false
	if desired == available {
		state = true
	}
	r.Log.Info("deployment status", "state", state)
	stamp := fmt.Sprintf("at %s", time.Now().Format("2006-01-02 15:04:05"))
	if !state {
		err = errors.New("deployment in error")
		newStatus := csm.GetCSMStatus()
		newStatus.State = constants.Failed
		newStatus.ControllerStatus = csmv1.PodStatus{
			Available: fmt.Sprintf("%d", available),
			Failed:    fmt.Sprintf("%d", numberUnavailable),
			Desired:   fmt.Sprintf("%d", desired),
		}

		r.Log.Info("deployment in err", "err", err.Error())
		err = utils.UpdateStatus(ctx, csm, r, r.Log, newStatus)
		if err != nil {
			r.Log.Info("Failed to update Deployment status", "error", err.Error())
		}
		r.EventRecorder.Eventf(csm, "Warning", "Updated", "%s Deployment status check Error ,pod desired:%d, unavailable:%d", stamp, desired, numberUnavailable)

	} else {
		r.Log.Info("csm status", "prev state", csm.Status.State)
		newStatus := csm.GetCSMStatus()
		newStatus.State = constants.Succeeded
		newStatus.ControllerStatus = csmv1.PodStatus{
			Available: fmt.Sprintf("%d", available),
			Failed:    fmt.Sprintf("%d", numberUnavailable),
			Desired:   fmt.Sprintf("%d", desired),
		}
		err = utils.UpdateStatus(ctx, csm, r, r.Log, newStatus)
		if err != nil {
			r.Log.Info("Failed to update Deployment status", "error", err.Error())
		}
		r.EventRecorder.Eventf(csm, "Normal", "Updated", "%s Deployment status check OK : %s desired pods %d, ready pods %d", stamp, d.Name, desired, available)

	}
}

func (r *ContainerStorageModuleReconciler) handleDaemonsetUpdate(oldObj interface{}, obj interface{}) {
	old, _ := oldObj.(*appsv1.DaemonSet)
	d, _ := obj.(*appsv1.DaemonSet)
	name := d.Spec.Template.Labels["csm"]
	if name == "" {
		r.Log.Info("ignore daemonset not labeled for csm", "name", d.Name)
		return
	}

	r.Log.Info("daemonset modified generation", fmt.Sprintf("%d", d.Generation), fmt.Sprintf("%d", old.Generation))
	desired := d.Status.DesiredNumberScheduled
	available := d.Status.NumberAvailable
	ready := d.Status.NumberReady
	numberUnavailable := d.Status.NumberUnavailable

	r.Log.Info("daemonset ", "name", d.Name, "namespace", d.Namespace)
	r.Log.Info("daemonset ", "desired", desired)
	r.Log.Info("daemonset ", "numberReady", ready)
	r.Log.Info("daemonset ", "available", available)
	r.Log.Info("daemonset ", "numberUnavailable", numberUnavailable)

	state := false
	if desired == ready {
		state = true
	}

	ns := d.Namespace
	r.Log.Info("daemonset ", "ns", ns, "name", name)
	namespacedName := t1.NamespacedName{
		Name:      name,
		Namespace: ns,
	}

	csm := new(csmv1.ContainerStorageModule)
	ctx := context.Background()
	err := r.Client.Get(ctx, namespacedName, csm)
	if err != nil {
		r.Log.Info("daemonset get csm", "error", err.Error())
	}
	// get status and update csm

	r.Log.Info("csm prev status ", "state", csm.Status)
	r.Log.Info("daemonset status", "state", state)

	stamp := fmt.Sprintf("at %s", time.Now().Format("2006-01-02 15:04:05"))
	if !state {
		err = errors.New("daemonset in error")
		newStatus := csm.GetCSMStatus()
		newStatus.State = constants.Failed
		//newStatus.ControllerStatus = csmv1.PodStatus{}
		newStatus.NodeStatus = csmv1.PodStatus{
			Available: fmt.Sprintf("%d", available),
			Failed:    fmt.Sprintf("%d", numberUnavailable),
			Desired:   fmt.Sprintf("%d", desired),
		}

		r.Log.Info("daemonset in err", "err", err.Error())
		err = utils.UpdateStatus(ctx, csm, r, r.Log, newStatus)
		if err != nil {
			r.Log.Info("Failed to update Daemonset status", "error", err.Error())
		}
		r.EventRecorder.Eventf(csm, "Warning", "Updated", "%s Daemonset status check Error ,node pod desired:%d, unavailable:%d", stamp, desired, numberUnavailable)
	} else {
		if err != nil {
			r.Log.Info("Failed to update Daemonset status", "error", err.Error())
		}

		r.Log.Info("csm status", "prev state", csm.Status.State)
		newStatus := csm.GetCSMStatus()
		newStatus.State = constants.Succeeded
		newStatus.NodeStatus = csmv1.PodStatus{
			Available: fmt.Sprintf("%d", available),
			Failed:    fmt.Sprintf("%d", numberUnavailable),
			Desired:   fmt.Sprintf("%d", desired),
		}
		err = utils.UpdateStatus(ctx, csm, r, r.Log, newStatus)
		if err != nil {
			r.Log.Info("Failed to update Daemonset status", "error", err.Error())
		}
		r.EventRecorder.Eventf(csm, "Normal", "Updated", "%s Daemonset status check OK : %s desired pods %d, ready pods %d", stamp, d.Name, desired, ready)

	}
}

// ContentWatch -watch
func (r *ContainerStorageModuleReconciler) ContentWatch() error {

	clientset, err := k8sClient.GetClientSetWrapper()
	if err != nil {
		r.Log.Info(err.Error(), "setup snapWatch", "test mode")
	}

	sharedInformerFactory := sinformer.NewSharedInformerFactory(clientset, time.Duration(time.Hour))

	contentInformer := sharedInformerFactory.Apps().V1().DaemonSets().Informer()
	contentdeploymentInformer := sharedInformerFactory.Apps().V1().Deployments().Informer()
	contentInformer.AddEventHandler(cache.ResourceEventHandlerFuncs{
		UpdateFunc: r.handleDaemonsetUpdate,
	})
	contentdeploymentInformer.AddEventHandler(cache.ResourceEventHandlerFuncs{
		UpdateFunc: r.handleDeploymentUpdate,
	})

	stop := make(chan struct{})
	sharedInformerFactory.Start(stop)

	return nil
}

// SetupWithManager sets up the controller with the Manager.
func (r *ContainerStorageModuleReconciler) SetupWithManager(mgr ctrl.Manager, limiter ratelimiter.RateLimiter, maxReconcilers int) error {

	go r.ContentWatch()

	return ctrl.NewControllerManagedBy(mgr).
		For(&csmv1.ContainerStorageModule{}).
		WithEventFilter(r.ignoreUpdatePredicate()).
		WithOptions(controller.Options{
			RateLimiter:             limiter,
			MaxConcurrentReconciles: maxReconcilers,
		}).
		Complete(r)
}

func (r *ContainerStorageModuleReconciler) removeFinalizer(ctx context.Context, instance *csmv1.ContainerStorageModule, log logr.Logger) (reconcile.Result, error) {
	// Remove the finalizers
	instance.SetFinalizers(nil)
	// Update the object
	err := r.Client.Update(ctx, instance)
	if err != nil {
		return reconcile.Result{}, err
	}
	return reconcile.Result{}, nil
}

// SyncCSM - Sync the current installation - this can lead to a create or update
func (r *ContainerStorageModuleReconciler) SyncCSM(ctx context.Context, cr csmv1.ContainerStorageModule, operatorConfig utils.OperatorConfig,
	reqLogger logr.Logger) error {

	var (
		err        error
		driver     *storagev1.CSIDriver
		configMap  *corev1.ConfigMap
		node       *utils.NodeYAML
		controller *utils.ControllerYAML
	)

	// Get Driver resources
	switch cr.Spec.Driver.CSIDriverType {
	case csmv1.PowerScale:
		reqLogger.Info("Getting Powerscale CSI Driver for Dell EMC")

		configMap, err = drivers.GetPowerScaleConfigMap(cr, operatorConfig)
		if err != nil {
			return fmt.Errorf("getting %s configMap: %v", csmv1.PowerScale, err)
		}

		driver, err = drivers.GetPowerScaleCSIDriver(cr, operatorConfig)
		if err != nil {
			return fmt.Errorf("getting %s configMap: %v", csmv1.PowerScale, err)
		}

		node, err = drivers.GetPowerScaleNode(cr, operatorConfig)
		if err != nil {
			return fmt.Errorf("getting %s node: %v", csmv1.PowerScale, err)
		}

		controller, err = drivers.GetPowerScaleController(cr, operatorConfig)
		if err != nil {
			return fmt.Errorf("getting %s controller: %v", csmv1.PowerScale, err)
		}

	default:
		return fmt.Errorf("unsupported driver type %s", cr.Spec.Driver.CSIDriverType)
	}

	// Add module resources
	for _, m := range cr.Spec.Modules {
		if m.Enabled {
			switch m.Name {
			case csmv1.Authorization:
				reqLogger.Info("Injecting CSM Authorization")
				dp, err := modules.AuthInjectDeployment(controller.Deployment, cr, operatorConfig)
				if err != nil {
					return fmt.Errorf("injecting auth into deployment: %v", err)
				}
				controller.Deployment = *dp

				ds, err := modules.AuthInjectDaemonset(node.DaemonSetApplyConfig, cr, operatorConfig)
				if err != nil {
					return fmt.Errorf("injecting auth into deamonset: %v", err)
				}

				node.DaemonSetApplyConfig = *ds

			default:
				return fmt.Errorf("unsupported module type %s", m.Name)

			}
		}
	}

	// Create/Update ServiceAccount
	err = serviceaccount.SyncServiceAccount(ctx, &node.Rbac.ServiceAccount, r.Client, reqLogger)
	if err != nil {
		return err
	}
	err = serviceaccount.SyncServiceAccount(ctx, &controller.Rbac.ServiceAccount, r.Client, reqLogger)
	if err != nil {
		return err
	}

	// Create/Update ClusterRoles
	_, err = rbac.SyncClusterRole(ctx, &node.Rbac.ClusterRole, r.Client, reqLogger)
	if err != nil {
		return err
	}
	_, err = rbac.SyncClusterRole(ctx, &controller.Rbac.ClusterRole, r.Client, reqLogger)
	if err != nil {
		return err
	}

	// Create/Update ClusterRoleBinding
	err = rbac.SyncClusterRoleBindings(ctx, &node.Rbac.ClusterRoleBinding, r.Client, reqLogger)
	if err != nil {
		return err
	}
	err = rbac.SyncClusterRoleBindings(ctx, &controller.Rbac.ClusterRoleBinding, r.Client, reqLogger)
	if err != nil {
		return err
	}

	// Create/Update CSIDriver
	err = csidriver.SyncCSIDriver(ctx, driver, r.Client, reqLogger)
	if err != nil {
		return err
	}

	// Create/Update ConfigMap
	err = configmap.SyncConfigMap(ctx, configMap, r.Client, reqLogger)
	if err != nil {
		return err
	}

	// Create/Update Deployment
	err = deployment.SyncDeployment(ctx, &controller.Deployment, r.K8sClient, reqLogger, cr.Name)
	if err != nil {
		return err
	}

	// Create/Update DeamonSet
	err = daemonset.SyncDaemonset(ctx, &node.DaemonSetApplyConfig, r.K8sClient, reqLogger, cr.Name)
	if err != nil {
		return err
	}
	return nil
}

// PreChecks - validate input values
func (r *ContainerStorageModuleReconciler) PreChecks(ctx context.Context, cr *csmv1.ContainerStorageModule, operatorConfig utils.OperatorConfig,
	reqLogger logr.Logger) error {
	if cr.Spec.Driver.Common.Image == "" {
		return fmt.Errorf("driver image not specified in spec")
	}
	if cr.Spec.Driver.ConfigVersion == "" {
		return fmt.Errorf("driver version not specified in spec")
	}

	// Check drivers
	switch cr.Spec.Driver.CSIDriverType {
	case csmv1.PowerScale:

		err := drivers.PrecheckPowerScale(ctx, cr, r, reqLogger)
		if err != nil {
			return fmt.Errorf("failed powerscale validation: %v", err)
		}

	default:
		return fmt.Errorf("unsupported driver type %s", cr.Spec.Driver.CSIDriverType)
	}

	// check modules
	for _, m := range cr.Spec.Modules {
		if m.Enabled {
			switch m.Name {
			case csmv1.Authorization:
				err := modules.AuthorizationPrecheck(ctx, cr.GetNamespace(), string(cr.Spec.Driver.CSIDriverType), operatorConfig, m, r.GetClient(), reqLogger)
				if err != nil {
					return fmt.Errorf("failed authorization validation: %v", err)
				}

			default:
				return fmt.Errorf("unsupported module type %s", m.Name)

			}

		}
	}

	return nil

}

func checkAndApplyConfigVersionAnnotations(instance *csmv1.ContainerStorageModule, log logr.Logger, update bool) (bool, error) {
	if instance.Spec.Driver.ConfigVersion == "" {
		// fail immediately
		return false, fmt.Errorf("mandatory argument: ConfigVersion missing")
	}
	// If driver has not been initialized yet, we first annotate the driver with the config version annotation

	annotations := instance.GetAnnotations()
	isUpdated := false
	if annotations == nil {
		annotations = make(map[string]string)
		isUpdated = true
	}
	if configVersion, ok := annotations[configVersionKey]; !ok {
		annotations[configVersionKey] = instance.Spec.Driver.ConfigVersion
		isUpdated = true
		instance.SetAnnotations(annotations)
		log.Info(fmt.Sprintf("Installing CSI Driver %s with config Version %s. Updating Annotations with Config Version",
			instance.GetName(), instance.Spec.Driver.ConfigVersion))
	} else {
		if configVersion != instance.Spec.Driver.ConfigVersion {
			annotations[configVersionKey] = instance.Spec.Driver.ConfigVersion
			isUpdated = true
			instance.SetAnnotations(annotations)
			log.Info(fmt.Sprintf("Config Version changed from %s to %s. Updating Annotations",
				configVersion, instance.Spec.Driver.ConfigVersion))
		}
	}
	return isUpdated, nil
}

// GetClient - returns the split client
func (r *ContainerStorageModuleReconciler) GetClient() client.Client {
	return r.Client
}

// IncrUpdateCount - Increments the update count
func (r *ContainerStorageModuleReconciler) IncrUpdateCount() {
	atomic.AddInt32(&r.updateCount, 1)
}

// GetUpdateCount - Returns the current update count
func (r *ContainerStorageModuleReconciler) GetUpdateCount() int32 {
	return r.updateCount
}<|MERGE_RESOLUTION|>--- conflicted
+++ resolved
@@ -141,15 +141,6 @@
 	}
 
 	// Add finalizer
-<<<<<<< HEAD
-	_ = r.Client.Get(ctx, req.NamespacedName, csm)
-	csm.SetFinalizers([]string{"finalizer.dell.emc.com"})
-	// Update CR
-	err = r.Client.Update(ctx, csm)
-	if err != nil {
-		reqLogger.Error(err, "Failed to update CR with finalizer")
-		return reconcile.Result{}, err
-=======
 	err = r.Client.Get(ctx, req.NamespacedName, csm)
 	if len(csm.GetFinalizers()) < 1 {
 		csm.SetFinalizers([]string{"finalizer.dell.emc.com"})
@@ -159,7 +150,6 @@
 			reqLogger.Error(err, "Failed to update CR with finalizer")
 			return reconcile.Result{}, err
 		}
->>>>>>> 898dc027
 	}
 
 	oldStatus := csm.GetCSMStatus()
