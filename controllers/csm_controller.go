/*

Copyright (c) 2021 Dell Inc., or its subsidiaries. All Rights Reserved.

Licensed under the Apache License, Version 2.0 (the "License");
you may not use this file except in compliance with the License.
You may obtain a copy of the License at

    http://www.apache.org/licenses/LICENSE-2.0
*/

package controllers

import (
	"context"
	"errors"
	"fmt"
	"sync/atomic"
	"time"

	k8sClient "github.com/dell/csm-operator/k8s"
	"github.com/dell/csm-operator/pkg/constants"
	"github.com/dell/csm-operator/pkg/drivers"
	"github.com/dell/csm-operator/pkg/modules"
	"k8s.io/apimachinery/pkg/runtime"
	ctrl "sigs.k8s.io/controller-runtime"
	"sigs.k8s.io/controller-runtime/pkg/client"

	csmv1 "github.com/dell/csm-operator/api/v1alpha1"
	"github.com/dell/csm-operator/pkg/logger"
	"github.com/dell/csm-operator/pkg/resources/configmap"
	"github.com/dell/csm-operator/pkg/resources/csidriver"
	"github.com/dell/csm-operator/pkg/resources/daemonset"
	"github.com/dell/csm-operator/pkg/resources/deployment"
	"github.com/dell/csm-operator/pkg/resources/rbac"
	"github.com/dell/csm-operator/pkg/resources/serviceaccount"
	"github.com/dell/csm-operator/pkg/utils"
	"go.uber.org/zap"

	k8serror "k8s.io/apimachinery/pkg/api/errors"
	t1 "k8s.io/apimachinery/pkg/types"
	sinformer "k8s.io/client-go/informers"
	"k8s.io/client-go/kubernetes"
	"k8s.io/client-go/tools/cache"
	"k8s.io/client-go/tools/record"
	"sigs.k8s.io/controller-runtime/pkg/controller"
	"sigs.k8s.io/controller-runtime/pkg/event"
	"sigs.k8s.io/controller-runtime/pkg/predicate"
	"sigs.k8s.io/controller-runtime/pkg/ratelimiter"
	"sigs.k8s.io/controller-runtime/pkg/reconcile"

	appsv1 "k8s.io/api/apps/v1"
	corev1 "k8s.io/api/core/v1"
	storagev1 "k8s.io/api/storage/v1"
	//metav1 "k8s.io/apimachinery/pkg/apis/meta/v1"
)

// ContainerStorageModuleReconciler reconciles a ContainerStorageModule object
type ContainerStorageModuleReconciler struct {
	// controller runtime client, responsible for create, delete, update, get etc.
	client.Client
	// k8s client, implements client-go/kubernetes interface, responsible for apply, which
	// client.Client does not provides
	K8sClient     kubernetes.Interface
	Scheme        *runtime.Scheme
	Log           *zap.SugaredLogger
	Config        utils.OperatorConfig
	updateCount   int32
	trcID         string
	EventRecorder record.EventRecorder
}

const (
	// MetadataPrefix - prefix for all labels & annotations
	MetadataPrefix = "storage.dell.com"

	// NodeYaml - yaml file name for node
	NodeYaml = "node.yaml"
)

var configVersionKey = fmt.Sprintf("%s/%s", MetadataPrefix, "CSIDriverConfigVersion")

//+kubebuilder:rbac:groups=storage.dell.com,resources=containerstoragemodules,verbs=get;list;watch;create;update;patch;delete
//+kubebuilder:rbac:groups=storage.dell.com,resources=containerstoragemodules/status,verbs=get;update;patch
//+kubebuilder:rbac:groups=storage.dell.com,resources=containerstoragemodules/finalizers,verbs=update
// +kubebuilder:rbac:groups="",resources=pods;services;services/finalizers;endpoints;persistentvolumeclaims;events;configmaps;secrets;serviceaccounts,verbs=*
// +kubebuilder:rbac:groups="",resources=nodes,verbs=get;list;watch;create;patch;update
// +kubebuilder:rbac:groups="",resources=persistentvolumeclaims/status,verbs=update;patch
// +kubebuilder:rbac:groups="",resources=persistentvolumes,verbs=get;list;watch;create;delete;patch;update
// +kubebuilder:rbac:groups="apps",resources=deployments;daemonsets;replicasets;statefulsets,verbs=get;list;watch;update;create;delete;patch
// +kubebuilder:rbac:groups="rbac.authorization.k8s.io",resources=clusterroles;clusterrolebindings;replicasets;rolebindings,verbs=get;list;watch;update;create;delete;patch
// +kubebuilder:rbac:groups="rbac.authorization.k8s.io",resources=clusterroles/finalizers,verbs=get;list;watch;update;create;delete;patch
// +kubebuilder:rbac:groups="rbac.authorization.k8s.io",resources=roles,verbs=get;list;watch;update;create;delete;patch
// +kubebuilder:rbac:groups="monitoring.coreos.com",resources=servicemonitors,verbs=get;create
// +kubebuilder:rbac:groups="apps",resources=deployments/finalizers,resourceNames=dell-csm-operator-controller-manager,verbs=update
// +kubebuilder:rbac:groups="storage.k8s.io",resources=csidrivers,verbs=get;list;watch;create;update;delete;patch
// +kubebuilder:rbac:groups="storage.k8s.io",resources=storageclasses,verbs=get;list;watch;create;update;delete
// +kubebuilder:rbac:groups="storage.k8s.io",resources=volumeattachments,verbs=get;list;watch;create;update;patch
// +kubebuilder:rbac:groups="storage.k8s.io",resources=csinodes,verbs=get;list;watch;create;update
// +kubebuilder:rbac:groups="csi.storage.k8s.io",resources=csinodeinfos,verbs=get;list;watch
// +kubebuilder:rbac:groups="snapshot.storage.k8s.io",resources=volumesnapshotclasses;volumesnapshotcontents,verbs=get;list;watch;create;update;delete
// +kubebuilder:rbac:groups="snapshot.storage.k8s.io",resources=volumesnapshotcontents/status,verbs=update
// +kubebuilder:rbac:groups="snapshot.storage.k8s.io",resources=volumesnapshots;volumesnapshots/status,verbs=get;list;watch;update
// +kubebuilder:rbac:groups="apiextensions.k8s.io",resources=customresourcedefinitions,verbs=create;list;watch;delete
// +kubebuilder:rbac:groups="storage.k8s.io",resources=volumeattachments/status,verbs=patch
// +kubebuilder:rbac:groups="coordination.k8s.io",resources=leases,verbs=get;list;watch;create;update;delete
// +kubebuilder:rbac:groups="security.openshift.io",resources=securitycontextconstraints,resourceNames=privileged,verbs=use

// Reconcile is part of the main kubernetes reconciliation loop which aims to
// move the current state of the cluster closer to the desired state.
// TODO(user): Modify the Reconcile function to compare the state specified by
// the ContainerStorageModule object against the actual cluster state, and then
// perform operations to make the cluster state reflect the state specified by
// the user.
//
// For more details, check Reconcile and its Result here:
// - https://pkg.go.dev/sigs.k8s.io/controller-runtime@v0.9.2/pkg/reconcile

// Reconcile - main loop
func (r *ContainerStorageModuleReconciler) Reconcile(ctx context.Context, req ctrl.Request) (ctrl.Result, error) {
	r.IncrUpdateCount()
	r.trcID = fmt.Sprintf("%d", r.GetUpdateCount())
	name := req.Name + "-" + r.trcID
	ctx, log := logger.GetNewContextWithLogger(name)
	log.Info("################Starting Reconcile##############")
	csm := new(csmv1.ContainerStorageModule)

	log.Infow("reconcile for", "Namespace", req.Namespace, "Name", req.Name, "Attempt", r.GetUpdateCount())
	log.Debugw(fmt.Sprintf("Reconciling %s ", "csm"), "request", req.String())

	// Fetch the ContainerStorageModuleReconciler instance
	err := r.Client.Get(ctx, req.NamespacedName, csm)
	if err != nil {
		if k8serror.IsNotFound(err) {
			// Request object not found, could have been deleted after reconcile request.
			// Owned objects are automatically garbage collected. For additional cleanup logic use finalizers.
			// Return and don't requeue
			return reconcile.Result{}, nil
		}
		// Error reading the object - requeue the request.
		return reconcile.Result{}, nil
	}

	isCustomResourceMarkedForDeletion := csm.GetDeletionTimestamp() != nil
	if isCustomResourceMarkedForDeletion {
		return r.removeFinalizer(ctx, csm)
	}

	// Add finalizer
	err = r.Client.Get(ctx, req.NamespacedName, csm)
	if len(csm.GetFinalizers()) < 1 {
		csm.SetFinalizers([]string{"finalizer.dell.emc.com"})
		// Update CR
		err = r.Client.Update(ctx, csm)
		if err != nil {
			log.Error(err, "Failed to update CR with finalizer")
			return reconcile.Result{}, err
		}
	}

	oldStatus := csm.GetCSMStatus()
	driverConfig := &utils.OperatorConfig{
		IsOpenShift:     r.Config.IsOpenShift,
		K8sVersion:      r.Config.K8sVersion,
		ConfigDirectory: r.Config.ConfigDirectory,
	}

	// Before doing anything else, check for config version and apply annotation if not set
	isUpdated, err := checkAndApplyConfigVersionAnnotations(csm, false)
	if err != nil {
		r.EventRecorder.Eventf(csm, "Warning", "Updated", "Failed add annotation during install: %s", err.Error())
		return utils.HandleValidationError(ctx, csm, r, err)
	}
	if isUpdated {
		err = r.GetClient().Update(ctx, csm)
		if err != nil {
			log.Error(err, "Failed to update CR with finalizer")
			return reconcile.Result{}, err
		}
	}

	// perfrom prechecks
	err = r.PreChecks(ctx, csm, *driverConfig)
	if err != nil {
		return utils.HandleValidationError(ctx, csm, r, err)
	}
	r.EventRecorder.Eventf(csm, "Normal", "Updated", "PreChecks ok: %s", csm.Name)

	// Set the driver status to updating

	newStatus := csm.GetCSMStatus()
	_, err = utils.HandleSuccess(ctx, csm, r, newStatus, oldStatus)
	if err != nil {
		log.Error(err, "Failed to update CR status")
	}
	// Update the driver
	r.EventRecorder.Eventf(csm, "Normal", "Updated", "Call install/update driver: %s", csm.Name)
	syncErr := r.SyncCSM(ctx, *csm, *driverConfig)
	if syncErr == nil {
		r.EventRecorder.Eventf(csm, "Normal", "Updated", "Driver install completed: reconcile count=%d name=%s", r.updateCount, csm.Name)
		return utils.LogBannerAndReturn(reconcile.Result{}, err)
	}

	// Failed to sync driver deployment
	r.EventRecorder.Eventf(csm, "Warning", "Updated", "Failed install: %s", syncErr.Error())

	return utils.LogBannerAndReturn(reconcile.Result{Requeue: false}, syncErr)
}

func (r *ContainerStorageModuleReconciler) ignoreUpdatePredicate() predicate.Predicate {
	return predicate.Funcs{
		UpdateFunc: func(e event.UpdateEvent) bool {
			r.Log.Info("ignore Csm UpdateEvent")
			// Ignore updates to status in which case metadata.Generation does not change
			return e.ObjectOld.GetGeneration() != e.ObjectNew.GetGeneration()
		},
		DeleteFunc: func(e event.DeleteEvent) bool {
			// Evaluates to false if the object has been confirmed deleted.
			return !e.DeleteStateUnknown
		},
	}
}

func (r *ContainerStorageModuleReconciler) handleDeploymentUpdate(oldObj interface{}, obj interface{}) {
	old, _ := oldObj.(*appsv1.Deployment)
	d, _ := obj.(*appsv1.Deployment)
	name := d.Spec.Template.Labels["csm"]
	key := name + "-" + fmt.Sprintf("%d", r.GetUpdateCount())
	ctx, log := logger.GetNewContextWithLogger(key)
	if name == "" {
		r.Log.Info("ignore deployment not labeled for csm", "name", d.Name)
		return
	}

	log.Debugw("deployment modified generation", fmt.Sprintf("%d", d.Generation), fmt.Sprintf("%d", old.Generation))
	desired := d.Status.Replicas
	available := d.Status.AvailableReplicas
	ready := d.Status.ReadyReplicas
	numberUnavailable := d.Status.UnavailableReplicas

	//Replicas:               2 desired | 2 updated | 2 total | 2 available | 0 unavailable

	log.Infow("deployment", "desired", desired)
	log.Infow("deployment", "numberReady", ready)
	log.Infow("deployment", "available", available)
	log.Infow("deployment", "numberUnavailable", numberUnavailable)

	ns := d.Namespace
	log.Debugw("deployment", "namespace", ns, "name", name)
	namespacedName := t1.NamespacedName{
		Name:      name,
		Namespace: ns,
	}

	csm := new(csmv1.ContainerStorageModule)
	err := r.Client.Get(ctx, namespacedName, csm)
	if err != nil {
		log.Error("deployment get csm", "error", err.Error())
	}
	log.Infow("csm prev status", "state", csm.Status)
	state := false
	if desired == available {
		state = true
	}
	log.Infow("deployment status", "state", state)
	stamp := fmt.Sprintf("at %s", time.Now().Format("2006-01-02 15:04:05"))
	if !state {
		err = errors.New("deployment in error")
		newStatus := csm.GetCSMStatus()
		newStatus.State = constants.Failed
		newStatus.ControllerStatus = csmv1.PodStatus{
			Available: fmt.Sprintf("%d", available),
			Failed:    fmt.Sprintf("%d", numberUnavailable),
			Desired:   fmt.Sprintf("%d", desired),
		}

		log.Infow("deployment in err", "err", err.Error())
		err = utils.UpdateStatus(ctx, csm, r, newStatus)
		if err != nil {
			log.Error("Failed to update Deployment status", "error", err.Error())
		}
		r.EventRecorder.Eventf(csm, "Warning", "Updated", "%s Deployment status check Error ,pod desired:%d, unavailable:%d", stamp, desired, numberUnavailable)

	} else {
		log.Infow("csm status", "prev state", csm.Status.State)
		newStatus := csm.GetCSMStatus()
		newStatus.State = constants.Succeeded
		newStatus.ControllerStatus = csmv1.PodStatus{
			Available: fmt.Sprintf("%d", available),
			Failed:    fmt.Sprintf("%d", numberUnavailable),
			Desired:   fmt.Sprintf("%d", desired),
		}
		err = utils.UpdateStatus(ctx, csm, r, newStatus)
		if err != nil {
			log.Error("Failed to update Deployment status", "error", err.Error())
		}
		r.EventRecorder.Eventf(csm, "Normal", "Updated", "%s Deployment status check OK : %s desired pods %d, ready pods %d", stamp, d.Name, desired, available)

	}
	return
}

func (r *ContainerStorageModuleReconciler) handleDaemonsetUpdate(oldObj interface{}, obj interface{}) {
	old, _ := oldObj.(*appsv1.DaemonSet)
	d, _ := obj.(*appsv1.DaemonSet)
	name := d.Spec.Template.Labels["csm"]
	if name == "" {
		r.Log.Debugw("ignore daemonset not labeled for csm", "name", d.Name)
		return
	}

	key := name + "-" + fmt.Sprintf("%d", r.GetUpdateCount())
	ctx, log := logger.GetNewContextWithLogger(key)

	log.Debugw("daemonset modified generation", fmt.Sprintf("%d", d.Generation), fmt.Sprintf("%d", old.Generation))
	desired := d.Status.DesiredNumberScheduled
	available := d.Status.NumberAvailable
	ready := d.Status.NumberReady
	numberUnavailable := d.Status.NumberUnavailable

	log.Infow("daemonset ", "name", d.Name, "namespace", d.Namespace)
	log.Infow("daemonset ", "desired", desired)
	log.Infow("daemonset ", "numberReady", ready)
	log.Infow("daemonset ", "available", available)
	log.Infow("daemonset ", "numberUnavailable", numberUnavailable)

	state := false
	if desired == ready {
		state = true
	}

	ns := d.Namespace
	r.Log.Debugw("daemonset ", "ns", ns, "name", name)
	namespacedName := t1.NamespacedName{
		Name:      name,
		Namespace: ns,
	}

	csm := new(csmv1.ContainerStorageModule)
	err := r.Client.Get(ctx, namespacedName, csm)
	if err != nil {
		r.Log.Error("daemonset get csm", "error", err.Error())
	}
	// get status and update csm

	log.Infow("csm prev status ", "state", csm.Status)
	log.Infow("daemonset status", "state", state)

	stamp := fmt.Sprintf("at %s", time.Now().Format("2006-01-02 15:04:05"))
	if !state {
		err = errors.New("daemonset in error")
		newStatus := csm.GetCSMStatus()
		newStatus.State = constants.Failed
		//newStatus.ControllerStatus = csmv1.PodStatus{}
		newStatus.NodeStatus = csmv1.PodStatus{
			Available: fmt.Sprintf("%d", available),
			Failed:    fmt.Sprintf("%d", numberUnavailable),
			Desired:   fmt.Sprintf("%d", desired),
		}

<<<<<<< HEAD
		log.Infow("daemonset in err", "err", err.Error())
		_ = utils.UpdateStatus(ctx, csm, r, newStatus)
		r.EventRecorder.Eventf(csm, "Warning", "Updated", "Daemonset status check Error ,node pod desired:%d, unavailable:%d %s", desired, numberUnavailable, stamp)
	} else {
		if err != nil {
			log.Infow("Failed to update Daemonset status", "error", err.Error())
		}
=======
		r.Log.Info("daemonset in err", "err", err.Error())
		err = utils.UpdateStatus(ctx, csm, r, r.Log, newStatus)
		if err != nil {
			r.Log.Info("Failed to update Daemonset status", "error", err.Error())
		}
		r.EventRecorder.Eventf(csm, "Warning", "Updated", "%s DaemonSet status check Error ,node pod desired:%d, unavailable:%d", stamp, desired, numberUnavailable)
	} else {
>>>>>>> 76e23f43

		log.Infow("csm status", "prev state", csm.Status.State)
		newStatus := csm.GetCSMStatus()
		newStatus.State = constants.Succeeded
		newStatus.NodeStatus = csmv1.PodStatus{
			Available: fmt.Sprintf("%d", available),
			Failed:    fmt.Sprintf("%d", numberUnavailable),
			Desired:   fmt.Sprintf("%d", desired),
		}
		err = utils.UpdateStatus(ctx, csm, r, newStatus)
		if err != nil {
			log.Infow("Failed to update Daemonset status", "error", err.Error())
		}
		r.EventRecorder.Eventf(csm, "Normal", "Updated", "%s Daemonset status check OK : %s desired pods %d, ready pods %d", stamp, d.Name, desired, ready)

	}
	return
}

// ContentWatch - watch updates on deployment and deamonset
func (r *ContainerStorageModuleReconciler) ContentWatch() error {

	clientset, err := k8sClient.GetClientSetWrapper()
	if err != nil {
		r.Log.Error(err, err.Error())
	}

	sharedInformerFactory := sinformer.NewSharedInformerFactory(clientset, time.Duration(time.Hour))
	contentInformer := sharedInformerFactory.Apps().V1().DaemonSets().Informer()
	contentdeploymentInformer := sharedInformerFactory.Apps().V1().Deployments().Informer()
	contentInformer.AddEventHandler(cache.ResourceEventHandlerFuncs{
		UpdateFunc: r.handleDaemonsetUpdate,
	})
	contentdeploymentInformer.AddEventHandler(cache.ResourceEventHandlerFuncs{
		UpdateFunc: r.handleDeploymentUpdate,
	})

	stop := make(chan struct{})
	sharedInformerFactory.Start(stop)

	return nil
}

// SetupWithManager sets up the controller with the Manager.
func (r *ContainerStorageModuleReconciler) SetupWithManager(mgr ctrl.Manager, limiter ratelimiter.RateLimiter, maxReconcilers int) error {

	go r.ContentWatch()

	return ctrl.NewControllerManagedBy(mgr).
		For(&csmv1.ContainerStorageModule{}).
		WithEventFilter(r.ignoreUpdatePredicate()).
		WithOptions(controller.Options{
			RateLimiter:             limiter,
			MaxConcurrentReconciles: maxReconcilers,
		}).Complete(r)
}

func (r *ContainerStorageModuleReconciler) removeFinalizer(ctx context.Context, instance *csmv1.ContainerStorageModule) (reconcile.Result, error) {
	// Remove the finalizers
	instance.SetFinalizers(nil)
	// Update the object
	err := r.Client.Update(ctx, instance)
	if err != nil {
		return reconcile.Result{}, err
	}
	return reconcile.Result{}, nil
}

// SyncCSM - Sync the current installation - this can lead to a create or update
func (r *ContainerStorageModuleReconciler) SyncCSM(ctx context.Context, cr csmv1.ContainerStorageModule, operatorConfig utils.OperatorConfig) error {
	log := logger.GetLogger(ctx)

	var (
		err        error
		driver     *storagev1.CSIDriver
		configMap  *corev1.ConfigMap
		node       *utils.NodeYAML
		controller *utils.ControllerYAML
	)

	// Get Driver resources
	log.Infof("Getting %s CSI Driver for Dell EMC", cr.Spec.Driver.CSIDriverType)
	driverType := cr.Spec.Driver.CSIDriverType

	if driverType == csmv1.PowerScale {
		// use powerscale instead of isilon as the folder name is powerscale
		driverType = csmv1.PowerScaleName
	}

	configMap, err = drivers.GetConfigMap(ctx, cr, operatorConfig, driverType)
	if err != nil {
		return fmt.Errorf("getting %s configMap: %v", driverType, err)
	}

	driver, err = drivers.GetCSIDriver(ctx, cr, operatorConfig, driverType)
	if err != nil {
		return fmt.Errorf("getting %s configMap: %v", driverType, err)
	}

	node, err = drivers.GetNode(ctx, cr, operatorConfig, driverType, NodeYaml)
	if err != nil {
		return fmt.Errorf("getting %s node: %v", driverType, err)
	}

	controller, err = drivers.GetController(ctx, cr, operatorConfig, driverType)
	if err != nil {
		return fmt.Errorf("getting %s controller: %v", driverType, err)
	}

	// Add module resources
	for _, m := range cr.Spec.Modules {
		if m.Enabled {
			switch m.Name {
			case csmv1.Authorization:
				log.Info("Injecting CSM Authorization")
				dp, err := modules.AuthInjectDeployment(controller.Deployment, cr, operatorConfig)
				if err != nil {
					return fmt.Errorf("injecting auth into deployment: %v", err)
				}
				controller.Deployment = *dp

				ds, err := modules.AuthInjectDaemonset(node.DaemonSetApplyConfig, cr, operatorConfig)
				if err != nil {
					return fmt.Errorf("injecting auth into deamonset: %v", err)
				}

				node.DaemonSetApplyConfig = *ds

			default:
				return fmt.Errorf("unsupported module type %s", m.Name)

			}

		}
	}

	// Create/Update ServiceAccount
	err = serviceaccount.SyncServiceAccount(ctx, &node.Rbac.ServiceAccount, r.Client)
	if err != nil {
		return err
	}
	err = serviceaccount.SyncServiceAccount(ctx, &controller.Rbac.ServiceAccount, r.Client)
	if err != nil {
		return err
	}

	// Create/Update ClusterRoles
	_, err = rbac.SyncClusterRole(ctx, &node.Rbac.ClusterRole, r.Client)
	if err != nil {
		return err
	}
	_, err = rbac.SyncClusterRole(ctx, &controller.Rbac.ClusterRole, r.Client)
	if err != nil {
		return err
	}

	// Create/Update ClusterRoleBinding
	err = rbac.SyncClusterRoleBindings(ctx, &node.Rbac.ClusterRoleBinding, r.Client)
	if err != nil {
		return err
	}
	err = rbac.SyncClusterRoleBindings(ctx, &controller.Rbac.ClusterRoleBinding, r.Client)
	if err != nil {
		return err
	}

	// Create/Update CSIDriver
<<<<<<< HEAD
	err = csidriver.SyncCSIDriver(ctx, driver, r.Client)
=======
	err = csidriver.SyncCsiDriver(ctx, driver, r.Client, reqLogger)
>>>>>>> 76e23f43
	if err != nil {
		return err
	}

	// Create/Update ConfigMap
	err = configmap.SyncConfigMap(ctx, configMap, r.Client)
	if err != nil {
		return err
	}

	// Create/Update Deployment
	err = deployment.SyncDeployment(ctx, &controller.Deployment, r.K8sClient, cr.Name)
	if err != nil {
		return err
	}

	// Create/Update DeamonSet

	err = daemonset.SyncDaemonset(ctx, &node.DaemonSetApplyConfig, r.K8sClient, cr.Name)
	if err != nil {
		return err
	}
	return nil
}

// PreChecks - validate input values
func (r *ContainerStorageModuleReconciler) PreChecks(ctx context.Context, cr *csmv1.ContainerStorageModule, operatorConfig utils.OperatorConfig) error {
	if cr.Spec.Driver.Common.Image == "" {
		return fmt.Errorf("driver image not specified in spec")
	}
	if cr.Spec.Driver.ConfigVersion == "" || cr.Spec.Driver.ConfigVersion != "v2.1.0" {
		return fmt.Errorf("driver version not specified in spec or driver version is not valid")
	}

	// add check for version

	// Check drivers
	switch cr.Spec.Driver.CSIDriverType {
	case csmv1.PowerScale:

		err := drivers.PrecheckPowerScale(ctx, cr, r)
		if err != nil {
			return fmt.Errorf("failed powerscale validation: %v", err)
		}

	default:
		return fmt.Errorf("unsupported driver type %s", cr.Spec.Driver.CSIDriverType)
	}

	// check modules
	for _, m := range cr.Spec.Modules {
		if m.Enabled {
			switch m.Name {
			case csmv1.Authorization:
				err := modules.AuthorizationPrecheck(ctx, cr.GetNamespace(), string(cr.Spec.Driver.CSIDriverType), operatorConfig, m, r.GetClient(), nil)
				if err != nil {
					return fmt.Errorf("failed authorization validation: %v", err)
				}

			default:
				return fmt.Errorf("unsupported module type %s", m.Name)

			}

		}
	}

	return nil

}

func checkAndApplyConfigVersionAnnotations(instance *csmv1.ContainerStorageModule, update bool) (bool, error) {
	if instance.Spec.Driver.ConfigVersion == "" {
		// fail immediately
		return false, fmt.Errorf("mandatory argument: ConfigVersion missing")
	}
	// If driver has not been initialized yet, we first annotate the driver with the config version annotation

	annotations := instance.GetAnnotations()
	isUpdated := false
	if annotations == nil {
		annotations = make(map[string]string)
		isUpdated = true
	}
	if configVersion, ok := annotations[configVersionKey]; !ok {
		annotations[configVersionKey] = instance.Spec.Driver.ConfigVersion
		isUpdated = true
		instance.SetAnnotations(annotations)
		fmt.Println(fmt.Sprintf("Installing CSI Driver %s with config Version %s. Updating Annotations with Config Version",
			instance.GetName(), instance.Spec.Driver.ConfigVersion))
	} else {
		if configVersion != instance.Spec.Driver.ConfigVersion {
			annotations[configVersionKey] = instance.Spec.Driver.ConfigVersion
			isUpdated = true
			instance.SetAnnotations(annotations)
			fmt.Println(fmt.Sprintf("Config Version changed from %s to %s. Updating Annotations",
				configVersion, instance.Spec.Driver.ConfigVersion))
		}
	}
	return isUpdated, nil
}

// GetClient - returns the split client
func (r *ContainerStorageModuleReconciler) GetClient() client.Client {
	return r.Client
}

// IncrUpdateCount - Increments the update count
func (r *ContainerStorageModuleReconciler) IncrUpdateCount() {
	atomic.AddInt32(&r.updateCount, 1)
}

// GetUpdateCount - Returns the current update count
func (r *ContainerStorageModuleReconciler) GetUpdateCount() int32 {
	return r.updateCount
}<|MERGE_RESOLUTION|>--- conflicted
+++ resolved
@@ -358,23 +358,13 @@
 			Desired:   fmt.Sprintf("%d", desired),
 		}
 
-<<<<<<< HEAD
 		log.Infow("daemonset in err", "err", err.Error())
-		_ = utils.UpdateStatus(ctx, csm, r, newStatus)
-		r.EventRecorder.Eventf(csm, "Warning", "Updated", "Daemonset status check Error ,node pod desired:%d, unavailable:%d %s", desired, numberUnavailable, stamp)
-	} else {
+		err = utils.UpdateStatus(ctx, csm, r, newStatus)
 		if err != nil {
 			log.Infow("Failed to update Daemonset status", "error", err.Error())
 		}
-=======
-		r.Log.Info("daemonset in err", "err", err.Error())
-		err = utils.UpdateStatus(ctx, csm, r, r.Log, newStatus)
-		if err != nil {
-			r.Log.Info("Failed to update Daemonset status", "error", err.Error())
-		}
 		r.EventRecorder.Eventf(csm, "Warning", "Updated", "%s DaemonSet status check Error ,node pod desired:%d, unavailable:%d", stamp, desired, numberUnavailable)
 	} else {
->>>>>>> 76e23f43
 
 		log.Infow("csm status", "prev state", csm.Status.State)
 		newStatus := csm.GetCSMStatus()
@@ -542,11 +532,7 @@
 	}
 
 	// Create/Update CSIDriver
-<<<<<<< HEAD
 	err = csidriver.SyncCSIDriver(ctx, driver, r.Client)
-=======
-	err = csidriver.SyncCsiDriver(ctx, driver, r.Client, reqLogger)
->>>>>>> 76e23f43
 	if err != nil {
 		return err
 	}
