//  Copyright © 2021 - 2023 Dell Inc. or its subsidiaries. All Rights Reserved.
//
//  Licensed under the Apache License, Version 2.0 (the "License");
//  you may not use this file except in compliance with the License.
//  You may obtain a copy of the License at
//       http://www.apache.org/licenses/LICENSE-2.0
//  Unless required by applicable law or agreed to in writing, software
//  distributed under the License is distributed on an "AS IS" BASIS,
//  WITHOUT WARRANTIES OR CONDITIONS OF ANY KIND, either express or implied.
//  See the License for the specific language governing permissions and
//  limitations under the License.

package controllers

import (
	"context"
	"encoding/json"
	"fmt"
	"strconv"
	"sync/atomic"
	"time"

	"github.com/dell/csm-operator/pkg/drivers"
	"github.com/dell/csm-operator/pkg/modules"
	"k8s.io/apimachinery/pkg/runtime"
	ctrl "sigs.k8s.io/controller-runtime"
	"sigs.k8s.io/controller-runtime/pkg/client"

	csmv1 "github.com/dell/csm-operator/api/v1"
	"github.com/dell/csm-operator/pkg/constants"
	"github.com/dell/csm-operator/pkg/logger"
	"github.com/dell/csm-operator/pkg/resources/configmap"
	"github.com/dell/csm-operator/pkg/resources/csidriver"
	"github.com/dell/csm-operator/pkg/resources/daemonset"
	"github.com/dell/csm-operator/pkg/resources/deployment"
	"github.com/dell/csm-operator/pkg/resources/rbac"
	"github.com/dell/csm-operator/pkg/resources/serviceaccount"
	"github.com/dell/csm-operator/pkg/utils"
	"go.uber.org/zap"

	k8serror "k8s.io/apimachinery/pkg/api/errors"
	t1 "k8s.io/apimachinery/pkg/types"
	sinformer "k8s.io/client-go/informers"
	"k8s.io/client-go/kubernetes"
	"k8s.io/client-go/tools/cache"
	"k8s.io/client-go/tools/record"
	"sigs.k8s.io/controller-runtime/pkg/controller"
	"sigs.k8s.io/controller-runtime/pkg/event"
	"sigs.k8s.io/controller-runtime/pkg/predicate"
	"sigs.k8s.io/controller-runtime/pkg/ratelimiter"
	"sigs.k8s.io/controller-runtime/pkg/reconcile"

	appsv1 "k8s.io/api/apps/v1"
	corev1 "k8s.io/api/core/v1"
	storagev1 "k8s.io/api/storage/v1"
	metav1 "k8s.io/apimachinery/pkg/apis/meta/v1"

	//metav1 "k8s.io/apimachinery/pkg/apis/meta/v1"
	"sync"
)

// ContainerStorageModuleReconciler reconciles a ContainerStorageModule object
type ContainerStorageModuleReconciler struct {
	// controller runtime client, responsible for create, delete, update, get etc.
	client.Client
	// k8s client, implements client-go/kubernetes interface, responsible for apply, which
	// client.Client does not provides
	K8sClient     kubernetes.Interface
	Scheme        *runtime.Scheme
	Log           *zap.SugaredLogger
	Config        utils.OperatorConfig
	updateCount   int32
	trcID         string
	EventRecorder record.EventRecorder
}

// DriverConfig  -
type DriverConfig struct {
	Driver     *storagev1.CSIDriver
	ConfigMap  *corev1.ConfigMap
	Node       *utils.NodeYAML
	Controller *utils.ControllerYAML
}

const (
	// MetadataPrefix - prefix for all labels & annotations
	MetadataPrefix = "storage.dell.com"

	// NodeYaml - yaml file name for node
	NodeYaml = "node.yaml"

	// CSMFinalizerName -
	CSMFinalizerName = "finalizer.dell.emc.com"
)

var (
	dMutex                          sync.RWMutex
	configVersionKey                = fmt.Sprintf("%s/%s", MetadataPrefix, "CSIoperatorConfigVersion")
	previouslyAppliedCustomResource = fmt.Sprintf("%s/%s", MetadataPrefix, "previously-applied-configuration")

	// StopWatch - watcher stop handle
	StopWatch = make(chan struct{})
)

// +kubebuilder:rbac:groups=storage.dell.com,resources=containerstoragemodules,verbs=get;list;watch;create;update;patch;delete
// +kubebuilder:rbac:groups=storage.dell.com,resources=containerstoragemodules/status,verbs=get;update;patch
// +kubebuilder:rbac:groups=storage.dell.com,resources=containerstoragemodules/finalizers,verbs=update
// +kubebuilder:rbac:groups="replication.storage.dell.com",resources=dellcsireplicationgroups,verbs=get;list;watch;update;create;delete;patch
// +kubebuilder:rbac:groups="replication.storage.dell.com",resources=dellcsireplicationgroups/status,verbs=get;update;patch
// +kubebuilder:rbac:groups="",resources=pods;services;services/finalizers;endpoints;persistentvolumeclaims;events;configmaps;secrets;serviceaccounts;roles;ingresses,verbs=*
// +kubebuilder:rbac:groups="",resources=nodes,verbs=get;list;watch;create;patch;update
// +kubebuilder:rbac:groups="",resources=persistentvolumeclaims/status,verbs=update;patch;get
// +kubebuilder:rbac:groups="",resources=namespaces,verbs=create;get;list;watch
// +kubebuilder:rbac:groups="",resources=persistentvolumes,verbs=get;list;watch;create;delete;patch;update
// +kubebuilder:rbac:groups="apps",resources=deployments;daemonsets;replicasets;statefulsets,verbs=get;list;watch;update;create;delete;patch
// +kubebuilder:rbac:groups="rbac.authorization.k8s.io",resources=clusterroles;clusterrolebindings;replicasets;rolebindings,verbs=get;list;watch;update;create;delete;patch
// +kubebuilder:rbac:groups="rbac.authorization.k8s.io",resources=clusterroles/finalizers,verbs=get;list;watch;update;create;delete;patch
// +kubebuilder:rbac:groups="rbac.authorization.k8s.io",resources=subjectaccessreviews,verbs=create
// +kubebuilder:rbac:groups="rbac.authorization.k8s.io",resources=roles,verbs=get;list;watch;update;create;delete;patch
// +kubebuilder:rbac:groups="*",resources=*,resourceNames=application-mobility-velero-server,verbs=*
// +kubebuilder:rbac:groups="monitoring.coreos.com",resources=servicemonitors,verbs=get;create
// +kubebuilder:rbac:groups="",resources=deployments/finalizers,resourceNames=dell-csm-operator-controller-manager,verbs=update
// +kubebuilder:rbac:groups="storage.k8s.io",resources=csidrivers,verbs=get;list;watch;create;update;delete;patch
// +kubebuilder:rbac:groups="storage.k8s.io",resources=storageclasses,verbs=get;list;watch;create;update;delete
// +kubebuilder:rbac:groups="storage.k8s.io",resources=volumeattachments,verbs=get;list;watch;create;update;patch;delete
// +kubebuilder:rbac:groups="storage.k8s.io",resources=csinodes,verbs=get;list;watch;create;update
// +kubebuilder:rbac:groups="csi.storage.k8s.io",resources=csinodeinfos,verbs=get;list;watch
// +kubebuilder:rbac:groups="snapshot.storage.k8s.io",resources=volumesnapshotclasses;volumesnapshotcontents,verbs=get;list;watch;create;update;delete;patch
// +kubebuilder:rbac:groups="snapshot.storage.k8s.io",resources=volumesnapshotcontents/status,verbs=get;list;watch;patch;update
<<<<<<< HEAD
// +kubebuilder:rbac:groups="snapshot.storage.k8s.io",resources=volumesnapshots;volumesnapshots/status,verbs=get;list;watch;update;patch;create;delete
// +kubebuilder:rbac:groups="volumegroup.storage.dell.com",resources=dellcsivolumegroupsnapshots;dellcsivolumegroupsnapshots/status,verbs=create;list;watch;delete;update;get;patch
=======
// +kubebuilder:rbac:groups="snapshot.storage.k8s.io",resources=volumesnapshots,verbs=get;list;watch;update;patch;create;delete
// +kubebuilder:rbac:groups="snapshot.storage.k8s.io",resources=volumesnapshots/status,verbs=get;list;watch;update;patch
// +kubebuilder:rbac:groups="volumegroup.storage.dell.com",resources=dellcsivolumegroupsnapshots;dellcsivolumegroupsnapshots/status,verbs=create;list;watch;delete;update
>>>>>>> 31ea3df5
// +kubebuilder:rbac:groups="apiextensions.k8s.io",resources=customresourcedefinitions,verbs=*
// +kubebuilder:rbac:groups="apiextensions.k8s.io",resources=customresourcedefinitions/status,verbs=get;list;patch;watch
// +kubebuilder:rbac:groups="storage.k8s.io",resources=volumeattachments/status,verbs=patch
// +kubebuilder:rbac:groups="coordination.k8s.io",resources=leases,verbs=get;list;watch;create;update;delete;patch
// +kubebuilder:rbac:groups="security.openshift.io",resources=securitycontextconstraints,resourceNames=privileged,verbs=use
// +kubebuilder:rbac:urls="/metrics",verbs=get
// +kubebuilder:rbac:groups="authentication.k8s.io",resources=tokenreviews,verbs=create
// +kubebuilder:rbac:groups="authorization.k8s.io",resources=subjectaccessreviews,verbs=create
// +kubebuilder:rbac:groups="cert-manager.io",resources=issuers;issuers/status,verbs=update;get;list;watch
// +kubebuilder:rbac:groups="cert-manager.io",resources=clusterissuers;clusterissuers/status,verbs=update;get;list;watch
// +kubebuilder:rbac:groups="cert-manager.io",resources=certificates;certificaterequests;clusterissuers;issuers,verbs=*
// +kubebuilder:rbac:groups="cert-manager.io",resources=certificates/finalizers;certificaterequests/finalizers,verbs=update
// +kubebuilder:rbac:groups="cert-manager.io",resources=certificates/status;certificaterequests/status,verbs=update
// +kubebuilder:rbac:groups="cert-manager.io",resources=certificates;certificaterequests;issuers,verbs=create;delete;deletecollection;patch;update
// +kubebuilder:rbac:groups="cert-manager.io",resources=signers,resourceNames=issuers.cert-manager.io/*;clusterissuers.cert-manager.io/*,verbs=approve
// +kubebuilder:rbac:groups="cert-manager.io",resources=*/*,verbs=*
// +kubebuilder:rbac:groups="",resources=secrets,resourceNames=webhook-server-cert,verbs=get;list;watch;update
// +kubebuilder:rbac:groups="cert-manager.io",resources=configmaps,resourceNames=cert-manager-cainjector-leader-election;cert-manager-cainjector-leader-election-core,verbs=get;update;patch
// +kubebuilder:rbac:groups="",resources=configmaps,resourceNames=cert-manager-controller,verbs=get;update;patch
// +kubebuilder:rbac:groups="mobility.storage.dell.com",resources=backups,verbs=create;delete;get;list;patch;update;watch
// +kubebuilder:rbac:groups="mobility.storage.dell.com",resources=backups/finalizers,verbs=update
// +kubebuilder:rbac:groups="mobility.storage.dell.com",resources=backups/status,verbs=get;patch;update
// +kubebuilder:rbac:groups="mobility.storage.dell.com",resources=clusterconfigs,verbs=create;delete;get;list;patch;update;watch
// +kubebuilder:rbac:groups="mobility.storage.dell.com",resources=clusterconfigs/finalizers,verbs=update
// +kubebuilder:rbac:groups="mobility.storage.dell.com",resources=clusterconfigs/status,verbs=get;patch;update
// +kubebuilder:rbac:groups="mobility.storage.dell.com",resources=podvolumebackups,verbs=create;delete;get;list;patch;update;watch
// +kubebuilder:rbac:groups="mobility.storage.dell.com",resources=podvolumebackups/finalizers,verbs=update
// +kubebuilder:rbac:groups="mobility.storage.dell.com",resources=podvolumebackups/status,verbs=get;patch;update
// +kubebuilder:rbac:groups="mobility.storage.dell.com",resources=podvolumerestores,verbs=create;delete;get;list;patch;update;watch
// +kubebuilder:rbac:groups="mobility.storage.dell.com",resources=podvolumerestores/finalizers,verbs=update
// +kubebuilder:rbac:groups="mobility.storage.dell.com",resources=podvolumerestores/status,verbs=get;patch;update
// +kubebuilder:rbac:groups="mobility.storage.dell.com",resources=restores,verbs=create;delete;get;list;patch;update;watch
// +kubebuilder:rbac:groups="mobility.storage.dell.com",resources=restores/finalizers,verbs=update
// +kubebuilder:rbac:groups="mobility.storage.dell.com",resources=restores/status,verbs=get;patch;update
// +kubebuilder:rbac:groups="mobility.storage.dell.com",resources=schedules,verbs=create;delete;get;list;patch;update;watch
// +kubebuilder:rbac:groups="mobility.storage.dell.com",resources=schedules/status,verbs=get;patch;update
// +kubebuilder:rbac:groups="velero.io",resources=backups,verbs=create;delete;get;list;patch;update;watch
// +kubebuilder:rbac:groups="velero.io",resources=backups/finalizers,verbs=upate
// +kubebuilder:rbac:groups="velero.io",resources=backups/status,verbs=get;list;patch;update
// +kubebuilder:rbac:groups="velero.io",resources=backupstoragelocations,verbs=get;list;patch;update;watch
// +kubebuilder:rbac:groups="velero.io",resources=deletebackuprequests,verbs=create;delete;get;list;watch
// +kubebuilder:rbac:groups="velero.io",resources=podvolumebackups,verbs=create;delete;get;list;patch;update;watch
// +kubebuilder:rbac:groups="velero.io",resources=podvolumebackups/finalizers,verbs=update
// +kubebuilder:rbac:groups="velero.io",resources=podvolumebackups/status,verbs=create;get;list;patch;update
// +kubebuilder:rbac:groups="velero.io",resources=podvolumerestores,verbs=create;delete;get;list;patch;update;watch
// +kubebuilder:rbac:groups="velero.io",resources=resticrepositories,verbs=create;delete;get;list;patch;update;watch
// +kubebuilder:rbac:groups="velero.io",resources=restores,verbs=create;delete;get;list;patch;update;watch
// +kubebuilder:rbac:groups="coordination.k8s.io",resources=leases,resourceNames=cert-manager-cainjector-leader-election;cert-manager-cainjector-leader-election-core,verbs=get;update;patch
// +kubebuilder:rbac:groups="coordination.k8s.io",resources=leases,resourceNames=cert-manager-controller,verbs=get;update;patch
// +kubebuilder:rbac:groups="coordination.k8s.io",resources=leases,verbs=create;patch
// +kubebuilder:rbac:groups="acme.cert-manager.io",resources=orders,verbs=create;delete;get;list;watch
// +kubebuilder:rbac:groups="acme.cert-manager.io",resources=orders;orders/status,verbs=update
// +kubebuilder:rbac:groups="acme.cert-manager.io",resources=orders;challenges,verbs=get;list;watch;create;delete;deletecollection;patch;update
// +kubebuilder:rbac:groups="acme.cert-manager.io",resources=clusterissuers;issuers,verbs=get;list;watch
// +kubebuilder:rbac:groups="acme.cert-manager.io",resources=challenges,verbs=create;delete
// +kubebuilder:rbac:groups="acme.cert-manager.io",resources=orders/finalizers,verbs=update
// +kubebuilder:rbac:groups="acme.cert-manager.io",resources=challenges;challenges/status,verbs=update;get;list;watch
// +kubebuilder:rbac:groups="acme.cert-manager.io",resources=challenges/finalizers,verbs=update
// +kubebuilder:rbac:groups="acme.cert-manager.io",resources=*/*,verbs=*
// +kubebuilder:rbac:groups="networking.k8s.io",resources=ingresses,verbs=*
// +kubebuilder:rbac:groups="networking.k8s.io",resources=ingresses/finalizers,verbs=update
// +kubebuilder:rbac:groups="networking.k8s.io",resources=ingressclasses,verbs=create;get;list;watch;update;delete
// +kubebuilder:rbac:groups="networking.k8s.io",resources=ingresses/status,verbs=update;get;list;watch
// +kubebuilder:rbac:groups="networking.x-k8s.io",resources=httproutes,verbs=*
// +kubebuilder:rbac:groups="networking.x-k8s.io",resources=httproutes;gateways,verbs=get;list;watch
// +kubebuilder:rbac:groups="networking.x-k8s.io",resources=gateways/finalizers;httproutes/finalizers,verbs=update
// +kubebuilder:rbac:groups="route.openshift.io",resources=routes/custom-host,verbs=create
// +kubebuilder:rbac:groups="admissionregistration.k8s.io",resources=validatingwebhookconfigurations;mutatingwebhookconfigurations,verbs=create;get;list;watch;update;delete;patch
// +kubebuilder:rbac:groups="apiregistration.k8s.io",resources=apiservices,verbs=get;list;watch;update
// +kubebuilder:rbac:groups="apiregistration.k8s.io",resources=customresourcedefinitions,verbs=get;list;watch;update
// +kubebuilder:rbac:groups="auditregistration.k8s.io",resources=auditsinks,verbs=get;list;watch;update
// +kubebuilder:rbac:groups="",resources=configmaps,resourceNames=ingress-controller-leader,verbs=get;update
// +kubebuilder:rbac:groups="coordination.k8s.io",resources=leases,resourceNames=ingress-controller-leader,verbs=get;update;patch
// +kubebuilder:rbac:groups="coordination.k8s.io",resources=leases,verbs=create;list;watch;patch
// +kubebuilder:rbac:groups="coordination.k8s.io",resources=leases,resourceNames=cert-manager-cainjector-leader-election;cert-manager-cainjector-leader-election-core,verbs=get;update;patch
// +kubebuilder:rbac:groups="discovery.k8s.io",resources=endpointslices,verbs=list;watch;get
// +kubebuilder:rbac:groups="certificates.k8s.io",resources=certificatesigningrequests,verbs=get;list;watch;update
// +kubebuilder:rbac:groups="certificates.k8s.io",resources=certificatesigningrequests/status,verbs=update
// +kubebuilder:rbac:groups="certificates.k8s.io",resources=signers,resourceNames=issuers.cert-manager.io/*;clusterissuers.cert-manager.io/*,verbs=sign
// +kubebuilder:rbac:groups="",resources=configmaps,resourceNames=cert-manager-cainjector-leader-election;cert-manager-cainjector-leader-election-core;cert-manager-controller,verbs=get;update;patch
// +kubebuilder:rbac:groups="batch",resources=jobs,verbs=list;watch;create;update;delete
// +kubebuilder:rbac:groups="storage.k8s.io",resources=csistoragecapacities,verbs=get;list;watch;create;update;patch;delete

// Reconcile is part of the main kubernetes reconciliation loop which aims to
// move the current state of the cluster closer to the desired state.
// TODO(user): Modify the Reconcile function to compare the state specified by
// the ContainerStorageModule object against the actual cluster state, and then
// perform operations to make the cluster state reflect the state specified by
// the user.
//
// For more details, check Reconcile and its Result here:
// - https://pkg.go.dev/sigs.k8s.io/controller-runtime@v0.9.2/pkg/reconcile

// Reconcile - main loop
func (r *ContainerStorageModuleReconciler) Reconcile(ctx context.Context, req ctrl.Request) (ctrl.Result, error) {
	r.IncrUpdateCount()
	r.trcID = fmt.Sprintf("%d", r.GetUpdateCount())
	name := req.Name + "-" + r.trcID
	ctx, log := logger.GetNewContextWithLogger(name)
	log.Info("################Starting Reconcile##############")
	csm := new(csmv1.ContainerStorageModule)

	log.Infow("reconcile for", "Namespace", req.Namespace, "Name", req.Name, "Attempt", r.GetUpdateCount())

	// Fetch the ContainerStorageModuleReconciler instance
	err := r.Client.Get(ctx, req.NamespacedName, csm)
	if err != nil {
		if k8serror.IsNotFound(err) {
			// Request object not found, could have been deleted after reconcile request.
			// Owned objects are automatically garbage collected. For additional cleanup logic use finalizers.
			// Return and don't requeue
			return reconcile.Result{}, nil
		}
		// Error reading the object - requeue the request.
		return reconcile.Result{}, nil
	}

	operatorConfig := &utils.OperatorConfig{
		IsOpenShift:     r.Config.IsOpenShift,
		K8sVersion:      r.Config.K8sVersion,
		ConfigDirectory: r.Config.ConfigDirectory,
	}

	// perform prechecks
	err = r.PreChecks(ctx, csm, *operatorConfig)
	if err != nil {
		csm.GetCSMStatus().State = constants.InvalidConfig
		r.EventRecorder.Event(csm, corev1.EventTypeWarning, csmv1.EventUpdated, fmt.Sprintf("Failed Prechecks: %s", err))
		return utils.HandleValidationError(ctx, csm, r, err)
	}

	if csm.IsBeingDeleted() {
		log.Infow("Delete request", "csm", req.Namespace, "Name", req.Name)

		// check for force cleanup
		if csm.Spec.Driver.ForceRemoveDriver {
			// remove all resources deployed from CR by operator
			if err := r.removeDriver(ctx, *csm, *operatorConfig); err != nil {
				r.EventRecorder.Event(csm, corev1.EventTypeWarning, csmv1.EventDeleted, fmt.Sprintf("Failed to remove driver: %s", err))
				log.Errorw("remove driver", "error", err.Error())
				return ctrl.Result{}, fmt.Errorf("error when deleting driver: %v", err)
			}
		}

		// check for force cleanup on standalone module
		for _, m := range csm.Spec.Modules {
			if m.ForceRemoveModule {
				// remove all resources deployed from CR by operator
				if err := r.removeModule(ctx, *csm, *operatorConfig, r.Client); err != nil {
					r.EventRecorder.Event(csm, corev1.EventTypeWarning, csmv1.EventDeleted, fmt.Sprintf("Failed to remove module: %s", err))
					log.Errorw("remove module", "error", err.Error())
					return ctrl.Result{}, fmt.Errorf("error when deleting module: %v", err)
				}
			}
		}

		if err := r.removeFinalizer(ctx, csm); err != nil {
			r.EventRecorder.Event(csm, corev1.EventTypeWarning, csmv1.EventDeleted, fmt.Sprintf("Failed to delete finalizer: %s", err))
			log.Errorw("remove driver finalizer", "error", err.Error())
			return ctrl.Result{}, fmt.Errorf("error when handling finalizer: %v", err)
		}
		r.EventRecorder.Event(csm, corev1.EventTypeNormal, csmv1.EventDeleted, "Object finalizer is deleted")

		return ctrl.Result{}, nil
	}

	// Add finalizer
	if !csm.HasFinalizer(CSMFinalizerName) {
		log.Infow("HandleFinalizer", "name", CSMFinalizerName)
		if err := r.addFinalizer(ctx, csm); err != nil {
			r.EventRecorder.Event(csm, corev1.EventTypeWarning, csmv1.EventUpdated, fmt.Sprintf("Failed to add finalizer: %s", err))
			log.Errorw("HandleFinalizer", "error", err.Error())
			return ctrl.Result{}, fmt.Errorf("error when adding finalizer: %v", err)
		}
		r.EventRecorder.Event(csm, corev1.EventTypeNormal, csmv1.EventUpdated, "Object finalizer is added")
	}

	oldStatus := csm.GetCSMStatus()

	// Set the driver annotation
	isUpdated := applyConfigVersionAnnotations(ctx, csm)
	if isUpdated {
		err = r.GetClient().Update(ctx, csm)
		if err != nil {
			log.Error(err, "Failed to update CR with annotation")
			return reconcile.Result{}, err
		}
	}

	newStatus := csm.GetCSMStatus()
	_, err = utils.HandleSuccess(ctx, csm, r, newStatus, oldStatus)
	if err != nil {
		log.Error(err, "Failed to update CR status")
	}
	// Update the driver
	syncErr := r.SyncCSM(ctx, *csm, *operatorConfig, r.Client)
	if syncErr == nil {
		r.EventRecorder.Eventf(csm, corev1.EventTypeNormal, csmv1.EventCompleted, "install/update storage component: %s completed OK", csm.Name)
		return utils.LogBannerAndReturn(reconcile.Result{}, nil)
	}

	// Failed deployment
	r.EventRecorder.Eventf(csm, corev1.EventTypeWarning, csmv1.EventUpdated, "Failed install: %s", syncErr.Error())

	return utils.LogBannerAndReturn(reconcile.Result{Requeue: true}, syncErr)
}

func (r *ContainerStorageModuleReconciler) ignoreUpdatePredicate() predicate.Predicate {
	return predicate.Funcs{
		UpdateFunc: func(e event.UpdateEvent) bool {
			// Ignore updates to status in which case metadata.Generation does not change
			return e.ObjectOld.GetGeneration() != e.ObjectNew.GetGeneration()
		},

		DeleteFunc: func(e event.DeleteEvent) bool {
			// Evaluates to false if the object has been confirmed deleted.
			return !e.DeleteStateUnknown
		},
	}
}

func (r *ContainerStorageModuleReconciler) handleDeploymentUpdate(oldObj interface{}, obj interface{}) {
	dMutex.Lock()
	defer dMutex.Unlock()

	old, _ := oldObj.(*appsv1.Deployment)
	d, _ := obj.(*appsv1.Deployment)
	name := d.Spec.Template.Labels[constants.CsmLabel]
	key := name + "-" + fmt.Sprintf("%d", r.GetUpdateCount())
	ctx, log := logger.GetNewContextWithLogger(key)
	if name == "" {
		return
	}

	log.Debugw("deployment modified generation", d.Generation, old.Generation)

	desired := d.Status.Replicas
	available := d.Status.AvailableReplicas
	ready := d.Status.ReadyReplicas
	numberUnavailable := d.Status.UnavailableReplicas

	//Replicas:               2 desired | 2 updated | 2 total | 2 available | 0 unavailable

	log.Infow("deployment", "desired", desired)
	log.Infow("deployment", "numberReady", ready)
	log.Infow("deployment", "available", available)
	log.Infow("deployment", "numberUnavailable", numberUnavailable)

	ns := d.Namespace
	log.Debugw("deployment", "namespace", ns, "name", name)
	namespacedName := t1.NamespacedName{
		Name:      name,
		Namespace: ns,
	}

	csm := new(csmv1.ContainerStorageModule)
	err := r.Client.Get(ctx, namespacedName, csm)

	if err != nil {
		log.Error("deployment get csm", "error", err.Error())
	}

	newStatus := csm.GetCSMStatus()

	// Updating controller status manually as controller runtime API is not updating csm object with latest data
	// TODO: Can remove this once the controller runtime repo has a fix for updating the object passed
	newStatus.ControllerStatus.Available = strconv.Itoa(int(available))
	newStatus.ControllerStatus.Desired = strconv.Itoa(int(desired))
	newStatus.ControllerStatus.Failed = strconv.Itoa(int(numberUnavailable))

	err = utils.UpdateStatus(ctx, csm, r, newStatus)
	if err != nil {
		log.Debugw("deployment status ", "pods", err.Error())
	} else {
		r.EventRecorder.Eventf(csm, corev1.EventTypeNormal, csmv1.EventCompleted, "Driver deployment running OK")
	}
}

func (r *ContainerStorageModuleReconciler) handlePodsUpdate(oldObj interface{}, obj interface{}) {
	dMutex.Lock()
	defer dMutex.Unlock()

	p, _ := obj.(*corev1.Pod)
	name := p.GetLabels()[constants.CsmLabel]
	ns := p.Namespace
	if name == "" {
		return
	}
	key := name + "-" + fmt.Sprintf("%d", r.GetUpdateCount())
	ctx, log := logger.GetNewContextWithLogger(key)

	if !p.ObjectMeta.DeletionTimestamp.IsZero() {
		log.Debugw("driver delete invoked", "stopping pod with name", p.Name)
		return
	}
	log.Infow("pod modified for driver", "name", p.Name)

	namespacedName := t1.NamespacedName{
		Name:      name,
		Namespace: ns,
	}
	csm := new(csmv1.ContainerStorageModule)
	err := r.Client.Get(ctx, namespacedName, csm)
	if err != nil {
		r.Log.Errorw("daemonset get csm", "error", err.Error())
	}
	log.Infow("csm prev status ", "state", csm.Status)
	newStatus := csm.GetCSMStatus()

	err = utils.UpdateStatus(ctx, csm, r, newStatus)
	state := csm.GetCSMStatus().State
	stamp := fmt.Sprintf("at %d", time.Now().UnixNano())
	if state != "0" && err != nil {
		log.Infow("pod status ", "state", err.Error())
		r.EventRecorder.Eventf(csm, corev1.EventTypeWarning, csmv1.EventUpdated, "%s Pod error details %s", stamp, err.Error())
	} else {
		r.EventRecorder.Eventf(csm, corev1.EventTypeNormal, csmv1.EventCompleted, "%s Driver pods running OK", stamp)
	}

}

func (r *ContainerStorageModuleReconciler) handleDaemonsetUpdate(oldObj interface{}, obj interface{}) {
	dMutex.Lock()
	defer dMutex.Unlock()

	old, _ := oldObj.(*appsv1.DaemonSet)
	d, _ := obj.(*appsv1.DaemonSet)
	name := d.Spec.Template.Labels[constants.CsmLabel]
	if name == "" {
		return
	}

	key := name + "-" + fmt.Sprintf("%d", r.GetUpdateCount())
	ctx, log := logger.GetNewContextWithLogger(key)

	log.Debugw("daemonset modified generation", "new", d.Generation, "old", old.Generation)

	desired := d.Status.DesiredNumberScheduled
	available := d.Status.NumberAvailable
	ready := d.Status.NumberReady
	numberUnavailable := d.Status.NumberUnavailable

	log.Infow("daemonset ", "name", d.Name, "namespace", d.Namespace)
	log.Infow("daemonset ", "desired", desired)
	log.Infow("daemonset ", "numberReady", ready)
	log.Infow("daemonset ", "available", available)
	log.Infow("daemonset ", "numberUnavailable", numberUnavailable)

	ns := d.Namespace
	r.Log.Debugw("daemonset ", "ns", ns, "name", name)
	namespacedName := t1.NamespacedName{
		Name:      name,
		Namespace: ns,
	}

	csm := new(csmv1.ContainerStorageModule)
	err := r.Client.Get(ctx, namespacedName, csm)
	if err != nil {
		r.Log.Error("daemonset get csm", "error", err.Error())
	}

	log.Infow("csm prev status ", "state", csm.Status)
	newStatus := csm.GetCSMStatus()
	err = utils.UpdateStatus(ctx, csm, r, newStatus)
	if err != nil {
		log.Debugw("daemonset status ", "pods", err.Error())
	} else {
		r.EventRecorder.Eventf(csm, corev1.EventTypeNormal, csmv1.EventCompleted, "Driver daemonset running OK")
	}

}

// ContentWatch - watch updates on deployment and deamonset
func (r *ContainerStorageModuleReconciler) ContentWatch() error {

	sharedInformerFactory := sinformer.NewSharedInformerFactory(r.K8sClient, time.Duration(time.Hour))

	daemonsetInformer := sharedInformerFactory.Apps().V1().DaemonSets().Informer()
	daemonsetInformer.AddEventHandler(cache.ResourceEventHandlerFuncs{
		UpdateFunc: r.handleDaemonsetUpdate,
	})

	deploymentInformer := sharedInformerFactory.Apps().V1().Deployments().Informer()
	deploymentInformer.AddEventHandler(cache.ResourceEventHandlerFuncs{
		UpdateFunc: r.handleDeploymentUpdate,
	})

	podsInformer := sharedInformerFactory.Core().V1().Pods().Informer()
	podsInformer.AddEventHandler(cache.ResourceEventHandlerFuncs{
		UpdateFunc: r.handlePodsUpdate,
	})

	sharedInformerFactory.Start(StopWatch)
	return nil
}

// SetupWithManager sets up the controller with the Manager.
func (r *ContainerStorageModuleReconciler) SetupWithManager(mgr ctrl.Manager, limiter ratelimiter.RateLimiter, maxReconcilers int) error {

	go r.ContentWatch()

	return ctrl.NewControllerManagedBy(mgr).
		For(&csmv1.ContainerStorageModule{}).
		WithEventFilter(r.ignoreUpdatePredicate()).
		WithOptions(controller.Options{
			RateLimiter:             limiter,
			MaxConcurrentReconciles: maxReconcilers,
		}).Complete(r)
}

func (r *ContainerStorageModuleReconciler) removeFinalizer(ctx context.Context, instance *csmv1.ContainerStorageModule) error {
	if !instance.HasFinalizer(CSMFinalizerName) {
		return nil
	}
	instance.SetFinalizers(nil)
	return r.Update(ctx, instance)
}

func (r *ContainerStorageModuleReconciler) addFinalizer(ctx context.Context, instance *csmv1.ContainerStorageModule) error {
	instance.SetFinalizers([]string{CSMFinalizerName})
	instance.GetCSMStatus().State = constants.Creating
	return r.Update(ctx, instance)
}

func (r *ContainerStorageModuleReconciler) oldStandAloneModuleCleanup(ctx context.Context, newCR *csmv1.ContainerStorageModule, operatorConfig utils.OperatorConfig, driverConfig *DriverConfig) error {
	log := logger.GetLogger(ctx)
	log.Info("Checking if standalone modules need clean up")

	replicaEnabled := func(cr *csmv1.ContainerStorageModule) bool {
		for _, m := range cr.Spec.Modules {
			if m.Name == csmv1.Replication {
				return m.Enabled
			}
		}
		return false
	}

	var err error

	if oldCrJSON, ok := newCR.Annotations[previouslyAppliedCustomResource]; ok && oldCrJSON != "" {
		oldCR := new(csmv1.ContainerStorageModule)
		err = json.Unmarshal([]byte(oldCrJSON), oldCR)
		if err != nil {
			return fmt.Errorf("error unmarshalling old annotation: %v", err)
		}

		// Check if replica needs to be uninstalled
		if replicaEnabled(oldCR) && !replicaEnabled(newCR) {
			_, clusterClients, err := utils.GetDefaultClusters(ctx, *oldCR, r)
			if err != nil {
				return err
			}
			for _, cluster := range clusterClients {
				log.Infow("Deleting Replication controller", "clusterID:", cluster.ClusterID)
				if err = modules.ReplicationManagerController(ctx, true, operatorConfig, *oldCR, cluster.ClusterCTRLClient); err != nil {
					return err
				}

				// also uninstalled drivers in target clusters
				if cluster.ClusterID != utils.DefaultSourceClusterID {
					if err = removeDriverReplicaCluster(ctx, cluster, driverConfig); err != nil {
						return err
					}
				}
			}
		}
		// check if observability needs to be uninstalled
		oldObservabilityEnabled, oldObs := utils.IsModuleEnabled(ctx, *oldCR, csmv1.Observability)
		newObservabilityEnabled, _ := utils.IsModuleEnabled(ctx, *newCR, csmv1.Observability)
		// check if observability components need to be uninstalled
		components := []string{}
		if oldObservabilityEnabled && newObservabilityEnabled {
			for _, comp := range oldObs.Components {
				oldCompEnabled := utils.IsComponentEnabled(ctx, *oldCR, csmv1.Observability, comp.Name)
				newCompEnabled := utils.IsComponentEnabled(ctx, *newCR, csmv1.Observability, comp.Name)
				if oldCompEnabled && !newCompEnabled {
					components = append(components, comp.Name)
				}
			}
		}
		if (oldObservabilityEnabled && !newObservabilityEnabled) || len(components) > 0 {
			_, clusterClients, err := utils.GetDefaultClusters(ctx, *oldCR, r)
			if err != nil {
				return err
			}
			for _, cluster := range clusterClients {
				// remove module observability
				log.Infow("Deleting observability")
				if err = r.reconcileObservability(ctx, true, operatorConfig, *oldCR, components, cluster.ClusterCTRLClient, cluster.ClusterK8sClient); err != nil {
					return err
				}
			}
		}
	}

	copyCR := newCR.DeepCopy()
	delete(copyCR.Annotations, previouslyAppliedCustomResource)
	delete(copyCR.Annotations, "kubectl.kubernetes.io/last-applied-configuration")
	copyCR.ManagedFields = nil
	copyCR.Status = csmv1.ContainerStorageModuleStatus{}
	out, err := json.Marshal(copyCR)
	if err != nil {
		return fmt.Errorf("error marshalling CR to annotation: %v", err)
	}
	newCR.Annotations[previouslyAppliedCustomResource] = string(out)

	return r.GetClient().Update(ctx, newCR)
}

// SyncCSM - Sync the current installation - this can lead to a create or update
func (r *ContainerStorageModuleReconciler) SyncCSM(ctx context.Context, cr csmv1.ContainerStorageModule, operatorConfig utils.OperatorConfig, ctrlClient client.Client) error {
	log := logger.GetLogger(ctx)

	// Create/Update Authorization Proxy Server
	if authorizationEnabled, _ := utils.IsModuleEnabled(ctx, cr, csmv1.AuthorizationServer); authorizationEnabled {
		log.Infow("Create/Update authorization")
		if err := r.reconcileAuthorization(ctx, false, operatorConfig, cr, ctrlClient); err != nil {
			return fmt.Errorf("failed to deploy authorization proxy server: %v", err)
		}
		return nil
	}

<<<<<<< HEAD
	if appmobilityEnabled, _ := utils.IsModuleEnabled(ctx, cr, csmv1.ApplicationMobility); appmobilityEnabled {
		log.Infow("Create/Update application mobility")
		if err := r.reconcileAppMobility(ctx, false, operatorConfig, cr, ctrlClient); err != nil {
			return fmt.Errorf("failed to deploy application mobility: %v", err)
		}
		return nil
=======
	//Create/Update Reverseproxy Server
	if reverseProxyEnabled, _ := utils.IsModuleEnabled(ctx, cr, csmv1.ReverseProxy); reverseProxyEnabled {
		log.Infow("Trying Create/Update reverseproxy...")
		if err := r.reconcileReverseProxy(ctx, false, operatorConfig, cr, ctrlClient); err != nil {
			return fmt.Errorf("failed to deploy reverseproxy proxy server: %v", err)
		}
		log.Infow("Create/Update reverseproxy successful...")
>>>>>>> 31ea3df5
	}

	// Get Driver resources
	driverConfig, err := getDriverConfig(ctx, cr, operatorConfig)
	if err != nil {
		return err
	}
	err = r.oldStandAloneModuleCleanup(ctx, &cr, operatorConfig, driverConfig)
	if err != nil {
		return err
	}

	driver := driverConfig.Driver
	configMap := driverConfig.ConfigMap
	node := driverConfig.Node
	controller := driverConfig.Controller

	replicationEnabled, clusterClients, err := utils.GetDefaultClusters(ctx, cr, r)
	if err != nil {
		return err
	}

	for _, m := range cr.Spec.Modules {
		if m.Enabled {
			switch m.Name {
			case csmv1.Authorization:
				log.Info("Injecting CSM Authorization")
				dp, err := modules.AuthInjectDeployment(controller.Deployment, cr, operatorConfig)
				if err != nil {
					return fmt.Errorf("injecting auth into deployment: %v", err)
				}
				controller.Deployment = *dp

				ds, err := modules.AuthInjectDaemonset(node.DaemonSetApplyConfig, cr, operatorConfig)
				if err != nil {
					return fmt.Errorf("injecting auth into deamonset: %v", err)
				}

				node.DaemonSetApplyConfig = *ds
			case csmv1.Resiliency:
				log.Info("Injecting CSM Resiliency")

				// for controller-pod
				driverName := string(cr.Spec.Driver.CSIDriverType)
				dp, err := modules.ResiliencyInjectDeployment(controller.Deployment, cr, operatorConfig, driverName)
				if err != nil {
					return fmt.Errorf("injecting resiliency into deployment: %v", err)
				}
				controller.Deployment = *dp

				clusterRole, err := modules.ResiliencyInjectClusterRole(controller.Rbac.ClusterRole, cr, operatorConfig, "controller")
				if err != nil {
					return fmt.Errorf("injecting resiliency into controller cluster role: %v", err)
				}

				controller.Rbac.ClusterRole = *clusterRole

				// for node-pod
				ds, err := modules.ResiliencyInjectDaemonset(node.DaemonSetApplyConfig, cr, operatorConfig, driverName)
				if err != nil {
					return fmt.Errorf("injecting resiliency into daemonset: %v", err)
				}
				node.DaemonSetApplyConfig = *ds

				clusterRoleForNode, err := modules.ResiliencyInjectClusterRole(node.Rbac.ClusterRole, cr, operatorConfig, "node")
				if err != nil {
					return fmt.Errorf("injecting resiliency into node cluster role: %v", err)
				}

				node.Rbac.ClusterRole = *clusterRoleForNode
			case csmv1.Replication:
				log.Info("Injecting CSM Replication")
				dp, err := modules.ReplicationInjectDeployment(controller.Deployment, cr, operatorConfig)
				if err != nil {
					return fmt.Errorf("injecting replication into deployment: %v", err)
				}
				controller.Deployment = *dp

				clusterRole, err := modules.ReplicationInjectClusterRole(controller.Rbac.ClusterRole, cr, operatorConfig)
				if err != nil {
					return fmt.Errorf("injecting replication into controller cluster role: %v", err)
				}

				controller.Rbac.ClusterRole = *clusterRole
			}

		}
	}

	for _, cluster := range clusterClients {
		log.Infof("Starting SYNC for %s cluster", cluster.ClusterID)
		// Create/Update ServiceAccount
		if err = serviceaccount.SyncServiceAccount(ctx, node.Rbac.ServiceAccount, cluster.ClusterCTRLClient); err != nil {
			return err
		}

		if err = serviceaccount.SyncServiceAccount(ctx, controller.Rbac.ServiceAccount, cluster.ClusterCTRLClient); err != nil {
			return err
		}

		// Create/Update ClusterRoles
		if err = rbac.SyncClusterRole(ctx, node.Rbac.ClusterRole, cluster.ClusterCTRLClient); err != nil {
			return err
		}

		if err = rbac.SyncClusterRole(ctx, controller.Rbac.ClusterRole, cluster.ClusterCTRLClient); err != nil {
			return err
		}

		// Create/Update ClusterRoleBinding
		if err = rbac.SyncClusterRoleBindings(ctx, node.Rbac.ClusterRoleBinding, cluster.ClusterCTRLClient); err != nil {
			return err
		}

		if err = rbac.SyncClusterRoleBindings(ctx, controller.Rbac.ClusterRoleBinding, cluster.ClusterCTRLClient); err != nil {
			return err
		}

		// Create/Update CSIDriver
		if err = csidriver.SyncCSIDriver(ctx, *driver, cluster.ClusterCTRLClient); err != nil {
			return err
		}

		// Create/Update ConfigMap
		if err = configmap.SyncConfigMap(ctx, *configMap, cluster.ClusterCTRLClient); err != nil {
			return err
		}

		// Create/Update Deployment
		if err = deployment.SyncDeployment(ctx, controller.Deployment, cluster.ClusterK8sClient, cr.Name); err != nil {
			return err
		}

		// Create/Update DeamonSet
		if err = daemonset.SyncDaemonset(ctx, node.DaemonSetApplyConfig, cluster.ClusterK8sClient, cr.Name); err != nil {
			return err
		}

		if replicationEnabled {
			if err = modules.ReplicationManagerController(ctx, false, operatorConfig, cr, cluster.ClusterCTRLClient); err != nil {
				return fmt.Errorf("failed to deploy replication controller: %v", err)
			}
		}

		// if Observability is enabled, create or update obs components: topology, metrics of PowerScale and PowerFlex
		if observabilityEnabled, _ := utils.IsModuleEnabled(ctx, cr, csmv1.Observability); observabilityEnabled {
			log.Infow("Create/Update observability")

			if err = r.reconcileObservability(ctx, false, operatorConfig, cr, nil, cluster.ClusterCTRLClient, cluster.ClusterK8sClient); err != nil {
				return err
			}
		}

	}

	return nil
}

// reconcileObservability - Delete/Create/Update observability components
// isDeleting - true: Delete; false: Create/Update
func (r *ContainerStorageModuleReconciler) reconcileObservability(ctx context.Context, isDeleting bool, op utils.OperatorConfig, cr csmv1.ContainerStorageModule, components []string, ctrlClient client.Client, k8sClient kubernetes.Interface) error {
	log := logger.GetLogger(ctx)

	// if components is empty, reconcile all enabled components
	if len(components) == 0 {
		if enabled, obs := utils.IsModuleEnabled(ctx, cr, csmv1.Observability); enabled {
			for _, comp := range obs.Components {
				if utils.IsComponentEnabled(ctx, cr, csmv1.Observability, comp.Name) {
					components = append(components, comp.Name)
				}
			}
		}
	}
	comp2reconFunc := map[string]func(context.Context, bool, utils.OperatorConfig, csmv1.ContainerStorageModule, client.Client) error{
		modules.ObservabilityTopologyName:      modules.ObservabilityTopology,
		modules.ObservabilityOtelCollectorName: modules.OtelCollector,
	}
	metricsComp2reconFunc := map[string]func(context.Context, bool, utils.OperatorConfig, csmv1.ContainerStorageModule, client.Client, kubernetes.Interface) error{
		modules.ObservabilityMetricsPowerScaleName: modules.PowerScaleMetrics,
		modules.ObservabilityMetricsPowerFlexName:  modules.PowerFlexMetrics,
	}

	for _, comp := range components {
		log.Infow(fmt.Sprintf("reconcile %s", comp))
		var err error
		switch comp {
		case modules.ObservabilityTopologyName, modules.ObservabilityOtelCollectorName:
			err = comp2reconFunc[comp](ctx, isDeleting, op, cr, ctrlClient)
		case modules.ObservabilityMetricsPowerScaleName, modules.ObservabilityMetricsPowerFlexName:
			err = metricsComp2reconFunc[comp](ctx, isDeleting, op, cr, ctrlClient, k8sClient)
		default:
			err = fmt.Errorf("unsupported component type: %v", comp)
		}
		if err != nil {
			log.Errorf("failed to reconcile %s", comp)
			return err
		}
	}

	return nil
}

// reconcileAuthorization - deploy authorization proxy server
func (r *ContainerStorageModuleReconciler) reconcileAuthorization(ctx context.Context, isDeleting bool, op utils.OperatorConfig, cr csmv1.ContainerStorageModule, ctrlClient client.Client) error {
	log := logger.GetLogger(ctx)
	if utils.IsAuthorizationComponentEnabled(ctx, cr, r, csmv1.AuthorizationServer, modules.AuthProxyServerComponent) {
		log.Infow("Reconcile authorization proxy-server")
		if err := modules.AuthorizationServerDeployment(ctx, isDeleting, op, cr, ctrlClient); err != nil {
			return fmt.Errorf("unable to reconcile authorization proxy server: %v", err)
		}

		if err := modules.InstallPolicies(ctx, isDeleting, op, cr, ctrlClient); err != nil {
			return fmt.Errorf("unable to install policies: %v", err)
		}
	}

	if utils.IsAuthorizationComponentEnabled(ctx, cr, r, csmv1.AuthorizationServer, modules.AuthCertManagerComponent) {
		log.Infow("Reconcile authorization cert-manager")
		if err := modules.CommonCertManager(ctx, isDeleting, op, cr, ctrlClient); err != nil {
			return fmt.Errorf("unable to reconcile cert-manager for authorization: %v", err)
		}
	}

	if utils.IsAuthorizationComponentEnabled(ctx, cr, r, csmv1.AuthorizationServer, modules.AuthNginxIngressComponent) {
		log.Infow("Reconcile authorization nginx ingress controller")
		if err := modules.NginxIngressController(ctx, isDeleting, op, cr, ctrlClient); err != nil {
			return fmt.Errorf("unable to reconcile nginx ingress controller for authorization: %v", err)
		}
	}

	// Authorization Ingress rules are applied after NGINX ingress controller is installed
	if utils.IsAuthorizationComponentEnabled(ctx, cr, r, csmv1.AuthorizationServer, modules.AuthProxyServerComponent) {
		log.Infow("Reconcile authorization Ingresses")
		if err := modules.AuthorizationIngress(ctx, isDeleting, op, cr, r, ctrlClient); err != nil {
			return fmt.Errorf("unable to reconcile authorization ingress rules: %v", err)
		}
	}

	return nil
}

// reconcileAppMobility - deploy Application Mobility
func (r *ContainerStorageModuleReconciler) reconcileAppMobility(ctx context.Context, isDeleting bool, op utils.OperatorConfig, cr csmv1.ContainerStorageModule, ctrlClient client.Client) error {
	log := logger.GetLogger(ctx)
	if utils.IsAppMobilityComponentEnabled(ctx, cr, r, csmv1.ApplicationMobility, modules.AppMobCtrlMgrComponent) {
		log.Infow("Reconcile Application Mobility Controller Manager")
		if err := modules.AppMobilityDeployment(ctx, isDeleting, op, cr, ctrlClient); err != nil {
			return fmt.Errorf("unable to reconcile Application Mobility controller Manager: %v", err)
		}
	}
	// AppMobility installs cert-manager
	if utils.IsAppMobilityComponentEnabled(ctx, cr, r, csmv1.ApplicationMobility, modules.AppMobCertManagerComponent) {
		log.Infow("Reconcile application mobility cert-manager")
		if err := modules.AppMobilityCertManager(ctx, isDeleting, op, cr, ctrlClient); err != nil {
			return fmt.Errorf("unable to reconcile cert-manager for Application Mobility: %v", err)
		}
	}

	// Appmobility installs velero
	if utils.IsAppMobilityComponentEnabled(ctx, cr, r, csmv1.ApplicationMobility, modules.AppMobVeleroComponent) {
		log.Infow("Reconcile application mobility velero")
		if err := modules.AppMobilityVelero(ctx, isDeleting, op, cr, ctrlClient); err != nil {
			return fmt.Errorf("unable to reconcile velero for Application Mobility: %v", err)
		}
	}

	return nil
}

func getDriverConfig(ctx context.Context,
	cr csmv1.ContainerStorageModule,
	operatorConfig utils.OperatorConfig) (*DriverConfig, error) {
	var (
		err        error
		driver     *storagev1.CSIDriver
		configMap  *corev1.ConfigMap
		node       *utils.NodeYAML
		controller *utils.ControllerYAML
		log        = logger.GetLogger(ctx)
	)

	// Get Driver resources
	log.Infof("Getting %s CSI Driver for Dell Technologies", cr.Spec.Driver.CSIDriverType)
	driverType := cr.Spec.Driver.CSIDriverType

	if driverType == csmv1.PowerScale {
		// use powerscale instead of isilon as the folder name is powerscale
		driverType = csmv1.PowerScaleName
	}
	configMap, err = drivers.GetConfigMap(ctx, cr, operatorConfig, driverType)
	if err != nil {
		return nil, fmt.Errorf("getting %s configMap: %v", driverType, err)
	}

	driver, err = drivers.GetCSIDriver(ctx, cr, operatorConfig, driverType)
	if err != nil {
		return nil, fmt.Errorf("getting %s CSIDriver: %v", driverType, err)
	}

	node, err = drivers.GetNode(ctx, cr, operatorConfig, driverType, NodeYaml)
	if err != nil {
		return nil, fmt.Errorf("getting %s node: %v", driverType, err)
	}

	controller, err = drivers.GetController(ctx, cr, operatorConfig, driverType)
	if err != nil {
		return nil, fmt.Errorf("getting %s controller: %v", driverType, err)
	}

	return &DriverConfig{
		Driver:     driver,
		ConfigMap:  configMap,
		Node:       node,
		Controller: controller,
	}, nil

}

// reconcileReverseProxy - deploy reverse proxy server
func (r *ContainerStorageModuleReconciler) reconcileReverseProxy(ctx context.Context, isDeleting bool, op utils.OperatorConfig, cr csmv1.ContainerStorageModule, ctrlClient client.Client) error {
	log := logger.GetLogger(ctx)
	log.Infow("Reconcile reverseproxy proxy")
	if err := modules.ReverseProxyServer(ctx, isDeleting, op, cr, ctrlClient); err != nil {
		return fmt.Errorf("unable to reconcile reverse-proxy proxy server: %v", err)
	}
	return nil
}

func removeDriverReplicaCluster(ctx context.Context, cluster utils.ReplicaCluster, driverConfig *DriverConfig) error {
	log := logger.GetLogger(ctx)
	var err error

	log.Infow("removing driver from", cluster.ClusterID)

	if err = utils.DeleteObject(ctx, &driverConfig.Node.Rbac.ServiceAccount, cluster.ClusterCTRLClient); err != nil {
		log.Errorw("error delete node service account", "Error", err.Error())
		return err
	}

	if err = utils.DeleteObject(ctx, &driverConfig.Controller.Rbac.ServiceAccount, cluster.ClusterCTRLClient); err != nil {
		log.Errorw("error delete controller service account", "Error", err.Error())
		return err
	}

	if err = utils.DeleteObject(ctx, &driverConfig.Node.Rbac.ClusterRole, cluster.ClusterCTRLClient); err != nil {
		log.Errorw("error delete node cluster role", "Error", err.Error())
		return err
	}

	if err = utils.DeleteObject(ctx, &driverConfig.Controller.Rbac.ClusterRole, cluster.ClusterCTRLClient); err != nil {
		log.Errorw("error delete controller cluster role", "Error", err.Error())
		return err
	}

	if err = utils.DeleteObject(ctx, &driverConfig.Node.Rbac.ClusterRoleBinding, cluster.ClusterCTRLClient); err != nil {
		log.Errorw("error delete node cluster role binding", "Error", err.Error())
		return err
	}

	if err = utils.DeleteObject(ctx, &driverConfig.Controller.Rbac.ClusterRoleBinding, cluster.ClusterCTRLClient); err != nil {
		log.Errorw("error delete controller cluster role binding", "Error", err.Error())
		return err
	}

	if err = utils.DeleteObject(ctx, driverConfig.ConfigMap, cluster.ClusterCTRLClient); err != nil {
		log.Errorw("error delete configmap", "Error", err.Error())
		return err
	}

	if err = utils.DeleteObject(ctx, driverConfig.Driver, cluster.ClusterCTRLClient); err != nil {
		log.Errorw("error delete csi driver", "Error", err.Error())
		return err
	}

	daemonsetKey := client.ObjectKey{
		Namespace: *driverConfig.Node.DaemonSetApplyConfig.Namespace,
		Name:      *driverConfig.Node.DaemonSetApplyConfig.Name,
	}

	daemonsetObj := &appsv1.DaemonSet{}
	err = cluster.ClusterCTRLClient.Get(ctx, daemonsetKey, daemonsetObj)
	if err == nil {
		if err = cluster.ClusterCTRLClient.Delete(ctx, daemonsetObj); err != nil && !k8serror.IsNotFound(err) {
			log.Errorw("error delete daemonset", "Error", err.Error())
			return err
		}
	} else {
		log.Infow("error getting daemonset", "daemonsetKey", daemonsetKey)
	}

	deploymentKey := client.ObjectKey{
		Namespace: *driverConfig.Controller.Deployment.Namespace,
		Name:      *driverConfig.Controller.Deployment.Name,
	}

	deploymentObj := &appsv1.Deployment{}
	if err = cluster.ClusterCTRLClient.Get(ctx, deploymentKey, deploymentObj); err == nil {
		if err = cluster.ClusterCTRLClient.Delete(ctx, deploymentObj); err != nil && !k8serror.IsNotFound(err) {
			log.Errorw("error delete deployment", "Error", err.Error())
			return err
		}
	} else {
		log.Infow("error getting deployment", "deploymentKey", deploymentKey)
	}

	return nil
}

func (r *ContainerStorageModuleReconciler) removeDriver(ctx context.Context, instance csmv1.ContainerStorageModule, operatorConfig utils.OperatorConfig) error {
	log := logger.GetLogger(ctx)

	// Get Driver resources
	driverConfig, err := getDriverConfig(ctx, instance, operatorConfig)
	if err != nil {
		log.Error("error in getDriverConfig")
		return err
	}

	replicationEnabled, clusterClients, err := utils.GetDefaultClusters(ctx, instance, r)
	if err != nil {
		return err
	}
	for _, cluster := range clusterClients {
		if err = removeDriverReplicaCluster(ctx, cluster, driverConfig); err != nil {
			return err
		}
		if replicationEnabled {
			log.Infow("Deleting Replication controller")
			if err = modules.ReplicationManagerController(ctx, true, operatorConfig, instance, cluster.ClusterCTRLClient); err != nil {
				return err
			}
		}

		// remove module observability
		if observabilityEnabled, _ := utils.IsModuleEnabled(ctx, instance, csmv1.Observability); observabilityEnabled {
			log.Infow("Deleting observability")
			if err = r.reconcileObservability(ctx, true, operatorConfig, instance, nil, cluster.ClusterCTRLClient, cluster.ClusterK8sClient); err != nil {
				return err
			}
		}

	}

	return nil
}

// removeModule - remove authorization proxy server
func (r *ContainerStorageModuleReconciler) removeModule(ctx context.Context, instance csmv1.ContainerStorageModule, operatorConfig utils.OperatorConfig, ctrlClient client.Client) error {
	log := logger.GetLogger(ctx)

	if authorizationEnabled, _ := utils.IsModuleEnabled(ctx, instance, csmv1.AuthorizationServer); authorizationEnabled {
		log.Infow("Deleting Authorization Proxy Server")
		if err := r.reconcileAuthorization(ctx, true, operatorConfig, instance, ctrlClient); err != nil {
			return err
		}
	}

<<<<<<< HEAD
	if appMobilityEnabled, _ := utils.IsModuleEnabled(ctx, instance, csmv1.ApplicationMobility); appMobilityEnabled {
		log.Infow("Deleting Application Mobility")
		if err := r.reconcileAppMobility(ctx, true, operatorConfig, instance, ctrlClient); err != nil {
			return err
		}
	}
=======
	if reverseproxyEnabled, _ := utils.IsModuleEnabled(ctx, instance, csmv1.ReverseProxy); reverseproxyEnabled {
		log.Infow("Deleting ReverseProxy")
		if err := r.reconcileReverseProxy(ctx, true, operatorConfig, instance, ctrlClient); err != nil {
			return err
		}
	}

>>>>>>> 31ea3df5
	return nil
}

// PreChecks - validate input values
func (r *ContainerStorageModuleReconciler) PreChecks(ctx context.Context, cr *csmv1.ContainerStorageModule, operatorConfig utils.OperatorConfig) error {

	log := logger.GetLogger(ctx)
	// Check drivers
	switch cr.Spec.Driver.CSIDriverType {
	case csmv1.PowerScale:
		err := drivers.PrecheckPowerScale(ctx, cr, operatorConfig, r.GetClient())
		if err != nil {
			return fmt.Errorf("failed powerscale validation: %v", err)
		}
	case csmv1.PowerFlex:
		err := drivers.PrecheckPowerFlex(ctx, cr, operatorConfig, r.GetClient())
		if err != nil {
			return fmt.Errorf("failed powerflex validation: %v", err)
		}
	case csmv1.PowerStore:
		err := drivers.PrecheckPowerStore(ctx, cr, operatorConfig, r.GetClient())
		if err != nil {
			return fmt.Errorf("failed powerstore validation: %v", err)
		}

	case csmv1.Unity:
		err := drivers.PrecheckUnity(ctx, cr, operatorConfig, r.GetClient())
		if err != nil {
			return fmt.Errorf("failed unity validation: %v", err)
		}
	case csmv1.PowerMax:
		err := drivers.PrecheckPowerMax(ctx, cr, operatorConfig, r.GetClient())
		if err != nil {
			return fmt.Errorf("failed powermax validation: %v", err)
		}
	default:
		for _, m := range cr.Spec.Modules {
			if m.Name == csmv1.AuthorizationServer || m.Name == csmv1.ApplicationMobility {
				return nil
			} else if m.Name == csmv1.ApplicationMobility {
				if err := modules.ApplicationMobilityPrecheck(ctx, operatorConfig, m, *cr, r); err != nil {
					return fmt.Errorf("failed Appmobility validation: %v", err)
				}
				return nil
			}
		}
		return fmt.Errorf("unsupported driver type %s", cr.Spec.Driver.CSIDriverType)
	}

	upgradeValid, err := checkUpgrade(ctx, cr, operatorConfig)
	if err != nil {
		return fmt.Errorf("failed upgrade check: %v", err)
	} else if !upgradeValid {
		return fmt.Errorf("failed upgrade check because upgrade is not valid")
	}

	// check for owner reference
	deployments := r.K8sClient.AppsV1().Deployments(cr.Namespace)
	driver, err := deployments.Get(ctx, cr.Name+"-controller", metav1.GetOptions{})
	if err != nil {
		log.Infow("Driver not installed yet")
	} else {
		if driver.GetOwnerReferences() != nil {
			cred := driver.GetOwnerReferences()
			for _, m := range cred {
				if m.Name == cr.Name {
					log.Infow("Owner reference is found and matches")
					break
				} else {
					return fmt.Errorf("required Owner reference not found. Please re-install driver ")
				}
			}

		}
	}

	// check modules
	for _, m := range cr.Spec.Modules {
		if m.Enabled {
			switch m.Name {
			case csmv1.Authorization:
				if err := modules.AuthorizationPrecheck(ctx, operatorConfig, m, *cr, r.GetClient()); err != nil {
					return fmt.Errorf("failed authorization validation: %v", err)
				}

			case csmv1.AuthorizationServer:
				if err := modules.AuthorizationServerPrecheck(ctx, operatorConfig, m, *cr, r); err != nil {
					return fmt.Errorf("failed authorization proxy server validation: %v", err)
				}

			case csmv1.Replication:
				if err := modules.ReplicationPrecheck(ctx, operatorConfig, m, *cr, r); err != nil {
					return fmt.Errorf("failed replication validation: %v", err)
				}

			case csmv1.Resiliency:
				if err := modules.ResiliencyPrecheck(ctx, operatorConfig, m, *cr, r); err != nil {
					return fmt.Errorf("failed resiliency validation: %v", err)
				}

			case csmv1.Observability:
				// observability precheck
				if err := modules.ObservabilityPrecheck(ctx, operatorConfig, m, *cr, r); err != nil {
					return fmt.Errorf("failed observability validation: %v", err)
				}
<<<<<<< HEAD

			case csmv1.ApplicationMobility:
				//ApplicationMobility precheck
				if err := modules.ApplicationMobilityPrecheck(ctx, operatorConfig, m, *cr, r); err != nil {
					return fmt.Errorf("failed Appmobility validation: %v", err)
				}

=======
			case csmv1.ReverseProxy:
				if err := modules.ReverseProxyPrecheck(ctx, operatorConfig, m, *cr, r); err != nil {
					return fmt.Errorf("failed reverseproxy validation: %v", err)
				}
>>>>>>> 31ea3df5
			default:
				return fmt.Errorf("unsupported module type %s", m.Name)
			}

		}
	}

	return nil
}

// Check for upgrade/if upgrade is appropriate
func checkUpgrade(ctx context.Context, cr *csmv1.ContainerStorageModule, operatorConfig utils.OperatorConfig) (bool, error) {
	log := logger.GetLogger(ctx)
	driverType := cr.Spec.Driver.CSIDriverType
	if driverType == csmv1.PowerScale {
		// use powerscale instead of isilon as the folder name is powerscale
		driverType = csmv1.PowerScaleName
	}

	// If it is an upgrade/downgrade, check to see if we meet the minimum version using GetUpgradeInfo, which returns the minimum version required
	// for the desired upgrade. If the upgrade path is not valid fail
	// Existing version
	annotations := cr.GetAnnotations()
	oldVersion, configVersionExists := annotations[configVersionKey]

	// If annotation exists, we are doing an upgrade or modify
	if configVersionExists {
		// if versions are equal, it is a modify
		if oldVersion == cr.Spec.Driver.ConfigVersion {
			log.Infow("proceeding with modification of driver install")
			return true, nil
		}
		//if not equal, it is an upgrade/downgrade
		// get minimum required version for upgrade
		minUpgradePath, err := drivers.GetUpgradeInfo(ctx, operatorConfig, driverType, oldVersion)
		if err != nil {
			log.Infow("GetUpgradeInfo not successful")
			return false, err
		}
		//
		installValid, _ := utils.MinVersionCheck(minUpgradePath, cr.Spec.Driver.ConfigVersion)
		if installValid {
			log.Infow("proceeding with valid driver upgrade from version %s to version %s", oldVersion, cr.Spec.Driver.ConfigVersion)
			return installValid, nil
		}
		log.Infow("not proceeding with invalid driver upgrade")
		return installValid, fmt.Errorf("failed upgrade check: upgrade from version %s to %s not valid", oldVersion, cr.Spec.Driver.ConfigVersion)
	}
	log.Infow("proceeding with fresh driver install")
	return true, nil
}

// TODO: refactor this
func applyConfigVersionAnnotations(ctx context.Context, instance *csmv1.ContainerStorageModule) bool {

	log := logger.GetLogger(ctx)

	// If driver has not been initialized yet, we first annotate the driver with the config version annotation

	annotations := instance.GetAnnotations()
	isUpdated := false
	if annotations == nil {
		annotations = make(map[string]string)
	}
	if _, ok := annotations[configVersionKey]; !ok {
		annotations[configVersionKey] = instance.Spec.Driver.ConfigVersion
		isUpdated = true
		instance.SetAnnotations(annotations)
		log.Infof("Installing storage component %s with config Version %s. Updating Annotations with Config Version",
			instance.GetName(), instance.Spec.Driver.ConfigVersion)
	}
	return isUpdated
}

// GetClient - returns the split client
func (r *ContainerStorageModuleReconciler) GetClient() client.Client {
	return r.Client
}

// IncrUpdateCount - Increments the update count
func (r *ContainerStorageModuleReconciler) IncrUpdateCount() {
	atomic.AddInt32(&r.updateCount, 1)
}

// GetUpdateCount - Returns the current update count
func (r *ContainerStorageModuleReconciler) GetUpdateCount() int32 {
	return r.updateCount
}

// GetK8sClient - Returns the current update count
func (r *ContainerStorageModuleReconciler) GetK8sClient() kubernetes.Interface {
	return r.K8sClient
}<|MERGE_RESOLUTION|>--- conflicted
+++ resolved
@@ -127,14 +127,9 @@
 // +kubebuilder:rbac:groups="csi.storage.k8s.io",resources=csinodeinfos,verbs=get;list;watch
 // +kubebuilder:rbac:groups="snapshot.storage.k8s.io",resources=volumesnapshotclasses;volumesnapshotcontents,verbs=get;list;watch;create;update;delete;patch
 // +kubebuilder:rbac:groups="snapshot.storage.k8s.io",resources=volumesnapshotcontents/status,verbs=get;list;watch;patch;update
-<<<<<<< HEAD
-// +kubebuilder:rbac:groups="snapshot.storage.k8s.io",resources=volumesnapshots;volumesnapshots/status,verbs=get;list;watch;update;patch;create;delete
-// +kubebuilder:rbac:groups="volumegroup.storage.dell.com",resources=dellcsivolumegroupsnapshots;dellcsivolumegroupsnapshots/status,verbs=create;list;watch;delete;update;get;patch
-=======
 // +kubebuilder:rbac:groups="snapshot.storage.k8s.io",resources=volumesnapshots,verbs=get;list;watch;update;patch;create;delete
 // +kubebuilder:rbac:groups="snapshot.storage.k8s.io",resources=volumesnapshots/status,verbs=get;list;watch;update;patch
 // +kubebuilder:rbac:groups="volumegroup.storage.dell.com",resources=dellcsivolumegroupsnapshots;dellcsivolumegroupsnapshots/status,verbs=create;list;watch;delete;update
->>>>>>> 31ea3df5
 // +kubebuilder:rbac:groups="apiextensions.k8s.io",resources=customresourcedefinitions,verbs=*
 // +kubebuilder:rbac:groups="apiextensions.k8s.io",resources=customresourcedefinitions/status,verbs=get;list;patch;watch
 // +kubebuilder:rbac:groups="storage.k8s.io",resources=volumeattachments/status,verbs=patch
@@ -657,14 +652,12 @@
 		return nil
 	}
 
-<<<<<<< HEAD
 	if appmobilityEnabled, _ := utils.IsModuleEnabled(ctx, cr, csmv1.ApplicationMobility); appmobilityEnabled {
 		log.Infow("Create/Update application mobility")
 		if err := r.reconcileAppMobility(ctx, false, operatorConfig, cr, ctrlClient); err != nil {
 			return fmt.Errorf("failed to deploy application mobility: %v", err)
 		}
 		return nil
-=======
 	//Create/Update Reverseproxy Server
 	if reverseProxyEnabled, _ := utils.IsModuleEnabled(ctx, cr, csmv1.ReverseProxy); reverseProxyEnabled {
 		log.Infow("Trying Create/Update reverseproxy...")
@@ -672,7 +665,6 @@
 			return fmt.Errorf("failed to deploy reverseproxy proxy server: %v", err)
 		}
 		log.Infow("Create/Update reverseproxy successful...")
->>>>>>> 31ea3df5
 	}
 
 	// Get Driver resources
@@ -1130,14 +1122,12 @@
 		}
 	}
 
-<<<<<<< HEAD
 	if appMobilityEnabled, _ := utils.IsModuleEnabled(ctx, instance, csmv1.ApplicationMobility); appMobilityEnabled {
 		log.Infow("Deleting Application Mobility")
 		if err := r.reconcileAppMobility(ctx, true, operatorConfig, instance, ctrlClient); err != nil {
 			return err
 		}
 	}
-=======
 	if reverseproxyEnabled, _ := utils.IsModuleEnabled(ctx, instance, csmv1.ReverseProxy); reverseproxyEnabled {
 		log.Infow("Deleting ReverseProxy")
 		if err := r.reconcileReverseProxy(ctx, true, operatorConfig, instance, ctrlClient); err != nil {
@@ -1145,7 +1135,6 @@
 		}
 	}
 
->>>>>>> 31ea3df5
 	return nil
 }
 
@@ -1251,20 +1240,15 @@
 				if err := modules.ObservabilityPrecheck(ctx, operatorConfig, m, *cr, r); err != nil {
 					return fmt.Errorf("failed observability validation: %v", err)
 				}
-<<<<<<< HEAD
-
 			case csmv1.ApplicationMobility:
 				//ApplicationMobility precheck
 				if err := modules.ApplicationMobilityPrecheck(ctx, operatorConfig, m, *cr, r); err != nil {
 					return fmt.Errorf("failed Appmobility validation: %v", err)
 				}
-
-=======
 			case csmv1.ReverseProxy:
 				if err := modules.ReverseProxyPrecheck(ctx, operatorConfig, m, *cr, r); err != nil {
 					return fmt.Errorf("failed reverseproxy validation: %v", err)
 				}
->>>>>>> 31ea3df5
 			default:
 				return fmt.Errorf("unsupported module type %s", m.Name)
 			}
