//  Copyright © 2022 - 2023 Dell Inc. or its subsidiaries. All Rights Reserved.
//
//  Licensed under the Apache License, Version 2.0 (the "License");
//  you may not use this file except in compliance with the License.
//  You may obtain a copy of the License at
//       http://www.apache.org/licenses/LICENSE-2.0
//  Unless required by applicable law or agreed to in writing, software
//  distributed under the License is distributed on an "AS IS" BASIS,
//  WITHOUT WARRANTIES OR CONDITIONS OF ANY KIND, either express or implied.
//  See the License for the specific language governing permissions and
//  limitations under the License.

package controllers

import (
	"context"
	"encoding/json"
	"errors"
	"fmt"
	"os"
	"strings"
	"testing"
	"time"

	certmanagerv1 "github.com/cert-manager/cert-manager/pkg/apis/certmanager/v1"
	csmv1 "github.com/dell/csm-operator/api/v1"
	v1 "github.com/dell/csm-operator/api/v1"
	"github.com/dell/csm-operator/pkg/logger"
	"github.com/dell/csm-operator/pkg/utils"
	"github.com/dell/csm-operator/tests/shared"
	"github.com/dell/csm-operator/tests/shared/clientgoclient"
	"github.com/dell/csm-operator/tests/shared/crclient"
	"github.com/stretchr/testify/assert"
	"github.com/stretchr/testify/suite"
	velerov1 "github.com/vmware-tanzu/velero/pkg/apis/velero/v1"
	appsv1 "k8s.io/api/apps/v1"
	corev1 "k8s.io/api/core/v1"
	rbacv1 "k8s.io/api/rbac/v1"
	storagev1 "k8s.io/api/storage/v1"
	apiextv1 "k8s.io/apiextensions-apiserver/pkg/apis/apiextensions/v1"
	metav1 "k8s.io/apimachinery/pkg/apis/meta/v1"

	"k8s.io/apimachinery/pkg/runtime"
	"k8s.io/apimachinery/pkg/types"
	"k8s.io/client-go/kubernetes"
	"k8s.io/client-go/kubernetes/scheme"
	"k8s.io/client-go/tools/record"
	"k8s.io/client-go/util/workqueue"
	ctrl "sigs.k8s.io/controller-runtime"
	"sigs.k8s.io/controller-runtime/pkg/client"
	"sigs.k8s.io/controller-runtime/pkg/event"
	"sigs.k8s.io/controller-runtime/pkg/log/zap"
	"sigs.k8s.io/controller-runtime/pkg/reconcile"
)

var (
	opts = zap.Options{
		Development: true,
	}

	unittestLogger = zap.New(zap.UseFlagOptions(&opts)).WithName("controllers").WithName("unit-test")

	ctx = context.Background()

	createCMError    bool
	createCMErrorStr = "unable to create ConfigMap"

	getCMError    bool
	getCMErrorStr = "unable to get ConfigMap"

	updateCSMError    bool
	updateCSMErrorStr = "unable to get CSM"

	updateCMError    bool
	updateCMErrorStr = "unable to update ConfigMap"

	createCSIError    bool
	createCSIErrorStr = "unable to create Csidriver"

	getCSIError    bool
	getCSIErrorStr = "unable to get Csidriver"

	updateCSIError    bool
	updateCSIErrorStr = "unable to update Csidriver"

	getCRError    bool
	getCRErrorStr = "unable to get Clusterrole"

	updateCRError    bool
	updateCRErrorStr = "unable to update Clusterrole"

	createCRError    bool
	createCRErrorStr = "unable to create Clusterrole"

	getCRBError    bool
	getCRBErrorStr = "unable to get ClusterroleBinding"

	updateCRBError    bool
	updateCRBErrorStr = "unable to update Clusterroleinding"

	createCRBError    bool
	createCRBErrorStr = "unable to create ClusterroleBinding"

	createSAError    bool
	createSAErrorStr = "unable to create ServiceAccount"

	getSAError    bool
	getSAErrorStr = "unable to get ServiceAccount"

	updateDSError    bool
	updateDSErrorStr = "unable to update Daemonset"

	deleteDSError    bool
	deleteDSErrorStr = "unable to delete Daemonset"

	deleteDeploymentError    bool
	deleteDeploymentErrorStr = "unable to delete Deployment"

	deleteSAError    bool
	deleteSAErrorStr = "unable to delete ServiceAccount"

	csmName = "csm"

	configVersion            = shared.ConfigVersion
	oldConfigVersion         = shared.OldConfigVersion
	upgradeConfigVersion     = shared.UpgradeConfigVersion
	jumpUpgradeConfigVersion = shared.JumpUpgradeConfigVersion
	invalidConfigVersion     = shared.BadConfigVersion

	req = reconcile.Request{
		NamespacedName: types.NamespacedName{
			Namespace: "test",
			Name:      csmName,
		},
	}

	operatorConfig = utils.OperatorConfig{
		ConfigDirectory: "../operatorconfig",
	}

	badOperatorConfig = utils.OperatorConfig{
		ConfigDirectory: "../in-valid-path",
	}
)

// CSMContrllerTestSuite implements testify suite
// opeartorClient is the client for controller runtime
// k8sClient is the client for client go kubernetes, which
// is responsible for creating daemonset/deployment Interface and apply operations
// It also implements ErrorInjector interface so that we can force error
type CSMControllerTestSuite struct {
	suite.Suite
	fakeClient client.Client
	k8sClient  kubernetes.Interface
	namespace  string
}

// init every test
func (suite *CSMControllerTestSuite) SetupTest() {
	ctrl.SetLogger(unittestLogger)

	unittestLogger.Info("Init unit test...")

	csmv1.AddToScheme(scheme.Scheme)
	velerov1.AddToScheme(scheme.Scheme)
	apiextv1.AddToScheme(scheme.Scheme)

	apiextv1.AddToScheme(scheme.Scheme)
	certmanagerv1.AddToScheme(scheme.Scheme)

	objects := map[shared.StorageKey]runtime.Object{}
	suite.fakeClient = crclient.NewFakeClient(objects, suite)
	suite.k8sClient = clientgoclient.NewFakeClient(suite.fakeClient)

	suite.namespace = "test"

	os.Setenv("UNIT_TEST", "true")
}

// test a happy path scenerio with deletion
func (suite *CSMControllerTestSuite) TestReconcile() {
	suite.makeFakeCSM(csmName, suite.namespace, true, append(getReplicaModule(), getObservabilityModule()...))
	suite.runFakeCSMManager("", false)
	suite.deleteCSM(csmName)
	suite.runFakeCSMManager("", true)
}

func (suite *CSMControllerTestSuite) TestAuthorizationServerReconcile() {
	suite.makeFakeAuthServerCSM(csmName, suite.namespace, getAuthProxyServer())
	suite.runFakeAuthCSMManager("timed out waiting for the condition", false)
	suite.deleteCSM(csmName)
	suite.runFakeAuthCSMManager("", true)
}

func (suite *CSMControllerTestSuite) TestAuthorizationServerReconcileOCP() {
	suite.makeFakeAuthServerCSMOCP(csmName, suite.namespace, getAuthProxyServerOCP())
	suite.runFakeAuthCSMManager("", false)
	suite.deleteCSM(csmName)
	suite.runFakeAuthCSMManager("", true)
}

func (suite *CSMControllerTestSuite) TestAppMobReconcile() {
	suite.makeFakeAppMobCSM(csmName, suite.namespace, getAppMob())
	suite.runFakeAuthCSMManager("", false)
	suite.deleteCSM(csmName)
	suite.runFakeAuthCSMManager("", true)
}

func (suite *CSMControllerTestSuite) TestResiliencyReconcile() {
	suite.makeFakeResiliencyCSM(csmName, suite.namespace, true, append(getResiliencyModule(), getResiliencyModule()...), string(v1.PowerStore))
	suite.runFakeCSMManager("", false)
	suite.deleteCSM(csmName)
	suite.runFakeCSMManager("", true)
}

func (suite *CSMControllerTestSuite) TestResiliencyReconcileError() {
	suite.makeFakeResiliencyCSM(csmName, suite.namespace, false, append(getResiliencyModule(), getResiliencyModule()...), "unsupported-driver")
	reconciler := suite.createReconciler()
	res, err := reconciler.Reconcile(ctx, req)
	ctrl.Log.Info("reconcile response", "res is: ", res)
	if err != nil {
		assert.Error(suite.T(), err)
	}
}

func (suite *CSMControllerTestSuite) TestReverseProxyReconcile() {
	suite.makeFakeRevProxyCSM(csmName, suite.namespace, true, getReverseProxyModule(), string(v1.PowerMax))
	suite.runFakeCSMManager("", false)
	suite.deleteCSM(csmName)
	suite.runFakeCSMManager("", true)
}

func (suite *CSMControllerTestSuite) TestReverseProxyPreCheckError() {
	suite.makeFakeRevProxyCSM(csmName, suite.namespace, false, getReverseProxyModule(), "badVersion")
	reconciler := suite.createReconciler()
	res, err := reconciler.Reconcile(ctx, req)
	ctrl.Log.Info("reconcile response", "res is: ", res)
	if err != nil {
		assert.Error(suite.T(), err)
	}
}

func (suite *CSMControllerTestSuite) TestReconcileReverseProxyError() {
	csm := shared.MakeCSM(csmName, suite.namespace, shared.PmaxConfigVersion)
	csm.Spec.Modules = getReverseProxyModule()
	reconciler := suite.createReconciler()
	err := reconciler.reconcileReverseProxy(ctx, false, badOperatorConfig, csm, suite.fakeClient)
	assert.NotNil(suite.T(), err)
}

func (suite *CSMControllerTestSuite) TestPowermaxReconcileError() {
	suite.makeFakeRevProxyCSM(csmName, suite.namespace, false, getReverseProxyModule(), "badDriver")
	reconciler := suite.createReconciler()
	res, err := reconciler.Reconcile(ctx, req)
	ctrl.Log.Info("reconcile response", "res is: ", res)
	if err != nil {
		assert.Error(suite.T(), err)
	}
}

// test error injection. Client get should fail
func (suite *CSMControllerTestSuite) TestErrorInjection() {
	// test csm not found. err should be nil
	suite.runFakeCSMManager("", true)
	// make a csm without finalizer
	suite.makeFakeCSM(csmName, suite.namespace, false, getAuthModule())
	suite.reconcileWithErrorInjection(csmName, "")
}

func (suite *CSMControllerTestSuite) TestPowerScaleAnnotation() {
	csm := shared.MakeCSM(csmName, suite.namespace, configVersion)
	csm.Spec.Driver.Common.Image = "image"
	csm.Spec.Driver.CSIDriverType = csmv1.PowerScale

	csm.ObjectMeta.Finalizers = []string{CSMFinalizerName}

	suite.fakeClient.Create(ctx, &csm)
	sec := shared.MakeSecret(csmName+"-creds", suite.namespace, configVersion)
	suite.fakeClient.Create(ctx, sec)

	reconciler := suite.createReconciler()
	updateCSMError = true
	_, err := reconciler.Reconcile(ctx, req)
	assert.Error(suite.T(), err)
	updateCSMError = false
}

func (suite *CSMControllerTestSuite) TestPowerFlexAnnotation() {
	csm := shared.MakeCSM(csmName, suite.namespace, configVersion)
	csm.Spec.Driver.Common.Image = "image"
	csm.Spec.Driver.CSIDriverType = csmv1.PowerFlex

	csm.ObjectMeta.Finalizers = []string{CSMFinalizerName}

	suite.fakeClient.Create(ctx, &csm)
	sec := shared.MakeSecret(csmName+"-creds", suite.namespace, configVersion)
	suite.fakeClient.Create(ctx, sec)

	reconciler := suite.createReconciler()
	updateCSMError = true
	_, err := reconciler.Reconcile(ctx, req)
	assert.Error(suite.T(), err)
	updateCSMError = false
}

func (suite *CSMControllerTestSuite) TestPowerStoreAnnotation() {
	csm := shared.MakeCSM(csmName, suite.namespace, configVersion)
	csm.Spec.Driver.Common.Image = "image"
	csm.Spec.Driver.CSIDriverType = csmv1.PowerStore

	csm.ObjectMeta.Finalizers = []string{CSMFinalizerName}

	suite.fakeClient.Create(ctx, &csm)
	sec := shared.MakeSecret(csmName+"-config", suite.namespace, configVersion)
	suite.fakeClient.Create(ctx, sec)

	reconciler := suite.createReconciler()
	updateCSMError = true
	_, err := reconciler.Reconcile(ctx, req)
	assert.Error(suite.T(), err)
	updateCSMError = false
}

func (suite *CSMControllerTestSuite) TestUnityAnnotation() {
	csm := shared.MakeCSM(csmName, suite.namespace, configVersion)
	csm.Spec.Driver.Common.Image = "image"
	csm.Spec.Driver.CSIDriverType = csmv1.Unity

	csm.ObjectMeta.Finalizers = []string{CSMFinalizerName}

	suite.fakeClient.Create(ctx, &csm)
	sec := shared.MakeSecret(csmName+"-config", suite.namespace, configVersion)
	suite.fakeClient.Create(ctx, sec)

	reconciler := suite.createReconciler()
	updateCSMError = true
	_, err := reconciler.Reconcile(ctx, req)
	assert.Error(suite.T(), err)
	updateCSMError = false
}

func (suite *CSMControllerTestSuite) TestPowermaxAnnotation() {
	csm := shared.MakeCSM(csmName, suite.namespace, shared.PmaxConfigVersion)
	csm.Spec.Driver.Common.Image = "image"
	csm.Spec.Driver.CSIDriverType = csmv1.PowerMax

	csm.ObjectMeta.Finalizers = []string{CSMFinalizerName}

	suite.fakeClient.Create(ctx, &csm)
	sec := shared.MakeSecret(csmName+"-creds", suite.namespace, shared.PmaxConfigVersion)
	suite.fakeClient.Create(ctx, sec)

	reconciler := suite.createReconciler()
	updateCSMError = true
	_, err := reconciler.Reconcile(ctx, req)
	assert.Error(suite.T(), err)
	updateCSMError = false
}

func (suite *CSMControllerTestSuite) TestCsmUpgrade() {
	csm := shared.MakeCSM(csmName, suite.namespace, configVersion)
	csm.Spec.Driver.Common.Image = "image"
	csm.Spec.Driver.CSIDriverType = csmv1.PowerScale

	csm.ObjectMeta.Finalizers = []string{CSMFinalizerName}

	suite.fakeClient.Create(ctx, &csm)
	sec := shared.MakeSecret(csmName+"-creds", suite.namespace, configVersion)
	suite.fakeClient.Create(ctx, sec)

	annotations := csm.GetAnnotations()
	if annotations == nil {
		annotations = make(map[string]string)
	}
	if _, ok := annotations[configVersionKey]; !ok {
		annotations[configVersionKey] = upgradeConfigVersion
		csm.SetAnnotations(annotations)
	}

	reconciler := suite.createReconciler()
	_, err := reconciler.Reconcile(ctx, req)
	assert.Nil(suite.T(), err)
}

func (suite *CSMControllerTestSuite) TestCsmUpgradeVersionTooOld() {
	csm := shared.MakeCSM(csmName, suite.namespace, configVersion)
	csm.Spec.Driver.Common.Image = "image"
	csm.Spec.Driver.CSIDriverType = csmv1.PowerScale

	csm.ObjectMeta.Finalizers = []string{CSMFinalizerName}

	suite.fakeClient.Create(ctx, &csm)
	sec := shared.MakeSecret(csmName+"-creds", suite.namespace, configVersion)
	suite.fakeClient.Create(ctx, sec)

	annotations := csm.GetAnnotations()
	if annotations == nil {
		annotations = make(map[string]string)
	}
	if _, ok := annotations[configVersionKey]; !ok {
		annotations[configVersionKey] = oldConfigVersion
		csm.SetAnnotations(annotations)
	}

	reconciler := suite.createReconciler()
	_, err := reconciler.Reconcile(ctx, req)
	assert.Error(suite.T(), err)
}

func (suite *CSMControllerTestSuite) TestCsmUpgradeSkipVersion() {
	csm := shared.MakeCSM(csmName, suite.namespace, configVersion)
	csm.Spec.Driver.Common.Image = "image"
	csm.Spec.Driver.CSIDriverType = csmv1.PowerScale

	csm.ObjectMeta.Finalizers = []string{CSMFinalizerName}

	suite.fakeClient.Create(ctx, &csm)
	sec := shared.MakeSecret(csmName+"-creds", suite.namespace, configVersion)
	suite.fakeClient.Create(ctx, sec)

	annotations := csm.GetAnnotations()
	if annotations == nil {
		annotations = make(map[string]string)
	}
	if _, ok := annotations[configVersionKey]; !ok {
		annotations[configVersionKey] = jumpUpgradeConfigVersion
		csm.SetAnnotations(annotations)
	}

	reconciler := suite.createReconciler()
	_, err := reconciler.Reconcile(ctx, req)
	assert.Error(suite.T(), err)
}

func (suite *CSMControllerTestSuite) TestCsmUpgradePathInvalid() {
	csm := shared.MakeCSM(csmName, suite.namespace, configVersion)
	csm.Spec.Driver.Common.Image = "image"
	csm.Spec.Driver.CSIDriverType = csmv1.PowerScale

	csm.ObjectMeta.Finalizers = []string{CSMFinalizerName}

	suite.fakeClient.Create(ctx, &csm)
	sec := shared.MakeSecret(csmName+"-creds", suite.namespace, configVersion)
	suite.fakeClient.Create(ctx, sec)

	annotations := csm.GetAnnotations()
	if annotations == nil {
		annotations = make(map[string]string)
	}
	if _, ok := annotations[configVersionKey]; !ok {
		annotations[configVersionKey] = invalidConfigVersion
		csm.SetAnnotations(annotations)
	}

	reconciler := suite.createReconciler()
	_, err := reconciler.Reconcile(ctx, req)
	assert.Error(suite.T(), err)
}

func (suite *CSMControllerTestSuite) TestCsmFinalizerError() {
	csm := shared.MakeCSM(csmName, suite.namespace, configVersion)
	csm.ObjectMeta.Finalizers = []string{"foo"}
	csm.Spec.Driver.CSIDriverType = csmv1.PowerScale
	suite.fakeClient.Create(ctx, &csm)
	sec := shared.MakeSecret(csmName+"-creds", suite.namespace, configVersion)
	suite.fakeClient.Create(ctx, sec)

	reconciler := suite.createReconciler()
	updateCSMError = true
	_, err := reconciler.Reconcile(ctx, req)
	assert.NotNil(suite.T(), err)
	updateCSMError = false
}

// Test all edge cases in RemoveDriver
func (suite *CSMControllerTestSuite) TestRemoveDriver() {
	r := suite.createReconciler()
	csmBadType := shared.MakeCSM(csmName, suite.namespace, configVersion)
	csmBadType.Spec.Driver.CSIDriverType = "wrongdriver"
	csmWoType := shared.MakeCSM(csmName, suite.namespace, configVersion)
	csm := shared.MakeCSM(csmName, suite.namespace, configVersion)
	csm.Spec.Driver.CSIDriverType = "powerscale"

	removeDriverTests := []struct {
		name          string
		csm           csmv1.ContainerStorageModule
		errorInjector *bool
		expectedErr   string
	}{
		{"getDriverConfig error", csmBadType, nil, "no such file or directory"},
		// don't return error if there's no driver- could be a valid case like Auth server or App Mobility
		{"getDriverConfig no driver", csmWoType, nil, ""},
		// can't find objects since they are not created. In this case error is nil
		{"delete obj not found", csm, nil, ""},
		{"get SA error", csm, &getSAError, getSAErrorStr},
		{"get CR error", csm, &getCRError, getCRErrorStr},
		{"get CRB error", csm, &getCRBError, getCRBErrorStr},
		{"get CM error", csm, &getCMError, getCMErrorStr},
		{"get Driver error", csm, &getCSIError, getCSIErrorStr},
		{"delete SA error", csm, &deleteSAError, deleteSAErrorStr},
		{"delete Daemonset error", csm, &deleteDSError, deleteDSErrorStr},
		{"delete Deployment error", csm, &deleteDeploymentError, deleteDeploymentErrorStr},
	}

	for _, tt := range removeDriverTests {
		suite.T().Run(tt.name, func(t *testing.T) {
			if tt.errorInjector != nil {
				// need to create all objs before running removeDriver to hit unknown error
				suite.makeFakeCSM(csmName, suite.namespace, true, append(getAuthModule(), getObservabilityModule()...))
				r.Reconcile(ctx, req)
				*tt.errorInjector = true
			}

			err := r.removeDriver(ctx, tt.csm, operatorConfig)
			if tt.expectedErr == "" {
				assert.Nil(t, err)
			} else {
				assert.Error(t, err)
				assert.Containsf(t, err.Error(), tt.expectedErr, "expected error containing %q, got %s", tt.expectedErr, err)
			}

			if tt.errorInjector != nil {
				*tt.errorInjector = false
				r.Client.(*crclient.Client).Clear()
			}
		})
	}
}

// Test all edge cases in SyncCSM
func (suite *CSMControllerTestSuite) TestSyncCSM() {
	r := suite.createReconciler()
	csm := shared.MakeCSM(csmName, suite.namespace, configVersion)
	csmBadType := shared.MakeCSM(csmName, suite.namespace, configVersion)
	csmBadType.Spec.Driver.CSIDriverType = "wrongdriver"
	authProxyServerCSM := shared.MakeCSM(csmName, suite.namespace, configVersion)
	authProxyServerCSM.Spec.Modules = getAuthProxyServer()
	appMobCSM := shared.MakeCSM(csmName, suite.namespace, configVersion)
	appMobCSM.Spec.Modules = getAppMob()
	reverseProxyServerCSM := shared.MakeCSM(csmName, suite.namespace, configVersion)
	reverseProxyServerCSM.Spec.Modules = getReverseProxyModule()

	syncCSMTests := []struct {
		name        string
		csm         csmv1.ContainerStorageModule
		op          utils.OperatorConfig
		expectedErr string
	}{
		{"auth proxy server bad op conf", authProxyServerCSM, badOperatorConfig, "failed to deploy authorization proxy server"},
		{"app mobility happy path", appMobCSM, operatorConfig, ""},
		{"app mobility bad op conf", appMobCSM, badOperatorConfig, "failed to deploy application mobility"},
		{"reverse proxy server bad op conf", reverseProxyServerCSM, badOperatorConfig, "failed to deploy reverseproxy proxy server"},
		{"getDriverConfig bad op config", csm, badOperatorConfig, ""},
		{"getDriverConfig error", csmBadType, badOperatorConfig, "no such file or directory"},
	}

	for _, tt := range syncCSMTests {
		suite.T().Run(tt.name, func(t *testing.T) {
			err := r.SyncCSM(ctx, tt.csm, tt.op, r.Client)
			if tt.expectedErr == "" {
				assert.Nil(t, err)
			} else {
				assert.Error(t, err)
				assert.Containsf(t, err.Error(), tt.expectedErr, "expected error containing %q, got %s", tt.expectedErr, err)
			}
		})
	}
}

func (suite *CSMControllerTestSuite) TestRemoveModule() {
	r := suite.createReconciler()
	csm := shared.MakeCSM(csmName, suite.namespace, configVersion)
	csm.Spec.Modules = getAuthProxyServer()
	csmBadVersionAuthProxy := shared.MakeCSM(csmName, suite.namespace, configVersion)
	csmBadVersionAuthProxy.Spec.Modules = getAuthProxyServer()
	csmBadVersionAuthProxy.Spec.Modules[0].ConfigVersion = shared.BadConfigVersion
	csmBadVersionRevProxy := shared.MakeCSM(csmName, suite.namespace, configVersion)
	csmBadVersionRevProxy.Spec.Modules = getReverseProxyModule()
	csmBadVersionRevProxy.Spec.Modules[0].ConfigVersion = shared.BadConfigVersion

	removeModuleTests := []struct {
		name          string
		csm           csmv1.ContainerStorageModule
		errorInjector *bool
		expectedErr   string
	}{
		{"remove module - success", csm, nil, ""},
		{"remove module bad version error", csmBadVersionAuthProxy, nil, "unable to reconcile"},
		{"remove module bad version error", csmBadVersionRevProxy, nil, "unable to reconcile"},
	}

	for _, tt := range removeModuleTests {
		suite.T().Run(csmName, func(t *testing.T) {
			if tt.errorInjector != nil {
				suite.makeFakeCSM(csmName, suite.namespace, false, getAuthProxyServer())
				r.Reconcile(ctx, req)
				*tt.errorInjector = true
			}
			err := r.removeModule(ctx, tt.csm, operatorConfig, r.Client)
			if tt.expectedErr == "" {
				assert.Nil(t, err)
			} else {
				assert.Error(t, err)
				assert.Containsf(t, err.Error(), tt.expectedErr, "expected error containing %q, got %s", tt.expectedErr, err)
			}
			if tt.errorInjector != nil {
				*tt.errorInjector = false
				r.Client.(*crclient.Client).Clear()
			}
		})
	}
}

func (suite *CSMControllerTestSuite) TestOldStandAloneModuleCleanup() {
	tests := map[string]func(t *testing.T) (csm *csmv1.ContainerStorageModule, errorInjector *bool, expectedErr string){
		"Success - Enable all modules": func(*testing.T) (*csmv1.ContainerStorageModule, *bool, string) {
			suite.makeFakeCSM(csmName, suite.namespace, false, append(append(getReplicaModule(), getObservabilityModule()...), getAppMob()...))
			csm := &csmv1.ContainerStorageModule{}
			key := types.NamespacedName{Namespace: suite.namespace, Name: csmName}
			err := suite.fakeClient.Get(ctx, key, csm)
			assert.Nil(suite.T(), err)
			csm.Spec.Modules = append(append(getReplicaModule(), getObservabilityModule()...), getAppMob()...)
			return csm, &[]bool{false}[0], ""
		},
		"Success - Disable all modules": func(*testing.T) (*csmv1.ContainerStorageModule, *bool, string) {
			suite.makeFakeCSM(csmName, suite.namespace, false, append(append(getReplicaModule(), getObservabilityModule()...), getAppMob()...))

			csm := &csmv1.ContainerStorageModule{}
			key := types.NamespacedName{Namespace: suite.namespace, Name: csmName}
			err := suite.fakeClient.Get(ctx, key, csm)
			assert.Nil(suite.T(), err)
			replica := getReplicaModule()
			replica[0].Enabled = false
			appMob := getAppMob()
			appMob[0].Enabled = false
			obs := getObservabilityModule()
			obs[0].Enabled = false
			csm.Spec.Modules = append(append(replica, obs...), appMob...)
			return csm, &[]bool{false}[0], ""
		},
		"Success - Disable Components": func(*testing.T) (*csmv1.ContainerStorageModule, *bool, string) {
			suite.makeFakeCSM(csmName, suite.namespace, false, append(append(getReplicaModule(), getObservabilityModule()...), getAppMob()...))

			csm := &csmv1.ContainerStorageModule{}
			key := types.NamespacedName{Namespace: suite.namespace, Name: csmName}
			err := suite.fakeClient.Get(ctx, key, csm)
			assert.Nil(suite.T(), err)
			obs := getObservabilityModule()
			obs[0].Components[0].Enabled = &[]bool{false}[0]
			appMob := getAppMob()
			appMob[0].Components[0].Enabled = &[]bool{false}[0]
			csm.Spec.Modules = append(append(getReplicaModule(), getObservabilityModule()...), getAppMob()...)
			return csm, &[]bool{false}[0], ""
		},
	}

	r := suite.createReconciler()
	for name, tc := range tests {
		suite.T().Run(name, func(t *testing.T) {
			csm, errorInjector, expectedErr := tc(t)
			if errorInjector != nil {
				*errorInjector = true
			}
			driverConfig, _ := getDriverConfig(ctx, *csm, operatorConfig)
			err := r.oldStandAloneModuleCleanup(ctx, csm, operatorConfig, driverConfig)

			if expectedErr == "" {
				assert.Nil(t, err)
			} else {
				assert.Error(t, err)
				assert.Containsf(t, err.Error(), expectedErr, "expected error containing %q, got %s", expectedErr, err)
			}

			if errorInjector != nil {
				r.Client.(*crclient.Client).Clear()
			}
		})
	}
}

func (suite *CSMControllerTestSuite) TestCsmPreCheckVersionError() {
	// set bad version error
	configVersion = "v0"
	csm := shared.MakeCSM(csmName, suite.namespace, configVersion)
	csm.Spec.Driver.Common.Image = "image"
	csm.Spec.Driver.CSIDriverType = csmv1.PowerScale
	csm.Annotations[configVersionKey] = configVersion

	sec := shared.MakeSecret(csmName+"-creds", suite.namespace, configVersion)
	suite.fakeClient.Create(ctx, sec)

	csm.ObjectMeta.Finalizers = []string{CSMFinalizerName}
	suite.fakeClient.Create(ctx, &csm)
	reconciler := suite.createReconciler()

	_, err := reconciler.Reconcile(ctx, req)
	assert.NotNil(suite.T(), err)

	// set it back to good version for other tests
	suite.deleteCSM(csmName)
	reconciler = suite.createReconciler()
	_, err = reconciler.Reconcile(ctx, req)
	assert.NotNil(suite.T(), err)
	configVersion = shared.ConfigVersion
}

func (suite *CSMControllerTestSuite) TestCsmPreCheckTypeError() {
	csm := shared.MakeCSM(csmName, suite.namespace, configVersion)
	csm.Spec.Driver.CSIDriverType = csmv1.PowerStore
	csm.Spec.Driver.Common.Image = "image"
	csm.Annotations[configVersionKey] = configVersion

	sec := shared.MakeSecret(csmName+"-creds", suite.namespace, configVersion)
	suite.fakeClient.Create(ctx, sec)

	csm.ObjectMeta.Finalizers = []string{CSMFinalizerName}
	suite.fakeClient.Create(ctx, &csm)
	reconciler := suite.createReconciler()

	configVersion = shared.ConfigVersion
	_, err := reconciler.Reconcile(ctx, req)
	assert.NotNil(suite.T(), err)
	// set it back to good version for other tests
	suite.deleteCSM(csmName)
	reconciler = suite.createReconciler()
	_, err = reconciler.Reconcile(ctx, req)
	assert.NotNil(suite.T(), err)
	configVersion = shared.ConfigVersion
}

func (suite *CSMControllerTestSuite) TestCsmPreCheckModuleError() {
	csm := shared.MakeCSM(csmName, suite.namespace, configVersion)
	csm.Spec.Driver.CSIDriverType = csmv1.PowerScale
	csm.Spec.Driver.Common.Image = "image"
	csm.Annotations[configVersionKey] = configVersion

	sec := shared.MakeSecret(csmName+"-creds", suite.namespace, configVersion)
	suite.fakeClient.Create(ctx, sec)

	csm.ObjectMeta.Finalizers = []string{CSMFinalizerName}
	suite.fakeClient.Create(ctx, &csm)
	reconciler := suite.createReconciler()

	badOperatorConfig := utils.OperatorConfig{
		ConfigDirectory: "../in-valid-path",
	}

	// error in Authorization
	csm.Spec.Modules = getAuthModule()
	err := reconciler.PreChecks(ctx, &csm, badOperatorConfig)
	assert.NotNil(suite.T(), err)

	// error in Authorization Proxy Server
	csm.Spec.Modules = getAuthProxyServer()
	err = reconciler.PreChecks(ctx, &csm, badOperatorConfig)
	assert.NotNil(suite.T(), err)

	// error in App-Mobility
	csm.Spec.Modules = getAppMob()
	err = reconciler.PreChecks(ctx, &csm, badOperatorConfig)
	assert.NotNil(suite.T(), err)

	// error in Replication
	csm.Spec.Modules = getReplicaModule()
	err = reconciler.PreChecks(ctx, &csm, badOperatorConfig)
	assert.NotNil(suite.T(), err)

	// error in Resiliency
	csm.Spec.Modules = getResiliencyModule()
	err = reconciler.PreChecks(ctx, &csm, badOperatorConfig)
	assert.NotNil(suite.T(), err)

	// error in Observability
	csm.Spec.Modules = getObservabilityModule()
	err = reconciler.PreChecks(ctx, &csm, badOperatorConfig)
	assert.NotNil(suite.T(), err)

	// error unsupported module
	csm.Spec.Modules = []csmv1.Module{
		{
			Name:    "Unsupported module",
			Enabled: true,
		},
	}
	err = reconciler.PreChecks(ctx, &csm, badOperatorConfig)
	assert.NotNil(suite.T(), err)
}

func (suite *CSMControllerTestSuite) TestCsmPreCheckModuleUnsupportedVersion() {
	csm := shared.MakeCSM(csmName, suite.namespace, configVersion)
	csm.Spec.Driver.CSIDriverType = csmv1.PowerScale
	csm.Spec.Driver.Common.Image = "image"
	csm.Annotations[configVersionKey] = configVersion

	sec := shared.MakeSecret(csmName+"-creds", suite.namespace, configVersion)
	suite.fakeClient.Create(ctx, sec)

	csm.ObjectMeta.Finalizers = []string{CSMFinalizerName}
	suite.fakeClient.Create(ctx, &csm)
	reconciler := suite.createReconciler()

	// error in Authorization
	csm.Spec.Modules = getAuthModule()
	csm.Spec.Modules[0].ConfigVersion = "1.0.0"
	err := reconciler.PreChecks(ctx, &csm, operatorConfig)
	assert.NotNil(suite.T(), err)

	// error in Authorization Proxy Server
	csm.Spec.Modules = getAuthProxyServer()
	csm.Spec.Modules[0].ConfigVersion = "1.0.0"
	err = reconciler.PreChecks(ctx, &csm, operatorConfig)
	assert.NotNil(suite.T(), err)

	// error in App Mobility
	csm.Spec.Modules = getAppMob()
	csm.Spec.Modules[0].ConfigVersion = "8.0.0"
	err = reconciler.PreChecks(ctx, &csm, operatorConfig)
	assert.NotNil(suite.T(), err)

	// error in Replication
	csm.Spec.Modules = getReplicaModule()
	csm.Spec.Modules[0].ConfigVersion = "1.0.0"
	err = reconciler.PreChecks(ctx, &csm, operatorConfig)
	assert.NotNil(suite.T(), err)

	// error in Resiliency
	csm.Spec.Modules = getResiliencyModule()
	csm.Spec.Modules[0].ConfigVersion = "1.0.0"
	err = reconciler.PreChecks(ctx, &csm, operatorConfig)
	assert.NotNil(suite.T(), err)

	// error in Observability
	csm.Spec.Modules = getObservabilityModule()
	csm.Spec.Modules[0].ConfigVersion = "1.0.0"
	err = reconciler.PreChecks(ctx, &csm, operatorConfig)
	assert.NotNil(suite.T(), err)

	// error unsupported module
	csm.Spec.Modules = []csmv1.Module{
		{
			Name:    "Unsupported module",
			Enabled: true,
		},
	}
	err = reconciler.PreChecks(ctx, &csm, operatorConfig)
	assert.NotNil(suite.T(), err)
}

func (suite *CSMControllerTestSuite) TestIgnoreUpdatePredicate() {
	p := suite.createReconciler().ignoreUpdatePredicate()
	assert.NotNil(suite.T(), p)
	o := &corev1.Pod{
		ObjectMeta: metav1.ObjectMeta{Namespace: "biz", Name: "baz"},
	}
	e := event.UpdateEvent{
		ObjectOld: o,
		ObjectNew: o,
	}
	r := p.Update(e)
	assert.NotNil(suite.T(), r)
	d := event.DeleteEvent{
		Object: o,
	}
	s := p.Delete(d)
	assert.NotNil(suite.T(), s)
}

// helper method to create and run reconciler
func TestCustom(t *testing.T) {
	testSuite := new(CSMControllerTestSuite)
	suite.Run(t, testSuite)
}

// test with a csm without a finalizer, reconcile should add it
func (suite *CSMControllerTestSuite) TestContentWatch() {
	suite.createReconciler().ContentWatch()
	expRateLimiter := workqueue.NewItemExponentialFailureRateLimiter(5*time.Millisecond, 120*time.Second)
	suite.createReconciler().SetupWithManager(nil, expRateLimiter, 1)
	close(StopWatch)
	version, err := utils.GetModuleDefaultVersion("v2.4.0", "csi-isilon", csmv1.Authorization, "../operatorconfig")
	assert.NotNil(suite.T(), err)
	assert.NotNil(suite.T(), version)
}

func (suite *CSMControllerTestSuite) createReconciler() (reconciler *ContainerStorageModuleReconciler) {
	logType := logger.DevelopmentLogLevel
	logger.SetLoggerLevel(logType)
	_, log := logger.GetNewContextWithLogger("0")
	log.Infof("Version : %s", logType)

	reconciler = &ContainerStorageModuleReconciler{
		Client:        suite.fakeClient,
		K8sClient:     suite.k8sClient,
		Scheme:        scheme.Scheme,
		Log:           log,
		Config:        operatorConfig,
		EventRecorder: record.NewFakeRecorder(100),
	}

	return reconciler
}

func (suite *CSMControllerTestSuite) runFakeCSMManager(expectedErr string, reconcileDelete bool) {
	reconciler := suite.createReconciler()

	// invoke controller Reconcile to test. Typically, k8s would call this when resource is changed
	res, err := reconciler.Reconcile(ctx, req)

	ctrl.Log.Info("reconcile response", "res is: ", res)

	if expectedErr == "" {
		assert.NoError(suite.T(), err)
	} else {
		assert.NotNil(suite.T(), err)
	}

	if err != nil {
		ctrl.Log.Error(err, "Error returned")
		assert.True(suite.T(), strings.Contains(err.Error(), expectedErr))
	}

	// after reconcile being run, we update deployment and daemonset
	// then call handleDeployment/DaemonsetUpdate explicitly because
	// in unit test listener does not get triggered
	// If delete, we shouldn't call these methods since reconcile
	// would return before this
	if !reconcileDelete {
		suite.handleDaemonsetTest(reconciler, "csm-node")
		suite.handleDeploymentTest(reconciler, "csm-controller")
		suite.handlePodTest(reconciler, "csm-pod")
		_, err = reconciler.Reconcile(ctx, req)
		if expectedErr == "" {
			assert.NoError(suite.T(), err)
		} else {
			assert.NotNil(suite.T(), err)
		}
	}
}

func (suite *CSMControllerTestSuite) runFakeAuthCSMManager(expectedErr string, reconcileDelete bool) {
	reconciler := suite.createReconciler()

	// invoke controller Reconcile to test. Typically k8s would call this when resource is changed
	res, err := reconciler.Reconcile(ctx, req)

	ctrl.Log.Info("reconcile response", "res is: ", res)

	if expectedErr == "" {
		assert.NoError(suite.T(), err)
	} else {
		assert.NotNil(suite.T(), err)
	}

	if err != nil {
		ctrl.Log.Error(err, "Error returned")
		assert.True(suite.T(), strings.Contains(err.Error(), expectedErr))
	}

	if !reconcileDelete {
		suite.handlePodTest(reconciler, "csm-pod")
		_, err = reconciler.Reconcile(ctx, req)
		if expectedErr == "" {
			assert.NoError(suite.T(), err)
		} else {
			assert.NotNil(suite.T(), err)
		}
	}
}

// call reconcile with different injection errors in k8s client
func (suite *CSMControllerTestSuite) reconcileWithErrorInjection(_, expectedErr string) {
	reconciler := suite.createReconciler()

	// create would fail
	createSAError = true
	_, err := reconciler.Reconcile(ctx, req)
	assert.Error(suite.T(), err)
	assert.Containsf(suite.T(), err.Error(), createSAErrorStr, "expected error containing %q, got %s", expectedErr, err)
	createSAError = false

	createCRError = true
	_, err = reconciler.Reconcile(ctx, req)
	assert.Error(suite.T(), err)
	assert.Containsf(suite.T(), err.Error(), createCRErrorStr, "expected error containing %q, got %s", expectedErr, err)
	createCRError = false

	createCRBError = true
	_, err = reconciler.Reconcile(ctx, req)
	assert.Error(suite.T(), err)
	assert.Containsf(suite.T(), err.Error(), createCRBErrorStr, "expected error containing %q, got %s", expectedErr, err)
	createCRBError = false

	createCSIError = true
	_, err = reconciler.Reconcile(ctx, req)
	assert.Error(suite.T(), err)
	assert.Containsf(suite.T(), err.Error(), createCSIErrorStr, "expected error containing %q, got %s", expectedErr, err)
	createCSIError = false

	createCMError = true
	_, err = reconciler.Reconcile(ctx, req)
	assert.Error(suite.T(), err)
	assert.Containsf(suite.T(), err.Error(), createCMErrorStr, "expected error containing %q, got %s", expectedErr, err)
	createCMError = false

	// test CSM object with failed state leads to requeue
	os.Setenv("UNIT_TEST", "false")
	_, err = reconciler.Reconcile(ctx, req)
	assert.Error(suite.T(), err)
	assert.Containsf(suite.T(), err.Error(), "CSM state is failed", "expected error containing %q, got %s", expectedErr, err)
	os.Setenv("UNIT_TEST", "true")

	// create everything this time
	reconciler.Reconcile(ctx, req)

	getCSIError = true
	_, err = reconciler.Reconcile(ctx, req)
	assert.Error(suite.T(), err)
	assert.Containsf(suite.T(), err.Error(), getCSIErrorStr, "expected error containing %q, got %s", expectedErr, err)
	getCSIError = false

	getCMError = true
	_, err = reconciler.Reconcile(ctx, req)
	assert.Error(suite.T(), err)
	assert.Containsf(suite.T(), err.Error(), getCMErrorStr, "expected error containing %q, got %s", expectedErr, err)
	getCMError = false

	updateCMError = true
	_, err = reconciler.Reconcile(ctx, req)
	assert.Error(suite.T(), err)
	assert.Containsf(suite.T(), err.Error(), updateCMErrorStr, "expected error containing %q, got %s", expectedErr, err)
	updateCMError = false

	// test CSM object with failed state, cannot update CSM object
	os.Setenv("UNIT_TEST", "false")
	updateCSMError = true
	_, err = reconciler.Reconcile(ctx, req)
	assert.Error(suite.T(), err)
	assert.Containsf(suite.T(), err.Error(), updateCSMErrorStr, "expected error containing %q, got %s", expectedErr, err)
	updateCSMError = false
	os.Setenv("UNIT_TEST", "true")

	getCRBError = true
	_, err = reconciler.Reconcile(ctx, req)
	assert.Error(suite.T(), err)
	assert.Containsf(suite.T(), err.Error(), getCRBErrorStr, "expected error containing %q, got %s", expectedErr, err)
	getCRBError = false

	updateCRBError = true
	_, err = reconciler.Reconcile(ctx, req)
	assert.Error(suite.T(), err)
	assert.Containsf(suite.T(), err.Error(), updateCRBErrorStr, "expected error containing %q, got %s", expectedErr, err)
	updateCRBError = false

	getCRError = true
	_, err = reconciler.Reconcile(ctx, req)
	assert.Error(suite.T(), err)
	assert.Containsf(suite.T(), err.Error(), getCRErrorStr, "expected error containing %q, got %s", expectedErr, err)
	getCRError = false

	updateCRError = true
	_, err = reconciler.Reconcile(ctx, req)
	assert.Error(suite.T(), err)
	assert.Containsf(suite.T(), err.Error(), updateCRErrorStr, "expected error containing %q, got %s", expectedErr, err)
	updateCRError = false

	getSAError = true
	_, err = reconciler.Reconcile(ctx, req)
	assert.Error(suite.T(), err)
	assert.Containsf(suite.T(), err.Error(), getSAErrorStr, "expected error containing %q, got %s", expectedErr, err)
	getSAError = false

	updateDSError = true
	_, err = reconciler.Reconcile(ctx, req)
	assert.Error(suite.T(), err)
	assert.Containsf(suite.T(), err.Error(), updateDSErrorStr, "expected error containing %q, got %s", expectedErr, err)
	updateDSError = false

	deleteSAError = true
	suite.deleteCSM(csmName)
	_, err = reconciler.Reconcile(ctx, req)
	assert.Error(suite.T(), err)
	assert.Containsf(suite.T(), err.Error(), deleteSAErrorStr, "expected error containing %q, got %s", expectedErr, err)
	deleteSAError = false
}

func (suite *CSMControllerTestSuite) handleDaemonsetTest(r *ContainerStorageModuleReconciler, name string) {
	daemonset := &appsv1.DaemonSet{}
	err := suite.fakeClient.Get(ctx, client.ObjectKey{Namespace: suite.namespace, Name: name}, daemonset)
	assert.Nil(suite.T(), err)
	daemonset.Spec.Template.Labels = map[string]string{"csm": "csm"}

	r.handleDaemonsetUpdate(daemonset, daemonset)

	// Make Pod and set status
	pod := shared.MakePod(name, suite.namespace)
	pod.Labels["csm"] = csmName
	pod.Status.Phase = corev1.PodPending
	pod.Status.ContainerStatuses = []corev1.ContainerStatus{
		{
			State: corev1.ContainerState{
				Waiting: &corev1.ContainerStateWaiting{
					Reason: "test",
				},
			},
		},
	}
	err = suite.fakeClient.Create(ctx, &pod)
	assert.Nil(suite.T(), err)
	podList := &corev1.PodList{}
	err = suite.fakeClient.List(ctx, podList, nil)
	assert.Nil(suite.T(), err)
}

func (suite *CSMControllerTestSuite) handleDeploymentTest(r *ContainerStorageModuleReconciler, name string) {
	deployment := &appsv1.Deployment{}
	err := suite.fakeClient.Get(ctx, client.ObjectKey{Namespace: suite.namespace, Name: name}, deployment)
	assert.Nil(suite.T(), err)
	deployment.Spec.Template.Labels = map[string]string{"csm": "csm"}

	r.handleDeploymentUpdate(deployment, deployment)

	// Make Pod and set pod status
	pod := shared.MakePod(name, suite.namespace)
	pod.Labels["csm"] = csmName
	pod.Status.Phase = corev1.PodPending
	pod.Status.ContainerStatuses = []corev1.ContainerStatus{
		{
			State: corev1.ContainerState{
				Waiting: &corev1.ContainerStateWaiting{
					Reason: "test",
				},
			},
		},
	}
	err = suite.fakeClient.Create(ctx, &pod)
	assert.Nil(suite.T(), err)
	podList := &corev1.PodList{}
	err = suite.fakeClient.List(ctx, podList, nil)
	assert.Nil(suite.T(), err)
}

func (suite *CSMControllerTestSuite) handlePodTest(r *ContainerStorageModuleReconciler, name string) {
	suite.makeFakePod(name, suite.namespace)
	pod := &corev1.Pod{}

	err := suite.fakeClient.Get(ctx, client.ObjectKey{Namespace: suite.namespace, Name: name}, pod)
	assert.Nil(suite.T(), err)

	// since deployments/daemonsets dont create pod in non-k8s env, we have to explicitely create pod
	r.handlePodsUpdate(pod, pod)
}

// deleteCSM sets deletionTimeStamp on the csm object and deletes it
func (suite *CSMControllerTestSuite) deleteCSM(csmName string) {
	csm := &csmv1.ContainerStorageModule{}
	key := types.NamespacedName{Namespace: suite.namespace, Name: csmName}
	err := suite.fakeClient.Get(ctx, key, csm)
	assert.Nil(suite.T(), err)

	suite.fakeClient.(*crclient.Client).SetDeletionTimeStamp(ctx, csm)

	suite.fakeClient.Delete(ctx, csm)
}

func getObservabilityModule() []csmv1.Module {
	return []csmv1.Module{
		{
			Name:          csmv1.Observability,
			Enabled:       true,
			ConfigVersion: "v1.8.0",
			Components: []csmv1.ContainerTemplate{
				{
					Name:    "topology",
					Enabled: &[]bool{true}[0],
					Envs: []corev1.EnvVar{
						{
							Name:  "TOPOLOGY_LOG_LEVEL",
							Value: "INFO",
						},
					},
				},
				{
					Name:    "otel-collector",
					Enabled: &[]bool{true}[0],
					Envs: []corev1.EnvVar{
						{
							Name:  "NGINX_PROXY_IMAGE",
							Value: "nginxinc/nginx-unprivileged:1.20",
						},
					},
				},
				{
					Name:    "metrics-powerscale",
					Enabled: &[]bool{true}[0],
					Envs: []corev1.EnvVar{
						{
							Name:  "POWERSCALE_MAX_CONCURRENT_QUERIES",
							Value: "10",
						},
					},
				},
				{
					Name:    "metrics-powerflex",
					Enabled: &[]bool{true}[0],
					Envs: []corev1.EnvVar{
						{
							Name:  "POWERFLEX_MAX_CONCURRENT_QUERIES",
							Value: "10",
						},
					},
				},
			},
		},
	}
}

func getReplicaModule() []csmv1.Module {
	return []csmv1.Module{
		{
			Name:          csmv1.Replication,
			Enabled:       true,
			ConfigVersion: "v1.6.0",
			Components: []csmv1.ContainerTemplate{
				{
					Name: utils.ReplicationSideCarName,
				},
				{
					Name: utils.ReplicationControllerManager,
					Envs: []corev1.EnvVar{
						{
							Name:  "TARGET_CLUSTERS_IDS",
							Value: "skip-replication-cluster-check",
						},
					},
				},
			},
		},
	}
}

func getResiliencyModule() []csmv1.Module {
	return []csmv1.Module{
		{
			Name:          csmv1.Resiliency,
			Enabled:       true,
			ConfigVersion: "v1.9.0",
			Components: []csmv1.ContainerTemplate{
				{
					Name: utils.ResiliencySideCarName,
				},
			},
		},
	}
}

func getAuthModule() []csmv1.Module {
	return []csmv1.Module{
		{
			Name:          csmv1.Authorization,
			Enabled:       true,
			ConfigVersion: "v1.10.0",
			Components: []csmv1.ContainerTemplate{
				{
					Name: "karavi-authorization-proxy",
					Envs: []corev1.EnvVar{
						{
							Name:  "SKIP_CERTIFICATE_VALIDATION",
							Value: "true",
						},
					},
				},
			},
		},
	}
}

func getAuthProxyServer() []csmv1.Module {
	return []csmv1.Module{
		{
<<<<<<< HEAD
			Name:          csmv1.AuthorizationServer,
			Enabled:       true,
			ConfigVersion: "v2.0.0-alpha",
=======
			Name:              csmv1.AuthorizationServer,
			Enabled:           true,
			ConfigVersion:     "v1.10.0",
			ForceRemoveModule: true,
			OpenShift:         false,
>>>>>>> 5d1d151f
			Components: []csmv1.ContainerTemplate{
				{
					Name:     "proxy-server",
					Enabled:  &[]bool{true}[0],
					Hostname: "csm-auth.com",
					ProxyServerIngress: []csmv1.ProxyServerIngress{
						{
							IngressClassName: "nginx",
							Hosts:            []string{"additional-host.com"},
							Annotations:      map[string]string{"test": "test"},
						},
					},
				},
				{
					Name:    "cert-manager",
					Enabled: &[]bool{true}[0],
				},
				{
					Name:    "nginx",
					Enabled: &[]bool{true}[0],
				},
				{
					Name:              "redis",
					RedisStorageClass: "test-storage",
				},
			},
		},
	}
}

func getAuthProxyServerOCP() []csmv1.Module {
	return []csmv1.Module{
		{
			Name:              csmv1.AuthorizationServer,
			Enabled:           true,
			ConfigVersion:     "v1.10.0",
			ForceRemoveModule: true,
			OpenShift:         true,
			Components: []csmv1.ContainerTemplate{
				{
					Name:     "proxy-server",
					Enabled:  &[]bool{true}[0],
					Hostname: "csm-auth.com",
					ProxyServerIngress: []csmv1.ProxyServerIngress{
						{
							IngressClassName: "nginx",
							Hosts:            []string{"additional-host.com"},
							Annotations:      map[string]string{"test": "test"},
						},
					},
				},
				{
					Name:    "cert-manager",
					Enabled: &[]bool{true}[0],
				},
				{
					Name:    "nginx",
					Enabled: &[]bool{false}[0],
				},
				{
					Name:              "redis",
					RedisStorageClass: "test-storage",
				},
			},
		},
	}
}

func getAppMob() []csmv1.Module {
	return []csmv1.Module{
		{
			Name:          csmv1.ApplicationMobility,
			Enabled:       true,
			ConfigVersion: "v1.0.2",
			Components: []csmv1.ContainerTemplate{
				{
					Name:    "application-mobility-controller-manager",
					Enabled: &[]bool{true}[0],
					Envs: []corev1.EnvVar{
						{
							Name:  "APPLICATION_MOBILITY_REPLICA_COUNT",
							Value: "1",
						},
					},
				},
				{
					Name:    "cert-manager",
					Enabled: &[]bool{true}[0],
				},
				{
					Name:    "velero",
					Enabled: &[]bool{true}[0],
					Envs: []corev1.EnvVar{
						{
							Name:  "BACKUPSTORAGELOCATION_NAME",
							Value: "default",
						},
						{
							Name:  "CONFIG_PROVIDER",
							Value: "aws",
						},
						{
							Name:  "BUCKET_NAME",
							Value: "velero-bucket",
						},
						{
							Name:  "VOL_SNAPSHOT_LOCATION_NAME",
							Value: "default",
						},
						{
							Name:  "BACKUP_STORAGE_URL",
							Value: "localhost:8000",
						},
					},
				},
			},
			ForceRemoveModule: true,
		},
	}
}

func getReverseProxyModule() []csmv1.Module {
	return []csmv1.Module{
		{
			Name:          csmv1.ReverseProxy,
			Enabled:       true,
			ConfigVersion: "v2.9.0",
			Components: []csmv1.ContainerTemplate{
				{
					Name:    string(csmv1.ReverseProxyServer),
					Enabled: &[]bool{true}[0],
					Envs: []corev1.EnvVar{
						{
							Name:  "X_CSI_REVPROXY_TLS_SECRET",
							Value: "csirevproxy-tls-secret",
						},
						{
							Name:  "X_CSI_REVPROXY_PORT",
							Value: "2222",
						},
						{
							Name:  "X_CSI_CONFIG_MAP_NAME",
							Value: "powermax-reverseproxy-config",
						},
					},
				},
			},
			ForceRemoveModule: true,
		},
	}
}

func (suite *CSMControllerTestSuite) TestDeleteErrorReconcile() {
	suite.makeFakeCSM(csmName, suite.namespace, true, append(getAuthModule(), getObservabilityModule()...))
	suite.runFakeCSMManager("", false)

	updateCSMError = true
	suite.deleteCSM(csmName)
	reconciler := suite.createReconciler()
	_, err := reconciler.Reconcile(ctx, req)
	assert.NotNil(suite.T(), err)
	updateCSMError = false
}

func (suite *CSMControllerTestSuite) TestReconcileObservabilityError() {
	csm := shared.MakeCSM(csmName, suite.namespace, configVersion)
	csm.Spec.Modules = getObservabilityModule()
	reconciler := suite.createReconciler()
	badOperatorConfig := utils.OperatorConfig{
		ConfigDirectory: "../in-valid-path",
	}
	err := reconciler.reconcileObservability(ctx, false, badOperatorConfig, csm, nil, suite.fakeClient, suite.k8sClient)
	assert.NotNil(suite.T(), err)

	for i := range csm.Spec.Modules[0].Components {
		fmt.Printf("Component name: %s\n", csm.Spec.Modules[0].Components[i].Name)
		csm.Spec.Modules[0].Components[i].Enabled = &[]bool{false}[0]
		err = reconciler.reconcileObservability(ctx, false, badOperatorConfig, csm, nil, suite.fakeClient, suite.k8sClient)
		if i < len(csm.Spec.Modules[0].Components)-1 {
			assert.NotNil(suite.T(), err)
		} else {
			assert.Nil(suite.T(), err)
		}
	}

	// Restore the status
	for i := range csm.Spec.Modules[0].Components {
		csm.Spec.Modules[0].Components[i].Enabled = &[]bool{true}[0]
	}
}

func (suite *CSMControllerTestSuite) TestReconcileObservabilityErrorBadComponent() {
	csm := shared.MakeCSM(csmName, suite.namespace, configVersion)
	csm.Spec.Modules = getObservabilityModule()
	reconciler := suite.createReconciler()

	badComponent := []csmv1.ContainerTemplate{
		{
			Name:    "fake-news",
			Enabled: &[]bool{true}[0],
			Envs: []corev1.EnvVar{
				{
					Name:  "TOPOLOGY_LOG_LEVEL",
					Value: "INFO",
				},
			},
		},
	}

	goodModules := csm.Spec.Modules[0].Components
	csm.Spec.Modules[0].Components = append(badComponent, csm.Spec.Modules[0].Components...)

	err := reconciler.reconcileObservability(ctx, false, operatorConfig, csm, nil, suite.fakeClient, suite.k8sClient)
	assert.NotNil(suite.T(), err)

	csm.Spec.Modules[0].Components = goodModules
}

func (suite *CSMControllerTestSuite) TestReconcileObservabilityErrorBadCert() {
	csm := shared.MakeCSM(csmName, suite.namespace, configVersion)
	csm.Spec.Modules = getObservabilityModule()
	reconciler := suite.createReconciler()

	goodModules := csm.Spec.Modules[0].Components
	for index, component := range csm.Spec.Modules[0].Components {
		if component.Name == "topology" {
			csm.Spec.Modules[0].Components[index].Certificate = "bad-cert"
		}
		if component.Name == "metrics-powerscale" {
			csm.Spec.Modules[0].Components[index].Enabled = &[]bool{false}[0]
		}
		if component.Name == "metrics-powerflex" {
			csm.Spec.Modules[0].Components[index].Enabled = &[]bool{false}[0]
		}
	}

	fmt.Printf("[TestReconcileObservabilityErrorBadCert] module components: %+v\n", csm.Spec.Modules[0].Components)

	err := reconciler.reconcileObservability(ctx, false, operatorConfig, csm, nil, suite.fakeClient, suite.k8sClient)
	assert.NotNil(suite.T(), err)

	csm.Spec.Modules[0].Components = goodModules
}

func (suite *CSMControllerTestSuite) TestReconcileAuthorization() {
	csm := shared.MakeCSM(csmName, suite.namespace, configVersion)
	csm.Spec.Modules = getAuthProxyServer()
	reconciler := suite.createReconciler()
	badOperatorConfig := utils.OperatorConfig{
		ConfigDirectory: "../in-valid-path",
	}
	err := reconciler.reconcileAuthorization(ctx, false, badOperatorConfig, csm, suite.fakeClient)
	assert.NotNil(suite.T(), err)

	csm.Spec.Modules[0].Components[0].Enabled = &[]bool{false}[0]
	err = reconciler.reconcileAuthorization(ctx, false, badOperatorConfig, csm, suite.fakeClient)
	assert.NotNil(suite.T(), err)

	csm.Spec.Modules[0].Components[1].Enabled = &[]bool{false}[0]
	err = reconciler.reconcileAuthorization(ctx, false, badOperatorConfig, csm, suite.fakeClient)
	assert.Error(suite.T(), err)

	csm.Spec.Modules[0].Components[2].Enabled = &[]bool{false}[0]
	err = reconciler.reconcileAuthorization(ctx, false, badOperatorConfig, csm, suite.fakeClient)
	assert.Nil(suite.T(), err)

	csm.Spec.Modules[0].Components[3].Enabled = &[]bool{false}[0]
	err = reconciler.reconcileAuthorization(ctx, false, badOperatorConfig, csm, suite.fakeClient)
	assert.Nil(suite.T(), err)

	// Restore the status
	for _, c := range csm.Spec.Modules[0].Components {
		c.Enabled = &[]bool{false}[0]
	}
}

func (suite *CSMControllerTestSuite) TestReconcileAuthorizationBadCert() {
	csm := shared.MakeCSM(csmName, suite.namespace, configVersion)
	csm.Spec.Modules = getAuthProxyServer()
	reconciler := suite.createReconciler()

	goodModules := csm.Spec.Modules[0].Components
	for index, component := range csm.Spec.Modules[0].Components {
		if component.Name == string(csmv1.AuthorizationServer) {
			csm.Spec.Modules[0].Components[index].Certificate = "bad-cert"
		}
	}

	fmt.Printf("[TestReconcileAuthorizationBadCert] module components: %+v\n", csm.Spec.Modules[0].Components)

	err := reconciler.reconcileAuthorization(ctx, false, operatorConfig, csm, suite.fakeClient)
	assert.NotNil(suite.T(), err)

	csm.Spec.Modules[0].Components = goodModules
}

func (suite *CSMControllerTestSuite) TestReconcileAppMob() {
	csm := shared.MakeCSM(csmName, suite.namespace, configVersion)
	csm.Spec.Modules = getAppMob()
	reconciler := suite.createReconciler()
	badOperatorConfig := utils.OperatorConfig{
		ConfigDirectory: "../in-valid-path",
	}
	goodOperatorConfig := utils.OperatorConfig{
		ConfigDirectory: "../operatorconfig",
	}
	err := reconciler.reconcileAppMobility(ctx, false, badOperatorConfig, csm, suite.fakeClient)
	assert.NotNil(suite.T(), err)

	er := reconciler.reconcileAppMobilityCRDS(ctx, badOperatorConfig, csm, suite.fakeClient)
	assert.NotNil(suite.T(), er)

	csm.Spec.Modules[0].Components[0].Enabled = &[]bool{false}[0]
	err = reconciler.reconcileAppMobility(ctx, false, badOperatorConfig, csm, suite.fakeClient)
	assert.NotNil(suite.T(), err)

	csm.Spec.Modules[0].Components[1].Enabled = &[]bool{false}[0]
	err = reconciler.reconcileAppMobility(ctx, false, badOperatorConfig, csm, suite.fakeClient)
	assert.Error(suite.T(), err)

	csm.Spec.Modules[0].Components[2].Enabled = &[]bool{false}[0]
	err = reconciler.reconcileAppMobility(ctx, false, goodOperatorConfig, csm, suite.fakeClient)
	assert.Nil(suite.T(), err)

	// Restore the status
	for _, c := range csm.Spec.Modules[0].Components {
		c.Enabled = &[]bool{false}[0]
	}
}

// helper method to create k8s objects
func (suite *CSMControllerTestSuite) makeFakeCSM(name, ns string, withFinalizer bool, modules []csmv1.Module) {
	// make pre-requisite secrets
	sec := shared.MakeSecret(name+"-creds", ns, configVersion)
	err := suite.fakeClient.Create(ctx, sec)
	assert.Nil(suite.T(), err)

	// this secret is required by authorization module
	sec = shared.MakeSecret("karavi-authorization-config", ns, configVersion)
	err = suite.fakeClient.Create(ctx, sec)
	assert.Nil(suite.T(), err)

	// this secret is required by authorization module
	sec = shared.MakeSecret("proxy-authz-tokens", ns, configVersion)
	err = suite.fakeClient.Create(ctx, sec)
	assert.Nil(suite.T(), err)

	// this secret is required by authorization module
	sec = shared.MakeSecret("karavi-config-secret", ns, configVersion)
	err = suite.fakeClient.Create(ctx, sec)
	assert.Nil(suite.T(), err)

	// this secret is required by authorization module
	sec = shared.MakeSecret("proxy-storage-secret", ns, configVersion)
	err = suite.fakeClient.Create(ctx, sec)
	assert.Nil(suite.T(), err)

	// replication secrets
	sec = shared.MakeSecret("skip-replication-cluster-check", utils.ReplicationControllerNameSpace, configVersion)
	err = suite.fakeClient.Create(ctx, sec)
	assert.Nil(suite.T(), err)

	// this secret required by reverseproxy module
	sec = shared.MakeSecret("csirevproxy-tls-secret", ns, configVersion)
	err = suite.fakeClient.Create(ctx, sec)
	assert.Nil(suite.T(), err)

	// this configmap is required by reverseproxy module
	cm := shared.MakeConfigMap("csirevproxy-tls-secret", ns, configVersion)
	err = suite.fakeClient.Create(ctx, cm)
	assert.Nil(suite.T(), err)

	csm := shared.MakeCSM(name, ns, configVersion)
	csm.Spec.Driver.Common.Image = "image"
	csm.Spec.Driver.CSIDriverType = csmv1.PowerScale
	truebool := true
	sideCarObjEnabledTrue := csmv1.ContainerTemplate{
		Name:            "provisioner",
		Enabled:         &truebool,
		Image:           "image2",
		ImagePullPolicy: "IfNotPresent",
		Args:            []string{"--volume-name-prefix=k8s"},
	}
	sideCarList := []csmv1.ContainerTemplate{sideCarObjEnabledTrue}
	csm.Spec.Driver.SideCars = sideCarList
	if withFinalizer {
		csm.ObjectMeta.Finalizers = []string{CSMFinalizerName}
	}
	// remove driver when deleting csm
	csm.Spec.Driver.ForceRemoveDriver = true
	csm.Annotations[configVersionKey] = configVersion

	csm.Spec.Modules = modules
	out, _ := json.Marshal(&csm)
	csm.Annotations[previouslyAppliedCustomResource] = string(out)

	err = suite.fakeClient.Create(ctx, &csm)
	assert.Nil(suite.T(), err)
}

func (suite *CSMControllerTestSuite) makeFakeResiliencyCSM(name, ns string, withFinalizer bool, modules []csmv1.Module, driverType string) {
	sec := shared.MakeSecret(name+"-config", ns, configVersion)
	err := suite.fakeClient.Create(ctx, sec)
	assert.Nil(suite.T(), err)

	csm := shared.MakeCSM(name, ns, configVersion)
	csm.Spec.Driver.Common.Image = "image"
	csm.Spec.Driver.CSIDriverType = v1.DriverType(driverType)

	truebool := true
	sideCarObjEnabledTrue := csmv1.ContainerTemplate{
		Name:            "podmon",
		Enabled:         &truebool,
		Image:           "image2",
		ImagePullPolicy: "IfNotPresent",
		Args:            []string{"--volume-name-prefix=k8s"},
	}
	sideCarList := []csmv1.ContainerTemplate{sideCarObjEnabledTrue}
	csm.Spec.Driver.SideCars = sideCarList
	if withFinalizer {
		csm.ObjectMeta.Finalizers = []string{CSMFinalizerName}
	}
	// remove driver when deleting csm
	csm.Spec.Driver.ForceRemoveDriver = true
	csm.Annotations[configVersionKey] = configVersion

	csm.Spec.Modules = modules
	out, _ := json.Marshal(&csm)
	csm.Annotations[previouslyAppliedCustomResource] = string(out)

	err = suite.fakeClient.Create(ctx, &csm)
	assert.Nil(suite.T(), err)
}

// helper method to create k8s objects
func (suite *CSMControllerTestSuite) makeFakeAppMobCSM(name, ns string, _ []csmv1.Module) {
	// this secret required by application-mobility module
	sec := shared.MakeSecret("cloud-creds", ns, configVersion)
	err := suite.fakeClient.Create(ctx, sec)
	assert.Nil(suite.T(), err)

	// this secret required by application-mobility module
	sec = shared.MakeSecret("dls-license", "default", configVersion)
	err = suite.fakeClient.Create(ctx, sec)
	assert.Nil(suite.T(), err)

	// this secret required by application-mobility module
	sec = shared.MakeSecret("iv", "default", configVersion)
	err = suite.fakeClient.Create(ctx, sec)
	assert.Nil(suite.T(), err)

	// this secret required by application-mobility module
	sec = shared.MakeSecret("velero-restic-credentials", ns, configVersion)
	err = suite.fakeClient.Create(ctx, sec)
	assert.Nil(suite.T(), err)

	// this secret required by application-mobility module
	sec = shared.MakeSecret("cert-manager-webhook-ca", ns, configVersion)
	err = suite.fakeClient.Create(ctx, sec)
	assert.Nil(suite.T(), err)

	csm := shared.MakeModuleCSM(name, ns, configVersion)

	csm.Spec.Modules = getAppMob()
	csm.Spec.Modules[0].ForceRemoveModule = true

	err = suite.fakeClient.Create(ctx, &csm)
	assert.Nil(suite.T(), err)
}

func (suite *CSMControllerTestSuite) makeFakeAuthServerCSM(name, ns string, _ []csmv1.Module) {
	// this secret is required by authorization module
	sec := shared.MakeSecret("karavi-config-secret", ns, configVersion)
	err := suite.fakeClient.Create(ctx, sec)
	assert.Nil(suite.T(), err)

	// this secret is required by authorization module
	sec = shared.MakeSecret("karavi-storage-secret", ns, configVersion)
	err = suite.fakeClient.Create(ctx, sec)
	assert.Nil(suite.T(), err)

	csm := shared.MakeModuleCSM(name, ns, configVersion)

	csm.Spec.Modules = getAuthProxyServer()
	csm.Spec.Modules[0].ForceRemoveModule = true
	csm.Annotations[configVersionKey] = configVersion

	err = suite.fakeClient.Create(ctx, &csm)
	assert.Nil(suite.T(), err)
}

func (suite *CSMControllerTestSuite) makeFakeAuthServerCSMOCP(name, ns string, _ []csmv1.Module) {
	// this secret is required by authorization module
	sec := shared.MakeSecret("karavi-config-secret", ns, configVersion)
	err := suite.fakeClient.Create(ctx, sec)
	assert.Nil(suite.T(), err)

	// this secret is required by authorization module
	sec = shared.MakeSecret("karavi-storage-secret", ns, configVersion)
	err = suite.fakeClient.Create(ctx, sec)
	assert.Nil(suite.T(), err)

	csm := shared.MakeModuleCSM(name, ns, configVersion)

	csm.Spec.Modules = getAuthProxyServerOCP()
	csm.Spec.Modules[0].ForceRemoveModule = true
	csm.Annotations[configVersionKey] = configVersion

	err = suite.fakeClient.Create(ctx, &csm)
	assert.Nil(suite.T(), err)
}

func (suite *CSMControllerTestSuite) makeFakePod(name, ns string) {
	pod := shared.MakePod(name, ns)
	pod.Labels["csm"] = csmName
	err := suite.fakeClient.Create(ctx, &pod)
	assert.Nil(suite.T(), err)
}

func (suite *CSMControllerTestSuite) ShouldFail(method string, obj runtime.Object) error {
	// Needs to implement based on need
	switch v := obj.(type) {
	case *csmv1.ContainerStorageModule:
		csm := obj.(*csmv1.ContainerStorageModule)
		if method == "Update" && updateCSMError {
			fmt.Printf("[ShouldFail] force Update csm error for obj of type %+v\n", csm)
			return errors.New(updateCSMErrorStr)
		}

	case *corev1.ConfigMap:
		cm := obj.(*corev1.ConfigMap)
		if method == "Create" && createCMError {
			fmt.Printf("[ShouldFail] force create Configmap error for configmap named %+v\n", cm.Name)
			return errors.New(createCMErrorStr)
		} else if method == "Update" && updateCMError {
			fmt.Printf("[ShouldFail] force Update Configmap error for configmap named %+v\n", cm.Name)
			return errors.New(updateCMErrorStr)
		} else if method == "Get" && getCMError {
			fmt.Printf("[ShouldFail] force Get Configmap error for configmap named %+v\n", cm.Name)
			fmt.Printf("[ShouldFail] force Get Configmap error for configmap named %+v\n", v)
			return errors.New(getCMErrorStr)
		}

	case *storagev1.CSIDriver:
		csi := obj.(*storagev1.CSIDriver)
		if method == "Create" && createCSIError {
			fmt.Printf("[ShouldFail] force Create Csidriver error for csidriver named %+v\n", csi.Name)
			return errors.New(createCSIErrorStr)
		} else if method == "Update" && updateCSIError {
			fmt.Printf("[ShouldFail] force Update Csidriver error for csidriver named %+v\n", csi.Name)
			return errors.New(updateCSIErrorStr)
		} else if method == "Get" && getCSIError {
			fmt.Printf("[ShouldFail] force Get Csidriver error for csidriver named %+v\n", csi.Name)
			return errors.New(getCSIErrorStr)
		}

	case *rbacv1.ClusterRole:
		cr := obj.(*rbacv1.ClusterRole)
		if method == "Create" && createCRError {
			fmt.Printf("[ShouldFail] force Create ClusterRole error for ClusterRole named %+v\n", cr.Name)
			return errors.New(createCRErrorStr)
		} else if method == "Update" && updateCRError {
			fmt.Printf("[ShouldFail] force Update ClusterRole error for ClusterRole named %+v\n", cr.Name)
			return errors.New(updateCRErrorStr)
		} else if method == "Get" && getCRError {
			fmt.Printf("[ShouldFail] force Get ClusterRole error for ClusterRole named %+v\n", cr.Name)
			return errors.New(getCRErrorStr)
		}

	case *rbacv1.ClusterRoleBinding:
		crb := obj.(*rbacv1.ClusterRoleBinding)
		if method == "Create" && createCRBError {
			fmt.Printf("[ShouldFail] force Create ClusterRoleBinding error for ClusterRoleBinding named %+v\n", crb.Name)
			return errors.New(createCRBErrorStr)
		} else if method == "Update" && updateCRBError {
			fmt.Printf("[ShouldFail] force Update ClusterRoleBinding error for ClusterRoleBinding named %+v\n", crb.Name)
			return errors.New(updateCRBErrorStr)
		} else if method == "Get" && getCRBError {
			fmt.Printf("[ShouldFail] force Get ClusterRoleBinding error for ClusterRoleBinding named %+v\n", crb.Name)
			return errors.New(getCRBErrorStr)
		}
	case *corev1.ServiceAccount:
		sa := obj.(*corev1.ServiceAccount)
		if method == "Create" && createSAError {
			fmt.Printf("[ShouldFail] force Create ServiceAccount error for ServiceAccount named %+v\n", sa.Name)
			return errors.New(createSAErrorStr)
		} else if method == "Get" && getSAError {
			fmt.Printf("[ShouldFail] force Get ServiceAccount error for ServiceAccount named %+v\n", sa.Name)
			return errors.New(getSAErrorStr)
		} else if method == "Delete" && deleteSAError {
			fmt.Printf("[ShouldFail] force Delete ServiceAccount error for ServiceAccount named %+v\n", sa.Name)
			return errors.New(deleteSAErrorStr)
		}

	case *appsv1.DaemonSet:
		ds := obj.(*appsv1.DaemonSet)
		if method == "Delete" && deleteDSError {
			fmt.Printf("[ShouldFail] force delete DaemonSet error for DaemonSet named %+v\n", ds.Name)
			return errors.New(deleteDSErrorStr)
		} else if method == "Update" && updateDSError {
			fmt.Printf("[ShouldFail] force update DaemonSet error for DaemonSet named %+v\n", ds.Name)
			return errors.New(updateDSErrorStr)
		}

	case *appsv1.Deployment:
		deployment := obj.(*appsv1.Deployment)
		if method == "Delete" && deleteDeploymentError {
			fmt.Printf("[ShouldFail] force Deployment error for Deployment named %+v\n", deployment.Name)
			return errors.New(deleteDeploymentErrorStr)
		}

	default:
	}
	return nil
}

// debugFakeObjects prints the runtime objects in the fake client
func (suite *CSMControllerTestSuite) debugFakeObjects() {
	objects := suite.fakeClient.(*crclient.Client).Objects
	for key, o := range objects {
		unittestLogger.Info("found fake object ", "name", key.Name)
		unittestLogger.Info("found fake object ", "object", fmt.Sprintf("%#v", o))
	}
}

func (suite *CSMControllerTestSuite) makeFakeRevProxyCSM(name string, ns string, withFinalizer bool, modules []v1.Module, driverType string) {
	// Create secrets and config map for Reconcile
	sec := shared.MakeSecret("csirevproxy-tls-secret", ns, configVersion)
	err := suite.fakeClient.Create(ctx, sec)
	assert.Nil(suite.T(), err)
	sec = shared.MakeSecret("powermax-creds", ns, configVersion)
	err = suite.fakeClient.Create(ctx, sec)
	assert.Nil(suite.T(), err)
	cm := shared.MakeConfigMap(driverType+"-reverseproxy-config", ns, configVersion)
	err = suite.fakeClient.Create(ctx, cm)
	assert.Nil(suite.T(), err)

	csm := shared.MakeCSM(name, ns, shared.PmaxConfigVersion)

	csm.Spec.Driver.Common.Image = "image"
	csm.Spec.Driver.CSIDriverType = csmv1.PowerMax
	csm.Spec.Driver.AuthSecret = "powermax-creds"
	if driverType == "badVersion" {
		modules[0].ConfigVersion = "v2.4.0"
	}
	if driverType == "badDriver" {
		csm.Spec.Driver.ConfigVersion = "v2.4.0"
	}
	trueBool := true
	sideCarObjEnabledTrue := csmv1.ContainerTemplate{
		Name:            string(csmv1.ReverseProxyServer),
		Enabled:         &trueBool,
		Image:           "image2",
		ImagePullPolicy: "IfNotPresent",
		Args:            []string{"--volume-name-prefix=k8s"},
	}
	sideCarList := []csmv1.ContainerTemplate{sideCarObjEnabledTrue}
	csm.Spec.Driver.SideCars = sideCarList
	if withFinalizer {
		csm.ObjectMeta.Finalizers = []string{CSMFinalizerName}
	}
	// remove driver when deleting csm
	csm.Spec.Driver.ForceRemoveDriver = true
	csm.Spec.Modules = modules
	out, _ := json.Marshal(&csm)
	csm.Annotations[previouslyAppliedCustomResource] = string(out)

	err = suite.fakeClient.Create(ctx, &csm)
	assert.Nil(suite.T(), err)
}<|MERGE_RESOLUTION|>--- conflicted
+++ resolved
@@ -1277,17 +1277,11 @@
 func getAuthProxyServer() []csmv1.Module {
 	return []csmv1.Module{
 		{
-<<<<<<< HEAD
-			Name:          csmv1.AuthorizationServer,
-			Enabled:       true,
-			ConfigVersion: "v2.0.0-alpha",
-=======
 			Name:              csmv1.AuthorizationServer,
 			Enabled:           true,
-			ConfigVersion:     "v1.10.0",
+			ConfigVersion:     "v2.0.0-alpha",
 			ForceRemoveModule: true,
 			OpenShift:         false,
->>>>>>> 5d1d151f
 			Components: []csmv1.ContainerTemplate{
 				{
 					Name:     "proxy-server",
