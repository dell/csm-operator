apiVersion: apiextensions.k8s.io/v1
kind: CustomResourceDefinition
metadata:
  annotations:
    controller-gen.kubebuilder.io/version: v0.18.0
  name: containerstoragemodules.storage.dell.com
spec:
  group: storage.dell.com
  names:
    kind: ContainerStorageModule
    listKind: ContainerStorageModuleList
    plural: containerstoragemodules
    shortNames:
      - csm
    singular: containerstoragemodule
  scope: Namespaced
  versions:
    - additionalPrinterColumns:
        - jsonPath: .metadata.creationTimestamp
          name: CreationTime
          type: date
        - description: Type of CSIDriver
          jsonPath: .spec.driver.csiDriverType
          name: CSIDriverType
          type: string
        - description: Version of CSIDriver
          jsonPath: .spec.driver.configVersion
          name: ConfigVersion
          type: string
        - description: State of Installation
          jsonPath: .status.state
          name: State
          type: string
      name: v1
      schema:
        openAPIV3Schema:
          description: ContainerStorageModule is the Schema for the containerstoragemodules API
          properties:
            apiVersion:
              description: |-
                APIVersion defines the versioned schema of this representation of an object.
                Servers should convert recognized schemas to the latest internal value, and
                may reject unrecognized values.
                More info: https://git.k8s.io/community/contributors/devel/sig-architecture/api-conventions.md#resources
              type: string
            kind:
              description: |-
                Kind is a string value representing the REST resource this object represents.
                Servers may infer this from the endpoint the client submits requests to.
                Cannot be updated.
                In CamelCase.
                More info: https://git.k8s.io/community/contributors/devel/sig-architecture/api-conventions.md#types-kinds
              type: string
            metadata:
              type: object
            spec:
              description: ContainerStorageModuleSpec defines the desired state of ContainerStorageModule
              properties:
                driver:
                  description: Driver is a CSI Drivers for Dell Technologies
                  properties:
                    authSecret:
                      description: AuthSecret is the name of the credentials secret for the driver
                      type: string
                    common:
                      description: Common is the common specification for both controller and node plugins
                      properties:
                        args:
                          description: Args is the set of arguments for the container
                          items:
                            type: string
                          type: array
                        authorizationController:
                          description: AuthorizationController is the image tag for the container
                          type: string
                        authorizationControllerReplicas:
                          description: AuthorizationControllerReplicas is the number of replicas for the authorization controller deployment
                          type: integer
                        certificate:
                          description: Certificate is a certificate used for a certificate/private-key pair
                          type: string
                        certificateAuthority:
                          description: CertificateAuthority is a certificate authority used to validate a certificate
                          type: string
                        commander:
                          description: Commander is the image tag for the Container
                          type: string
                        controllerReconcileInterval:
                          description: The interval which the reconcile of each controller is run
                          type: string
                        enabled:
                          description: Enabled is used to indicate wether or not to deploy a module
                          type: boolean
                        envs:
                          description: Envs is the set of environment variables for the container
                          items:
                            description: EnvVar represents an environment variable present in a Container.
                            properties:
                              name:
                                description: Name of the environment variable. Must be a C_IDENTIFIER.
                                type: string
                              value:
                                description: |-
                                  Variable references $(VAR_NAME) are expanded
                                  using the previously defined environment variables in the container and
                                  any service environment variables. If a variable cannot be resolved,
                                  the reference in the input string will be unchanged. Double $$ are reduced
                                  to a single $, which allows for escaping the $(VAR_NAME) syntax: i.e.
                                  "$$(VAR_NAME)" will produce the string literal "$(VAR_NAME)".
                                  Escaped references will never be expanded, regardless of whether the variable
                                  exists or not.
                                  Defaults to "".
                                type: string
                              valueFrom:
                                description: Source for the environment variable's value. Cannot be used if value is not empty.
                                properties:
                                  configMapKeyRef:
                                    description: Selects a key of a ConfigMap.
                                    properties:
                                      key:
                                        description: The key to select.
                                        type: string
                                      name:
                                        default: ""
                                        description: |-
                                          Name of the referent.
                                          This field is effectively required, but due to backwards compatibility is
                                          allowed to be empty. Instances of this type with an empty value here are
                                          almost certainly wrong.
                                          More info: https://kubernetes.io/docs/concepts/overview/working-with-objects/names/#names
                                        type: string
                                      optional:
                                        description: Specify whether the ConfigMap or its key must be defined
                                        type: boolean
                                    required:
                                      - key
                                    type: object
                                    x-kubernetes-map-type: atomic
                                  fieldRef:
                                    description: |-
                                      Selects a field of the pod: supports metadata.name, metadata.namespace, `metadata.labels['<KEY>']`, `metadata.annotations['<KEY>']`,
                                      spec.nodeName, spec.serviceAccountName, status.hostIP, status.podIP, status.podIPs.
                                    properties:
                                      apiVersion:
                                        description: Version of the schema the FieldPath is written in terms of, defaults to "v1".
                                        type: string
                                      fieldPath:
                                        description: Path of the field to select in the specified API version.
                                        type: string
                                    required:
                                      - fieldPath
                                    type: object
                                    x-kubernetes-map-type: atomic
                                  resourceFieldRef:
                                    description: |-
                                      Selects a resource of the container: only resources limits and requests
                                      (limits.cpu, limits.memory, limits.ephemeral-storage, requests.cpu, requests.memory and requests.ephemeral-storage) are currently supported.
                                    properties:
                                      containerName:
                                        description: "Container name: required for volumes, optional for env vars"
                                        type: string
                                      divisor:
                                        anyOf:
                                          - type: integer
                                          - type: string
                                        description: Specifies the output format of the exposed resources, defaults to "1"
                                        pattern: ^(\+|-)?(([0-9]+(\.[0-9]*)?)|(\.[0-9]+))(([KMGTPE]i)|[numkMGTPE]|([eE](\+|-)?(([0-9]+(\.[0-9]*)?)|(\.[0-9]+))))?$
                                        x-kubernetes-int-or-string: true
                                      resource:
                                        description: "Required: resource to select"
                                        type: string
                                    required:
                                      - resource
                                    type: object
                                    x-kubernetes-map-type: atomic
                                  secretKeyRef:
                                    description: Selects a key of a secret in the pod's namespace
                                    properties:
                                      key:
                                        description: The key of the secret to select from.  Must be a valid secret key.
                                        type: string
                                      name:
                                        default: ""
                                        description: |-
                                          Name of the referent.
                                          This field is effectively required, but due to backwards compatibility is
                                          allowed to be empty. Instances of this type with an empty value here are
                                          almost certainly wrong.
                                          More info: https://kubernetes.io/docs/concepts/overview/working-with-objects/names/#names
                                        type: string
                                      optional:
                                        description: Specify whether the Secret or its key must be defined
                                        type: boolean
                                    required:
                                      - key
                                    type: object
                                    x-kubernetes-map-type: atomic
                                type: object
                            required:
                              - name
                            type: object
                          type: array
                        hostname:
                          description: Hostname is the authorization proxy server hostname
                          type: string
                        image:
                          description: Image is the image tag for the Container
                          type: string
                        imagePullPolicy:
                          description: ImagePullPolicy is the image pull policy for the image
                          type: string
                        leaderElection:
                          description: LeaderElection is boolean flag to enable leader election
                          type: boolean
                        name:
                          description: Name is the name of Container
                          type: string
                        nodeSelector:
                          additionalProperties:
                            type: string
                          description: |-
                            NodeSelector is a selector which must be true for the pod to fit on a node.
                            Selector which must match a node's labels for the pod to be scheduled on that node.
                          type: object
                        opa:
                          description: Opa is the image tag for the Container
                          type: string
                        opaKubeMgmt:
                          description: OpaKubeMgmt is the image tag for the Container
                          type: string
                        openTelemetryCollectorAddress:
                          description: OpenTelemetryCollectorAddress is the address of the OTLP receiving endpoint using gRPC
                          type: string
                        privateKey:
                          description: PrivateKey is a private key used for a certificate/private-key pair
                          type: string
                        proxyServerIngress:
                          description: ProxyServerIngress is the authorization proxy server ingress configuration
                          items:
                            description: ProxyServerIngress is the authorization ingress configuration struct
                            properties:
                              annotations:
                                additionalProperties:
                                  type: string
                                description: Annotations is an unstructured key value map that stores additional annotations for the ingress
                                type: object
                              hosts:
                                description: Hosts is the hosts rules for the ingress
                                items:
                                  type: string
                                type: array
                              ingressClassName:
                                description: IngressClassName is the ingressClassName
                                type: string
                            type: object
                          type: array
                        proxyService:
                          description: ProxyService is the image tag for the Container
                          type: string
                        proxyServiceReplicas:
                          description: ProxyServiceReplicas is the number of replicas for the proxy service deployment
                          type: integer
                        redis:
                          description: Redis is the image tag for the Container
                          type: string
                        redisCommander:
                          description: RedisCommander is the name of the redis deployment
                          type: string
                        redisName:
                          description: RedisName is the name of the redis statefulset
                          type: string
                        redisReplicas:
                          description: RedisReplicas is the number of replicas for the redis deployment
                          type: integer
<<<<<<< HEAD
=======
                        redisSecretProviderClass:
                          description: |-
                            RedisSecretProviderClass is the SecretProviderClass Object details for redis
                            Applicable from CSM v1.15 onwards
                          items:
                            description: RedisSecretProviderClass is the redis secret configuration for CSM Authorization
                            properties:
                              redisPasswordKey:
                                description: RedisPasswordKey is the key in the secret that holds the Redis password
                                type: string
                              redisSecretName:
                                description: RedisSecretName is the name of the Kubernetes secret created by the CSI driver
                                type: string
                              redisUsernameKey:
                                description: RedisUsernameKey is the key in the secret that holds the Redis username
                                type: string
                            required:
                              - redisPasswordKey
                              - redisUsernameKey
                            type: object
                          maxItems: 1
                          type: array
                        replicaCount:
                          description: ReplicaCount is the replica count for app mobility
                          type: string
>>>>>>> fb171831
                        roleService:
                          description: RoleService is the image tag for the Container
                          type: string
                        roleServiceReplicas:
                          description: RoleServiceReplicas is the number of replicas for the role service deployment
                          type: integer
                        secretProviderClasses:
                          description: |-
                            SecretProviderClasses is a collection of secret provider classes for retrieving secrets from external providers for storage system credentials
                            Applicable from CSM v1.15 onwards
                            Only one of SecretProviderClasses or Secrets must be specified (mutually exclusive)
                          items:
                            type: string
                          type: array
                        secrets:
                          description: |-
                            Secrets is a collection of kubernetes secrets for storage system credentials
                            Applicable from CSM v1.15 onwards
                            Only one of SecretProviderClasses or Secrets must be specified (mutually exclusive)
                          items:
                            type: string
                          type: array
                        sentinel:
                          description: Sentinel is the name of the sentinel statefulSet
                          type: string
                        skipCertificateValidation:
                          description: skipCertificateValidation is the flag to skip certificate validation
                          type: boolean
                        storageService:
                          description: StorageService is the image tag for the Container
                          type: string
                        storageServiceReplicas:
                          description: StorageServiceReplicas is the number of replicas for storage service deployment
                          type: integer
                        storageclass:
                          description: RedisStorageClass is the authorization proxy server redis storage class for persistence
                          type: string
                        tenantService:
                          description: TenantService is the image tag for the Container
                          type: string
                        tenantServiceReplicas:
                          description: TenantServiceReplicas is the number of replicas for the tenant service deployment
                          type: integer
                        tolerations:
                          description: Tolerations is the list of tolerations for the driver pods
                          items:
                            description: |-
                              The pod this Toleration is attached to tolerates any taint that matches
                              the triple <key,value,effect> using the matching operator <operator>.
                            properties:
                              effect:
                                description: |-
                                  Effect indicates the taint effect to match. Empty means match all taint effects.
                                  When specified, allowed values are NoSchedule, PreferNoSchedule and NoExecute.
                                type: string
                              key:
                                description: |-
                                  Key is the taint key that the toleration applies to. Empty means match all taint keys.
                                  If the key is empty, operator must be Exists; this combination means to match all values and all keys.
                                type: string
                              operator:
                                description: |-
                                  Operator represents a key's relationship to the value.
                                  Valid operators are Exists and Equal. Defaults to Equal.
                                  Exists is equivalent to wildcard for value, so that a pod can
                                  tolerate all taints of a particular category.
                                type: string
                              tolerationSeconds:
                                description: |-
                                  TolerationSeconds represents the period of time the toleration (which must be
                                  of effect NoExecute, otherwise this field is ignored) tolerates the taint. By default,
                                  it is not set, which means tolerate the taint forever (do not evict). Zero and
                                  negative values will be treated as 0 (evict immediately) by the system.
                                format: int64
                                type: integer
                              value:
                                description: |-
                                  Value is the taint value the toleration matches to.
                                  If the operator is Exists, the value should be empty, otherwise just a regular string.
                                type: string
                            type: object
                          type: array
                        vaultConfigurations:
                          description: |-
                            Vaults are the vault configurations
                            Applicable till CSM v1.14
                          items:
                            description: Vault is the configuration for a vault instance struct
                            properties:
                              address:
                                description: Address is the address for this vault
                                type: string
                              certificateAuthority:
                                description: CertificateAuthority is the base64-encoded certificate authority for validaitng the vault certificate
                                type: string
                              clientCertificate:
                                description: ClientCertificate is the base64-encoded certificate for connecting to vault
                                type: string
                              clientKey:
                                description: ClientKey validates is the base64-encoded certificate key for connecting to vault
                                type: string
                              identifier:
                                description: Identifier is the identifier for this vault
                                type: string
                              role:
                                description: Role is the role for this vault
                                type: string
                              skipCertificateValidation:
                                description: SkipCertificateValidation validates the vault server certificate or not
                                type: boolean
                            type: object
                          type: array
                      type: object
                    configVersion:
                      description: ConfigVersion is the configuration version of the driver
                      type: string
                    controller:
                      description: Controller is the specification for Controller plugin only
                      properties:
                        args:
                          description: Args is the set of arguments for the container
                          items:
                            type: string
                          type: array
                        authorizationController:
                          description: AuthorizationController is the image tag for the container
                          type: string
                        authorizationControllerReplicas:
                          description: AuthorizationControllerReplicas is the number of replicas for the authorization controller deployment
                          type: integer
                        certificate:
                          description: Certificate is a certificate used for a certificate/private-key pair
                          type: string
                        certificateAuthority:
                          description: CertificateAuthority is a certificate authority used to validate a certificate
                          type: string
                        commander:
                          description: Commander is the image tag for the Container
                          type: string
                        controllerReconcileInterval:
                          description: The interval which the reconcile of each controller is run
                          type: string
                        enabled:
                          description: Enabled is used to indicate wether or not to deploy a module
                          type: boolean
                        envs:
                          description: Envs is the set of environment variables for the container
                          items:
                            description: EnvVar represents an environment variable present in a Container.
                            properties:
                              name:
                                description: Name of the environment variable. Must be a C_IDENTIFIER.
                                type: string
                              value:
                                description: |-
                                  Variable references $(VAR_NAME) are expanded
                                  using the previously defined environment variables in the container and
                                  any service environment variables. If a variable cannot be resolved,
                                  the reference in the input string will be unchanged. Double $$ are reduced
                                  to a single $, which allows for escaping the $(VAR_NAME) syntax: i.e.
                                  "$$(VAR_NAME)" will produce the string literal "$(VAR_NAME)".
                                  Escaped references will never be expanded, regardless of whether the variable
                                  exists or not.
                                  Defaults to "".
                                type: string
                              valueFrom:
                                description: Source for the environment variable's value. Cannot be used if value is not empty.
                                properties:
                                  configMapKeyRef:
                                    description: Selects a key of a ConfigMap.
                                    properties:
                                      key:
                                        description: The key to select.
                                        type: string
                                      name:
                                        default: ""
                                        description: |-
                                          Name of the referent.
                                          This field is effectively required, but due to backwards compatibility is
                                          allowed to be empty. Instances of this type with an empty value here are
                                          almost certainly wrong.
                                          More info: https://kubernetes.io/docs/concepts/overview/working-with-objects/names/#names
                                        type: string
                                      optional:
                                        description: Specify whether the ConfigMap or its key must be defined
                                        type: boolean
                                    required:
                                      - key
                                    type: object
                                    x-kubernetes-map-type: atomic
                                  fieldRef:
                                    description: |-
                                      Selects a field of the pod: supports metadata.name, metadata.namespace, `metadata.labels['<KEY>']`, `metadata.annotations['<KEY>']`,
                                      spec.nodeName, spec.serviceAccountName, status.hostIP, status.podIP, status.podIPs.
                                    properties:
                                      apiVersion:
                                        description: Version of the schema the FieldPath is written in terms of, defaults to "v1".
                                        type: string
                                      fieldPath:
                                        description: Path of the field to select in the specified API version.
                                        type: string
                                    required:
                                      - fieldPath
                                    type: object
                                    x-kubernetes-map-type: atomic
                                  resourceFieldRef:
                                    description: |-
                                      Selects a resource of the container: only resources limits and requests
                                      (limits.cpu, limits.memory, limits.ephemeral-storage, requests.cpu, requests.memory and requests.ephemeral-storage) are currently supported.
                                    properties:
                                      containerName:
                                        description: "Container name: required for volumes, optional for env vars"
                                        type: string
                                      divisor:
                                        anyOf:
                                          - type: integer
                                          - type: string
                                        description: Specifies the output format of the exposed resources, defaults to "1"
                                        pattern: ^(\+|-)?(([0-9]+(\.[0-9]*)?)|(\.[0-9]+))(([KMGTPE]i)|[numkMGTPE]|([eE](\+|-)?(([0-9]+(\.[0-9]*)?)|(\.[0-9]+))))?$
                                        x-kubernetes-int-or-string: true
                                      resource:
                                        description: "Required: resource to select"
                                        type: string
                                    required:
                                      - resource
                                    type: object
                                    x-kubernetes-map-type: atomic
                                  secretKeyRef:
                                    description: Selects a key of a secret in the pod's namespace
                                    properties:
                                      key:
                                        description: The key of the secret to select from.  Must be a valid secret key.
                                        type: string
                                      name:
                                        default: ""
                                        description: |-
                                          Name of the referent.
                                          This field is effectively required, but due to backwards compatibility is
                                          allowed to be empty. Instances of this type with an empty value here are
                                          almost certainly wrong.
                                          More info: https://kubernetes.io/docs/concepts/overview/working-with-objects/names/#names
                                        type: string
                                      optional:
                                        description: Specify whether the Secret or its key must be defined
                                        type: boolean
                                    required:
                                      - key
                                    type: object
                                    x-kubernetes-map-type: atomic
                                type: object
                            required:
                              - name
                            type: object
                          type: array
                        hostname:
                          description: Hostname is the authorization proxy server hostname
                          type: string
                        image:
                          description: Image is the image tag for the Container
                          type: string
                        imagePullPolicy:
                          description: ImagePullPolicy is the image pull policy for the image
                          type: string
                        leaderElection:
                          description: LeaderElection is boolean flag to enable leader election
                          type: boolean
                        name:
                          description: Name is the name of Container
                          type: string
                        nodeSelector:
                          additionalProperties:
                            type: string
                          description: |-
                            NodeSelector is a selector which must be true for the pod to fit on a node.
                            Selector which must match a node's labels for the pod to be scheduled on that node.
                          type: object
                        opa:
                          description: Opa is the image tag for the Container
                          type: string
                        opaKubeMgmt:
                          description: OpaKubeMgmt is the image tag for the Container
                          type: string
                        openTelemetryCollectorAddress:
                          description: OpenTelemetryCollectorAddress is the address of the OTLP receiving endpoint using gRPC
                          type: string
                        privateKey:
                          description: PrivateKey is a private key used for a certificate/private-key pair
                          type: string
                        proxyServerIngress:
                          description: ProxyServerIngress is the authorization proxy server ingress configuration
                          items:
                            description: ProxyServerIngress is the authorization ingress configuration struct
                            properties:
                              annotations:
                                additionalProperties:
                                  type: string
                                description: Annotations is an unstructured key value map that stores additional annotations for the ingress
                                type: object
                              hosts:
                                description: Hosts is the hosts rules for the ingress
                                items:
                                  type: string
                                type: array
                              ingressClassName:
                                description: IngressClassName is the ingressClassName
                                type: string
                            type: object
                          type: array
                        proxyService:
                          description: ProxyService is the image tag for the Container
                          type: string
                        proxyServiceReplicas:
                          description: ProxyServiceReplicas is the number of replicas for the proxy service deployment
                          type: integer
                        redis:
                          description: Redis is the image tag for the Container
                          type: string
                        redisCommander:
                          description: RedisCommander is the name of the redis deployment
                          type: string
                        redisName:
                          description: RedisName is the name of the redis statefulset
                          type: string
                        redisReplicas:
                          description: RedisReplicas is the number of replicas for the redis deployment
                          type: integer
<<<<<<< HEAD
=======
                        redisSecretProviderClass:
                          description: |-
                            RedisSecretProviderClass is the SecretProviderClass Object details for redis
                            Applicable from CSM v1.15 onwards
                          items:
                            description: RedisSecretProviderClass is the redis secret configuration for CSM Authorization
                            properties:
                              redisPasswordKey:
                                description: RedisPasswordKey is the key in the secret that holds the Redis password
                                type: string
                              redisSecretName:
                                description: RedisSecretName is the name of the Kubernetes secret created by the CSI driver
                                type: string
                              redisUsernameKey:
                                description: RedisUsernameKey is the key in the secret that holds the Redis username
                                type: string
                            required:
                              - redisPasswordKey
                              - redisUsernameKey
                            type: object
                          maxItems: 1
                          type: array
                        replicaCount:
                          description: ReplicaCount is the replica count for app mobility
                          type: string
>>>>>>> fb171831
                        roleService:
                          description: RoleService is the image tag for the Container
                          type: string
                        roleServiceReplicas:
                          description: RoleServiceReplicas is the number of replicas for the role service deployment
                          type: integer
                        secretProviderClasses:
                          description: |-
                            SecretProviderClasses is a collection of secret provider classes for retrieving secrets from external providers for storage system credentials
                            Applicable from CSM v1.15 onwards
                            Only one of SecretProviderClasses or Secrets must be specified (mutually exclusive)
                          items:
                            type: string
                          type: array
                        secrets:
                          description: |-
                            Secrets is a collection of kubernetes secrets for storage system credentials
                            Applicable from CSM v1.15 onwards
                            Only one of SecretProviderClasses or Secrets must be specified (mutually exclusive)
                          items:
                            type: string
                          type: array
                        sentinel:
                          description: Sentinel is the name of the sentinel statefulSet
                          type: string
                        skipCertificateValidation:
                          description: skipCertificateValidation is the flag to skip certificate validation
                          type: boolean
                        storageService:
                          description: StorageService is the image tag for the Container
                          type: string
                        storageServiceReplicas:
                          description: StorageServiceReplicas is the number of replicas for storage service deployment
                          type: integer
                        storageclass:
                          description: RedisStorageClass is the authorization proxy server redis storage class for persistence
                          type: string
                        tenantService:
                          description: TenantService is the image tag for the Container
                          type: string
                        tenantServiceReplicas:
                          description: TenantServiceReplicas is the number of replicas for the tenant service deployment
                          type: integer
                        tolerations:
                          description: Tolerations is the list of tolerations for the driver pods
                          items:
                            description: |-
                              The pod this Toleration is attached to tolerates any taint that matches
                              the triple <key,value,effect> using the matching operator <operator>.
                            properties:
                              effect:
                                description: |-
                                  Effect indicates the taint effect to match. Empty means match all taint effects.
                                  When specified, allowed values are NoSchedule, PreferNoSchedule and NoExecute.
                                type: string
                              key:
                                description: |-
                                  Key is the taint key that the toleration applies to. Empty means match all taint keys.
                                  If the key is empty, operator must be Exists; this combination means to match all values and all keys.
                                type: string
                              operator:
                                description: |-
                                  Operator represents a key's relationship to the value.
                                  Valid operators are Exists and Equal. Defaults to Equal.
                                  Exists is equivalent to wildcard for value, so that a pod can
                                  tolerate all taints of a particular category.
                                type: string
                              tolerationSeconds:
                                description: |-
                                  TolerationSeconds represents the period of time the toleration (which must be
                                  of effect NoExecute, otherwise this field is ignored) tolerates the taint. By default,
                                  it is not set, which means tolerate the taint forever (do not evict). Zero and
                                  negative values will be treated as 0 (evict immediately) by the system.
                                format: int64
                                type: integer
                              value:
                                description: |-
                                  Value is the taint value the toleration matches to.
                                  If the operator is Exists, the value should be empty, otherwise just a regular string.
                                type: string
                            type: object
                          type: array
                        vaultConfigurations:
                          description: |-
                            Vaults are the vault configurations
                            Applicable till CSM v1.14
                          items:
                            description: Vault is the configuration for a vault instance struct
                            properties:
                              address:
                                description: Address is the address for this vault
                                type: string
                              certificateAuthority:
                                description: CertificateAuthority is the base64-encoded certificate authority for validaitng the vault certificate
                                type: string
                              clientCertificate:
                                description: ClientCertificate is the base64-encoded certificate for connecting to vault
                                type: string
                              clientKey:
                                description: ClientKey validates is the base64-encoded certificate key for connecting to vault
                                type: string
                              identifier:
                                description: Identifier is the identifier for this vault
                                type: string
                              role:
                                description: Role is the role for this vault
                                type: string
                              skipCertificateValidation:
                                description: SkipCertificateValidation validates the vault server certificate or not
                                type: boolean
                            type: object
                          type: array
                      type: object
                    csiDriverSpec:
                      description: CSIDriverSpec is the specification for CSIDriver
                      properties:
                        fSGroupPolicy:
                          type: string
                        storageCapacity:
                          type: boolean
                      type: object
                    csiDriverType:
                      description: CSIDriverType is the CSI Driver type for Dell Technologies - e.g, powermax, powerflex,...
                      type: string
                    dnsPolicy:
                      description: DNSPolicy is the dnsPolicy of the daemonset for Node plugin
                      type: string
                    forceRemoveDriver:
                      description: ForceRemoveDriver is the boolean flag used to remove driver deployment when CR is deleted
                      type: boolean
                    initContainers:
                      description: InitContainers is the specification for Driver InitContainers
                      items:
                        description: ContainerTemplate template
                        properties:
                          args:
                            description: Args is the set of arguments for the container
                            items:
                              type: string
                            type: array
                          authorizationController:
                            description: AuthorizationController is the image tag for the container
                            type: string
                          authorizationControllerReplicas:
                            description: AuthorizationControllerReplicas is the number of replicas for the authorization controller deployment
                            type: integer
                          certificate:
                            description: Certificate is a certificate used for a certificate/private-key pair
                            type: string
                          certificateAuthority:
                            description: CertificateAuthority is a certificate authority used to validate a certificate
                            type: string
                          commander:
                            description: Commander is the image tag for the Container
                            type: string
                          controllerReconcileInterval:
                            description: The interval which the reconcile of each controller is run
                            type: string
                          enabled:
                            description: Enabled is used to indicate wether or not to deploy a module
                            type: boolean
                          envs:
                            description: Envs is the set of environment variables for the container
                            items:
                              description: EnvVar represents an environment variable present in a Container.
                              properties:
                                name:
                                  description: Name of the environment variable. Must be a C_IDENTIFIER.
                                  type: string
                                value:
                                  description: |-
                                    Variable references $(VAR_NAME) are expanded
                                    using the previously defined environment variables in the container and
                                    any service environment variables. If a variable cannot be resolved,
                                    the reference in the input string will be unchanged. Double $$ are reduced
                                    to a single $, which allows for escaping the $(VAR_NAME) syntax: i.e.
                                    "$$(VAR_NAME)" will produce the string literal "$(VAR_NAME)".
                                    Escaped references will never be expanded, regardless of whether the variable
                                    exists or not.
                                    Defaults to "".
                                  type: string
                                valueFrom:
                                  description: Source for the environment variable's value. Cannot be used if value is not empty.
                                  properties:
                                    configMapKeyRef:
                                      description: Selects a key of a ConfigMap.
                                      properties:
                                        key:
                                          description: The key to select.
                                          type: string
                                        name:
                                          default: ""
                                          description: |-
                                            Name of the referent.
                                            This field is effectively required, but due to backwards compatibility is
                                            allowed to be empty. Instances of this type with an empty value here are
                                            almost certainly wrong.
                                            More info: https://kubernetes.io/docs/concepts/overview/working-with-objects/names/#names
                                          type: string
                                        optional:
                                          description: Specify whether the ConfigMap or its key must be defined
                                          type: boolean
                                      required:
                                        - key
                                      type: object
                                      x-kubernetes-map-type: atomic
                                    fieldRef:
                                      description: |-
                                        Selects a field of the pod: supports metadata.name, metadata.namespace, `metadata.labels['<KEY>']`, `metadata.annotations['<KEY>']`,
                                        spec.nodeName, spec.serviceAccountName, status.hostIP, status.podIP, status.podIPs.
                                      properties:
                                        apiVersion:
                                          description: Version of the schema the FieldPath is written in terms of, defaults to "v1".
                                          type: string
                                        fieldPath:
                                          description: Path of the field to select in the specified API version.
                                          type: string
                                      required:
                                        - fieldPath
                                      type: object
                                      x-kubernetes-map-type: atomic
                                    resourceFieldRef:
                                      description: |-
                                        Selects a resource of the container: only resources limits and requests
                                        (limits.cpu, limits.memory, limits.ephemeral-storage, requests.cpu, requests.memory and requests.ephemeral-storage) are currently supported.
                                      properties:
                                        containerName:
                                          description: "Container name: required for volumes, optional for env vars"
                                          type: string
                                        divisor:
                                          anyOf:
                                            - type: integer
                                            - type: string
                                          description: Specifies the output format of the exposed resources, defaults to "1"
                                          pattern: ^(\+|-)?(([0-9]+(\.[0-9]*)?)|(\.[0-9]+))(([KMGTPE]i)|[numkMGTPE]|([eE](\+|-)?(([0-9]+(\.[0-9]*)?)|(\.[0-9]+))))?$
                                          x-kubernetes-int-or-string: true
                                        resource:
                                          description: "Required: resource to select"
                                          type: string
                                      required:
                                        - resource
                                      type: object
                                      x-kubernetes-map-type: atomic
                                    secretKeyRef:
                                      description: Selects a key of a secret in the pod's namespace
                                      properties:
                                        key:
                                          description: The key of the secret to select from.  Must be a valid secret key.
                                          type: string
                                        name:
                                          default: ""
                                          description: |-
                                            Name of the referent.
                                            This field is effectively required, but due to backwards compatibility is
                                            allowed to be empty. Instances of this type with an empty value here are
                                            almost certainly wrong.
                                            More info: https://kubernetes.io/docs/concepts/overview/working-with-objects/names/#names
                                          type: string
                                        optional:
                                          description: Specify whether the Secret or its key must be defined
                                          type: boolean
                                      required:
                                        - key
                                      type: object
                                      x-kubernetes-map-type: atomic
                                  type: object
                              required:
                                - name
                              type: object
                            type: array
                          hostname:
                            description: Hostname is the authorization proxy server hostname
                            type: string
                          image:
                            description: Image is the image tag for the Container
                            type: string
                          imagePullPolicy:
                            description: ImagePullPolicy is the image pull policy for the image
                            type: string
                          leaderElection:
                            description: LeaderElection is boolean flag to enable leader election
                            type: boolean
                          name:
                            description: Name is the name of Container
                            type: string
                          nodeSelector:
                            additionalProperties:
                              type: string
                            description: |-
                              NodeSelector is a selector which must be true for the pod to fit on a node.
                              Selector which must match a node's labels for the pod to be scheduled on that node.
                            type: object
                          opa:
                            description: Opa is the image tag for the Container
                            type: string
                          opaKubeMgmt:
                            description: OpaKubeMgmt is the image tag for the Container
                            type: string
                          openTelemetryCollectorAddress:
                            description: OpenTelemetryCollectorAddress is the address of the OTLP receiving endpoint using gRPC
                            type: string
                          privateKey:
                            description: PrivateKey is a private key used for a certificate/private-key pair
                            type: string
                          proxyServerIngress:
                            description: ProxyServerIngress is the authorization proxy server ingress configuration
                            items:
                              description: ProxyServerIngress is the authorization ingress configuration struct
                              properties:
                                annotations:
                                  additionalProperties:
                                    type: string
                                  description: Annotations is an unstructured key value map that stores additional annotations for the ingress
                                  type: object
                                hosts:
                                  description: Hosts is the hosts rules for the ingress
                                  items:
                                    type: string
                                  type: array
                                ingressClassName:
                                  description: IngressClassName is the ingressClassName
                                  type: string
                              type: object
                            type: array
                          proxyService:
                            description: ProxyService is the image tag for the Container
                            type: string
                          proxyServiceReplicas:
                            description: ProxyServiceReplicas is the number of replicas for the proxy service deployment
                            type: integer
                          redis:
                            description: Redis is the image tag for the Container
                            type: string
                          redisCommander:
                            description: RedisCommander is the name of the redis deployment
                            type: string
                          redisName:
                            description: RedisName is the name of the redis statefulset
                            type: string
                          redisReplicas:
                            description: RedisReplicas is the number of replicas for the redis deployment
                            type: integer
<<<<<<< HEAD
=======
                          redisSecretProviderClass:
                            description: |-
                              RedisSecretProviderClass is the SecretProviderClass Object details for redis
                              Applicable from CSM v1.15 onwards
                            items:
                              description: RedisSecretProviderClass is the redis secret configuration for CSM Authorization
                              properties:
                                redisPasswordKey:
                                  description: RedisPasswordKey is the key in the secret that holds the Redis password
                                  type: string
                                redisSecretName:
                                  description: RedisSecretName is the name of the Kubernetes secret created by the CSI driver
                                  type: string
                                redisUsernameKey:
                                  description: RedisUsernameKey is the key in the secret that holds the Redis username
                                  type: string
                              required:
                                - redisPasswordKey
                                - redisUsernameKey
                              type: object
                            maxItems: 1
                            type: array
                          replicaCount:
                            description: ReplicaCount is the replica count for app mobility
                            type: string
>>>>>>> fb171831
                          roleService:
                            description: RoleService is the image tag for the Container
                            type: string
                          roleServiceReplicas:
                            description: RoleServiceReplicas is the number of replicas for the role service deployment
                            type: integer
                          secretProviderClasses:
                            description: |-
                              SecretProviderClasses is a collection of secret provider classes for retrieving secrets from external providers for storage system credentials
                              Applicable from CSM v1.15 onwards
                              Only one of SecretProviderClasses or Secrets must be specified (mutually exclusive)
                            items:
                              type: string
                            type: array
                          secrets:
                            description: |-
                              Secrets is a collection of kubernetes secrets for storage system credentials
                              Applicable from CSM v1.15 onwards
                              Only one of SecretProviderClasses or Secrets must be specified (mutually exclusive)
                            items:
                              type: string
                            type: array
                          sentinel:
                            description: Sentinel is the name of the sentinel statefulSet
                            type: string
                          skipCertificateValidation:
                            description: skipCertificateValidation is the flag to skip certificate validation
                            type: boolean
                          storageService:
                            description: StorageService is the image tag for the Container
                            type: string
                          storageServiceReplicas:
                            description: StorageServiceReplicas is the number of replicas for storage service deployment
                            type: integer
                          storageclass:
                            description: RedisStorageClass is the authorization proxy server redis storage class for persistence
                            type: string
                          tenantService:
                            description: TenantService is the image tag for the Container
                            type: string
                          tenantServiceReplicas:
                            description: TenantServiceReplicas is the number of replicas for the tenant service deployment
                            type: integer
                          tolerations:
                            description: Tolerations is the list of tolerations for the driver pods
                            items:
                              description: |-
                                The pod this Toleration is attached to tolerates any taint that matches
                                the triple <key,value,effect> using the matching operator <operator>.
                              properties:
                                effect:
                                  description: |-
                                    Effect indicates the taint effect to match. Empty means match all taint effects.
                                    When specified, allowed values are NoSchedule, PreferNoSchedule and NoExecute.
                                  type: string
                                key:
                                  description: |-
                                    Key is the taint key that the toleration applies to. Empty means match all taint keys.
                                    If the key is empty, operator must be Exists; this combination means to match all values and all keys.
                                  type: string
                                operator:
                                  description: |-
                                    Operator represents a key's relationship to the value.
                                    Valid operators are Exists and Equal. Defaults to Equal.
                                    Exists is equivalent to wildcard for value, so that a pod can
                                    tolerate all taints of a particular category.
                                  type: string
                                tolerationSeconds:
                                  description: |-
                                    TolerationSeconds represents the period of time the toleration (which must be
                                    of effect NoExecute, otherwise this field is ignored) tolerates the taint. By default,
                                    it is not set, which means tolerate the taint forever (do not evict). Zero and
                                    negative values will be treated as 0 (evict immediately) by the system.
                                  format: int64
                                  type: integer
                                value:
                                  description: |-
                                    Value is the taint value the toleration matches to.
                                    If the operator is Exists, the value should be empty, otherwise just a regular string.
                                  type: string
                              type: object
                            type: array
                          vaultConfigurations:
                            description: |-
                              Vaults are the vault configurations
                              Applicable till CSM v1.14
                            items:
                              description: Vault is the configuration for a vault instance struct
                              properties:
                                address:
                                  description: Address is the address for this vault
                                  type: string
                                certificateAuthority:
                                  description: CertificateAuthority is the base64-encoded certificate authority for validaitng the vault certificate
                                  type: string
                                clientCertificate:
                                  description: ClientCertificate is the base64-encoded certificate for connecting to vault
                                  type: string
                                clientKey:
                                  description: ClientKey validates is the base64-encoded certificate key for connecting to vault
                                  type: string
                                identifier:
                                  description: Identifier is the identifier for this vault
                                  type: string
                                role:
                                  description: Role is the role for this vault
                                  type: string
                                skipCertificateValidation:
                                  description: SkipCertificateValidation validates the vault server certificate or not
                                  type: boolean
                              type: object
                            type: array
                        type: object
                      type: array
                    node:
                      description: Node is the specification for Node plugin only
                      properties:
                        args:
                          description: Args is the set of arguments for the container
                          items:
                            type: string
                          type: array
                        authorizationController:
                          description: AuthorizationController is the image tag for the container
                          type: string
                        authorizationControllerReplicas:
                          description: AuthorizationControllerReplicas is the number of replicas for the authorization controller deployment
                          type: integer
                        certificate:
                          description: Certificate is a certificate used for a certificate/private-key pair
                          type: string
                        certificateAuthority:
                          description: CertificateAuthority is a certificate authority used to validate a certificate
                          type: string
                        commander:
                          description: Commander is the image tag for the Container
                          type: string
                        controllerReconcileInterval:
                          description: The interval which the reconcile of each controller is run
                          type: string
                        enabled:
                          description: Enabled is used to indicate wether or not to deploy a module
                          type: boolean
                        envs:
                          description: Envs is the set of environment variables for the container
                          items:
                            description: EnvVar represents an environment variable present in a Container.
                            properties:
                              name:
                                description: Name of the environment variable. Must be a C_IDENTIFIER.
                                type: string
                              value:
                                description: |-
                                  Variable references $(VAR_NAME) are expanded
                                  using the previously defined environment variables in the container and
                                  any service environment variables. If a variable cannot be resolved,
                                  the reference in the input string will be unchanged. Double $$ are reduced
                                  to a single $, which allows for escaping the $(VAR_NAME) syntax: i.e.
                                  "$$(VAR_NAME)" will produce the string literal "$(VAR_NAME)".
                                  Escaped references will never be expanded, regardless of whether the variable
                                  exists or not.
                                  Defaults to "".
                                type: string
                              valueFrom:
                                description: Source for the environment variable's value. Cannot be used if value is not empty.
                                properties:
                                  configMapKeyRef:
                                    description: Selects a key of a ConfigMap.
                                    properties:
                                      key:
                                        description: The key to select.
                                        type: string
                                      name:
                                        default: ""
                                        description: |-
                                          Name of the referent.
                                          This field is effectively required, but due to backwards compatibility is
                                          allowed to be empty. Instances of this type with an empty value here are
                                          almost certainly wrong.
                                          More info: https://kubernetes.io/docs/concepts/overview/working-with-objects/names/#names
                                        type: string
                                      optional:
                                        description: Specify whether the ConfigMap or its key must be defined
                                        type: boolean
                                    required:
                                      - key
                                    type: object
                                    x-kubernetes-map-type: atomic
                                  fieldRef:
                                    description: |-
                                      Selects a field of the pod: supports metadata.name, metadata.namespace, `metadata.labels['<KEY>']`, `metadata.annotations['<KEY>']`,
                                      spec.nodeName, spec.serviceAccountName, status.hostIP, status.podIP, status.podIPs.
                                    properties:
                                      apiVersion:
                                        description: Version of the schema the FieldPath is written in terms of, defaults to "v1".
                                        type: string
                                      fieldPath:
                                        description: Path of the field to select in the specified API version.
                                        type: string
                                    required:
                                      - fieldPath
                                    type: object
                                    x-kubernetes-map-type: atomic
                                  resourceFieldRef:
                                    description: |-
                                      Selects a resource of the container: only resources limits and requests
                                      (limits.cpu, limits.memory, limits.ephemeral-storage, requests.cpu, requests.memory and requests.ephemeral-storage) are currently supported.
                                    properties:
                                      containerName:
                                        description: "Container name: required for volumes, optional for env vars"
                                        type: string
                                      divisor:
                                        anyOf:
                                          - type: integer
                                          - type: string
                                        description: Specifies the output format of the exposed resources, defaults to "1"
                                        pattern: ^(\+|-)?(([0-9]+(\.[0-9]*)?)|(\.[0-9]+))(([KMGTPE]i)|[numkMGTPE]|([eE](\+|-)?(([0-9]+(\.[0-9]*)?)|(\.[0-9]+))))?$
                                        x-kubernetes-int-or-string: true
                                      resource:
                                        description: "Required: resource to select"
                                        type: string
                                    required:
                                      - resource
                                    type: object
                                    x-kubernetes-map-type: atomic
                                  secretKeyRef:
                                    description: Selects a key of a secret in the pod's namespace
                                    properties:
                                      key:
                                        description: The key of the secret to select from.  Must be a valid secret key.
                                        type: string
                                      name:
                                        default: ""
                                        description: |-
                                          Name of the referent.
                                          This field is effectively required, but due to backwards compatibility is
                                          allowed to be empty. Instances of this type with an empty value here are
                                          almost certainly wrong.
                                          More info: https://kubernetes.io/docs/concepts/overview/working-with-objects/names/#names
                                        type: string
                                      optional:
                                        description: Specify whether the Secret or its key must be defined
                                        type: boolean
                                    required:
                                      - key
                                    type: object
                                    x-kubernetes-map-type: atomic
                                type: object
                            required:
                              - name
                            type: object
                          type: array
                        hostname:
                          description: Hostname is the authorization proxy server hostname
                          type: string
                        image:
                          description: Image is the image tag for the Container
                          type: string
                        imagePullPolicy:
                          description: ImagePullPolicy is the image pull policy for the image
                          type: string
                        leaderElection:
                          description: LeaderElection is boolean flag to enable leader election
                          type: boolean
                        name:
                          description: Name is the name of Container
                          type: string
                        nodeSelector:
                          additionalProperties:
                            type: string
                          description: |-
                            NodeSelector is a selector which must be true for the pod to fit on a node.
                            Selector which must match a node's labels for the pod to be scheduled on that node.
                          type: object
                        opa:
                          description: Opa is the image tag for the Container
                          type: string
                        opaKubeMgmt:
                          description: OpaKubeMgmt is the image tag for the Container
                          type: string
                        openTelemetryCollectorAddress:
                          description: OpenTelemetryCollectorAddress is the address of the OTLP receiving endpoint using gRPC
                          type: string
                        privateKey:
                          description: PrivateKey is a private key used for a certificate/private-key pair
                          type: string
                        proxyServerIngress:
                          description: ProxyServerIngress is the authorization proxy server ingress configuration
                          items:
                            description: ProxyServerIngress is the authorization ingress configuration struct
                            properties:
                              annotations:
                                additionalProperties:
                                  type: string
                                description: Annotations is an unstructured key value map that stores additional annotations for the ingress
                                type: object
                              hosts:
                                description: Hosts is the hosts rules for the ingress
                                items:
                                  type: string
                                type: array
                              ingressClassName:
                                description: IngressClassName is the ingressClassName
                                type: string
                            type: object
                          type: array
                        proxyService:
                          description: ProxyService is the image tag for the Container
                          type: string
                        proxyServiceReplicas:
                          description: ProxyServiceReplicas is the number of replicas for the proxy service deployment
                          type: integer
                        redis:
                          description: Redis is the image tag for the Container
                          type: string
                        redisCommander:
                          description: RedisCommander is the name of the redis deployment
                          type: string
                        redisName:
                          description: RedisName is the name of the redis statefulset
                          type: string
                        redisReplicas:
                          description: RedisReplicas is the number of replicas for the redis deployment
                          type: integer
<<<<<<< HEAD
=======
                        redisSecretProviderClass:
                          description: |-
                            RedisSecretProviderClass is the SecretProviderClass Object details for redis
                            Applicable from CSM v1.15 onwards
                          items:
                            description: RedisSecretProviderClass is the redis secret configuration for CSM Authorization
                            properties:
                              redisPasswordKey:
                                description: RedisPasswordKey is the key in the secret that holds the Redis password
                                type: string
                              redisSecretName:
                                description: RedisSecretName is the name of the Kubernetes secret created by the CSI driver
                                type: string
                              redisUsernameKey:
                                description: RedisUsernameKey is the key in the secret that holds the Redis username
                                type: string
                            required:
                              - redisPasswordKey
                              - redisUsernameKey
                            type: object
                          maxItems: 1
                          type: array
                        replicaCount:
                          description: ReplicaCount is the replica count for app mobility
                          type: string
>>>>>>> fb171831
                        roleService:
                          description: RoleService is the image tag for the Container
                          type: string
                        roleServiceReplicas:
                          description: RoleServiceReplicas is the number of replicas for the role service deployment
                          type: integer
                        secretProviderClasses:
                          description: |-
                            SecretProviderClasses is a collection of secret provider classes for retrieving secrets from external providers for storage system credentials
                            Applicable from CSM v1.15 onwards
                            Only one of SecretProviderClasses or Secrets must be specified (mutually exclusive)
                          items:
                            type: string
                          type: array
                        secrets:
                          description: |-
                            Secrets is a collection of kubernetes secrets for storage system credentials
                            Applicable from CSM v1.15 onwards
                            Only one of SecretProviderClasses or Secrets must be specified (mutually exclusive)
                          items:
                            type: string
                          type: array
                        sentinel:
                          description: Sentinel is the name of the sentinel statefulSet
                          type: string
                        skipCertificateValidation:
                          description: skipCertificateValidation is the flag to skip certificate validation
                          type: boolean
                        storageService:
                          description: StorageService is the image tag for the Container
                          type: string
                        storageServiceReplicas:
                          description: StorageServiceReplicas is the number of replicas for storage service deployment
                          type: integer
                        storageclass:
                          description: RedisStorageClass is the authorization proxy server redis storage class for persistence
                          type: string
                        tenantService:
                          description: TenantService is the image tag for the Container
                          type: string
                        tenantServiceReplicas:
                          description: TenantServiceReplicas is the number of replicas for the tenant service deployment
                          type: integer
                        tolerations:
                          description: Tolerations is the list of tolerations for the driver pods
                          items:
                            description: |-
                              The pod this Toleration is attached to tolerates any taint that matches
                              the triple <key,value,effect> using the matching operator <operator>.
                            properties:
                              effect:
                                description: |-
                                  Effect indicates the taint effect to match. Empty means match all taint effects.
                                  When specified, allowed values are NoSchedule, PreferNoSchedule and NoExecute.
                                type: string
                              key:
                                description: |-
                                  Key is the taint key that the toleration applies to. Empty means match all taint keys.
                                  If the key is empty, operator must be Exists; this combination means to match all values and all keys.
                                type: string
                              operator:
                                description: |-
                                  Operator represents a key's relationship to the value.
                                  Valid operators are Exists and Equal. Defaults to Equal.
                                  Exists is equivalent to wildcard for value, so that a pod can
                                  tolerate all taints of a particular category.
                                type: string
                              tolerationSeconds:
                                description: |-
                                  TolerationSeconds represents the period of time the toleration (which must be
                                  of effect NoExecute, otherwise this field is ignored) tolerates the taint. By default,
                                  it is not set, which means tolerate the taint forever (do not evict). Zero and
                                  negative values will be treated as 0 (evict immediately) by the system.
                                format: int64
                                type: integer
                              value:
                                description: |-
                                  Value is the taint value the toleration matches to.
                                  If the operator is Exists, the value should be empty, otherwise just a regular string.
                                type: string
                            type: object
                          type: array
                        vaultConfigurations:
                          description: |-
                            Vaults are the vault configurations
                            Applicable till CSM v1.14
                          items:
                            description: Vault is the configuration for a vault instance struct
                            properties:
                              address:
                                description: Address is the address for this vault
                                type: string
                              certificateAuthority:
                                description: CertificateAuthority is the base64-encoded certificate authority for validaitng the vault certificate
                                type: string
                              clientCertificate:
                                description: ClientCertificate is the base64-encoded certificate for connecting to vault
                                type: string
                              clientKey:
                                description: ClientKey validates is the base64-encoded certificate key for connecting to vault
                                type: string
                              identifier:
                                description: Identifier is the identifier for this vault
                                type: string
                              role:
                                description: Role is the role for this vault
                                type: string
                              skipCertificateValidation:
                                description: SkipCertificateValidation validates the vault server certificate or not
                                type: boolean
                            type: object
                          type: array
                      type: object
                    replicas:
                      default: 2
                      description: Replicas is the count of controllers for Controller plugin
                      format: int32
                      type: integer
                    sideCars:
                      description: SideCars is the specification for CSI sidecar containers
                      items:
                        description: ContainerTemplate template
                        properties:
                          args:
                            description: Args is the set of arguments for the container
                            items:
                              type: string
                            type: array
                          authorizationController:
                            description: AuthorizationController is the image tag for the container
                            type: string
                          authorizationControllerReplicas:
                            description: AuthorizationControllerReplicas is the number of replicas for the authorization controller deployment
                            type: integer
                          certificate:
                            description: Certificate is a certificate used for a certificate/private-key pair
                            type: string
                          certificateAuthority:
                            description: CertificateAuthority is a certificate authority used to validate a certificate
                            type: string
                          commander:
                            description: Commander is the image tag for the Container
                            type: string
                          controllerReconcileInterval:
                            description: The interval which the reconcile of each controller is run
                            type: string
                          enabled:
                            description: Enabled is used to indicate wether or not to deploy a module
                            type: boolean
                          envs:
                            description: Envs is the set of environment variables for the container
                            items:
                              description: EnvVar represents an environment variable present in a Container.
                              properties:
                                name:
                                  description: Name of the environment variable. Must be a C_IDENTIFIER.
                                  type: string
                                value:
                                  description: |-
                                    Variable references $(VAR_NAME) are expanded
                                    using the previously defined environment variables in the container and
                                    any service environment variables. If a variable cannot be resolved,
                                    the reference in the input string will be unchanged. Double $$ are reduced
                                    to a single $, which allows for escaping the $(VAR_NAME) syntax: i.e.
                                    "$$(VAR_NAME)" will produce the string literal "$(VAR_NAME)".
                                    Escaped references will never be expanded, regardless of whether the variable
                                    exists or not.
                                    Defaults to "".
                                  type: string
                                valueFrom:
                                  description: Source for the environment variable's value. Cannot be used if value is not empty.
                                  properties:
                                    configMapKeyRef:
                                      description: Selects a key of a ConfigMap.
                                      properties:
                                        key:
                                          description: The key to select.
                                          type: string
                                        name:
                                          default: ""
                                          description: |-
                                            Name of the referent.
                                            This field is effectively required, but due to backwards compatibility is
                                            allowed to be empty. Instances of this type with an empty value here are
                                            almost certainly wrong.
                                            More info: https://kubernetes.io/docs/concepts/overview/working-with-objects/names/#names
                                          type: string
                                        optional:
                                          description: Specify whether the ConfigMap or its key must be defined
                                          type: boolean
                                      required:
                                        - key
                                      type: object
                                      x-kubernetes-map-type: atomic
                                    fieldRef:
                                      description: |-
                                        Selects a field of the pod: supports metadata.name, metadata.namespace, `metadata.labels['<KEY>']`, `metadata.annotations['<KEY>']`,
                                        spec.nodeName, spec.serviceAccountName, status.hostIP, status.podIP, status.podIPs.
                                      properties:
                                        apiVersion:
                                          description: Version of the schema the FieldPath is written in terms of, defaults to "v1".
                                          type: string
                                        fieldPath:
                                          description: Path of the field to select in the specified API version.
                                          type: string
                                      required:
                                        - fieldPath
                                      type: object
                                      x-kubernetes-map-type: atomic
                                    resourceFieldRef:
                                      description: |-
                                        Selects a resource of the container: only resources limits and requests
                                        (limits.cpu, limits.memory, limits.ephemeral-storage, requests.cpu, requests.memory and requests.ephemeral-storage) are currently supported.
                                      properties:
                                        containerName:
                                          description: "Container name: required for volumes, optional for env vars"
                                          type: string
                                        divisor:
                                          anyOf:
                                            - type: integer
                                            - type: string
                                          description: Specifies the output format of the exposed resources, defaults to "1"
                                          pattern: ^(\+|-)?(([0-9]+(\.[0-9]*)?)|(\.[0-9]+))(([KMGTPE]i)|[numkMGTPE]|([eE](\+|-)?(([0-9]+(\.[0-9]*)?)|(\.[0-9]+))))?$
                                          x-kubernetes-int-or-string: true
                                        resource:
                                          description: "Required: resource to select"
                                          type: string
                                      required:
                                        - resource
                                      type: object
                                      x-kubernetes-map-type: atomic
                                    secretKeyRef:
                                      description: Selects a key of a secret in the pod's namespace
                                      properties:
                                        key:
                                          description: The key of the secret to select from.  Must be a valid secret key.
                                          type: string
                                        name:
                                          default: ""
                                          description: |-
                                            Name of the referent.
                                            This field is effectively required, but due to backwards compatibility is
                                            allowed to be empty. Instances of this type with an empty value here are
                                            almost certainly wrong.
                                            More info: https://kubernetes.io/docs/concepts/overview/working-with-objects/names/#names
                                          type: string
                                        optional:
                                          description: Specify whether the Secret or its key must be defined
                                          type: boolean
                                      required:
                                        - key
                                      type: object
                                      x-kubernetes-map-type: atomic
                                  type: object
                              required:
                                - name
                              type: object
                            type: array
                          hostname:
                            description: Hostname is the authorization proxy server hostname
                            type: string
                          image:
                            description: Image is the image tag for the Container
                            type: string
                          imagePullPolicy:
                            description: ImagePullPolicy is the image pull policy for the image
                            type: string
                          leaderElection:
                            description: LeaderElection is boolean flag to enable leader election
                            type: boolean
                          name:
                            description: Name is the name of Container
                            type: string
                          nodeSelector:
                            additionalProperties:
                              type: string
                            description: |-
                              NodeSelector is a selector which must be true for the pod to fit on a node.
                              Selector which must match a node's labels for the pod to be scheduled on that node.
                            type: object
                          opa:
                            description: Opa is the image tag for the Container
                            type: string
                          opaKubeMgmt:
                            description: OpaKubeMgmt is the image tag for the Container
                            type: string
                          openTelemetryCollectorAddress:
                            description: OpenTelemetryCollectorAddress is the address of the OTLP receiving endpoint using gRPC
                            type: string
                          privateKey:
                            description: PrivateKey is a private key used for a certificate/private-key pair
                            type: string
                          proxyServerIngress:
                            description: ProxyServerIngress is the authorization proxy server ingress configuration
                            items:
                              description: ProxyServerIngress is the authorization ingress configuration struct
                              properties:
                                annotations:
                                  additionalProperties:
                                    type: string
                                  description: Annotations is an unstructured key value map that stores additional annotations for the ingress
                                  type: object
                                hosts:
                                  description: Hosts is the hosts rules for the ingress
                                  items:
                                    type: string
                                  type: array
                                ingressClassName:
                                  description: IngressClassName is the ingressClassName
                                  type: string
                              type: object
                            type: array
                          proxyService:
                            description: ProxyService is the image tag for the Container
                            type: string
                          proxyServiceReplicas:
                            description: ProxyServiceReplicas is the number of replicas for the proxy service deployment
                            type: integer
                          redis:
                            description: Redis is the image tag for the Container
                            type: string
                          redisCommander:
                            description: RedisCommander is the name of the redis deployment
                            type: string
                          redisName:
                            description: RedisName is the name of the redis statefulset
                            type: string
                          redisReplicas:
                            description: RedisReplicas is the number of replicas for the redis deployment
                            type: integer
<<<<<<< HEAD
=======
                          redisSecretProviderClass:
                            description: |-
                              RedisSecretProviderClass is the SecretProviderClass Object details for redis
                              Applicable from CSM v1.15 onwards
                            items:
                              description: RedisSecretProviderClass is the redis secret configuration for CSM Authorization
                              properties:
                                redisPasswordKey:
                                  description: RedisPasswordKey is the key in the secret that holds the Redis password
                                  type: string
                                redisSecretName:
                                  description: RedisSecretName is the name of the Kubernetes secret created by the CSI driver
                                  type: string
                                redisUsernameKey:
                                  description: RedisUsernameKey is the key in the secret that holds the Redis username
                                  type: string
                              required:
                                - redisPasswordKey
                                - redisUsernameKey
                              type: object
                            maxItems: 1
                            type: array
                          replicaCount:
                            description: ReplicaCount is the replica count for app mobility
                            type: string
>>>>>>> fb171831
                          roleService:
                            description: RoleService is the image tag for the Container
                            type: string
                          roleServiceReplicas:
                            description: RoleServiceReplicas is the number of replicas for the role service deployment
                            type: integer
                          secretProviderClasses:
                            description: |-
                              SecretProviderClasses is a collection of secret provider classes for retrieving secrets from external providers for storage system credentials
                              Applicable from CSM v1.15 onwards
                              Only one of SecretProviderClasses or Secrets must be specified (mutually exclusive)
                            items:
                              type: string
                            type: array
                          secrets:
                            description: |-
                              Secrets is a collection of kubernetes secrets for storage system credentials
                              Applicable from CSM v1.15 onwards
                              Only one of SecretProviderClasses or Secrets must be specified (mutually exclusive)
                            items:
                              type: string
                            type: array
                          sentinel:
                            description: Sentinel is the name of the sentinel statefulSet
                            type: string
                          skipCertificateValidation:
                            description: skipCertificateValidation is the flag to skip certificate validation
                            type: boolean
                          storageService:
                            description: StorageService is the image tag for the Container
                            type: string
                          storageServiceReplicas:
                            description: StorageServiceReplicas is the number of replicas for storage service deployment
                            type: integer
                          storageclass:
                            description: RedisStorageClass is the authorization proxy server redis storage class for persistence
                            type: string
                          tenantService:
                            description: TenantService is the image tag for the Container
                            type: string
                          tenantServiceReplicas:
                            description: TenantServiceReplicas is the number of replicas for the tenant service deployment
                            type: integer
                          tolerations:
                            description: Tolerations is the list of tolerations for the driver pods
                            items:
                              description: |-
                                The pod this Toleration is attached to tolerates any taint that matches
                                the triple <key,value,effect> using the matching operator <operator>.
                              properties:
                                effect:
                                  description: |-
                                    Effect indicates the taint effect to match. Empty means match all taint effects.
                                    When specified, allowed values are NoSchedule, PreferNoSchedule and NoExecute.
                                  type: string
                                key:
                                  description: |-
                                    Key is the taint key that the toleration applies to. Empty means match all taint keys.
                                    If the key is empty, operator must be Exists; this combination means to match all values and all keys.
                                  type: string
                                operator:
                                  description: |-
                                    Operator represents a key's relationship to the value.
                                    Valid operators are Exists and Equal. Defaults to Equal.
                                    Exists is equivalent to wildcard for value, so that a pod can
                                    tolerate all taints of a particular category.
                                  type: string
                                tolerationSeconds:
                                  description: |-
                                    TolerationSeconds represents the period of time the toleration (which must be
                                    of effect NoExecute, otherwise this field is ignored) tolerates the taint. By default,
                                    it is not set, which means tolerate the taint forever (do not evict). Zero and
                                    negative values will be treated as 0 (evict immediately) by the system.
                                  format: int64
                                  type: integer
                                value:
                                  description: |-
                                    Value is the taint value the toleration matches to.
                                    If the operator is Exists, the value should be empty, otherwise just a regular string.
                                  type: string
                              type: object
                            type: array
                          vaultConfigurations:
                            description: |-
                              Vaults are the vault configurations
                              Applicable till CSM v1.14
                            items:
                              description: Vault is the configuration for a vault instance struct
                              properties:
                                address:
                                  description: Address is the address for this vault
                                  type: string
                                certificateAuthority:
                                  description: CertificateAuthority is the base64-encoded certificate authority for validaitng the vault certificate
                                  type: string
                                clientCertificate:
                                  description: ClientCertificate is the base64-encoded certificate for connecting to vault
                                  type: string
                                clientKey:
                                  description: ClientKey validates is the base64-encoded certificate key for connecting to vault
                                  type: string
                                identifier:
                                  description: Identifier is the identifier for this vault
                                  type: string
                                role:
                                  description: Role is the role for this vault
                                  type: string
                                skipCertificateValidation:
                                  description: SkipCertificateValidation validates the vault server certificate or not
                                  type: boolean
                              type: object
                            type: array
                        type: object
                      type: array
                    snapshotClass:
                      description: SnapshotClass is the specification for Snapshot Classes
                      items:
                        description: SnapshotClass struct
                        properties:
                          name:
                            description: Name is the name of the Snapshot Class
                            type: string
                          parameters:
                            additionalProperties:
                              type: string
                            description: Parameters is a map of driver specific parameters for snapshot class
                            type: object
                        type: object
                      type: array
                    tlsCertSecret:
                      description: TLSCertSecret is the name of the TLS Cert secret
                      type: string
                  type: object
                modules:
                  description: Modules is list of Container Storage Module modules you want to deploy
                  items:
                    description: Module defines the desired state of a ContainerStorageModule
                    properties:
                      components:
                        description: Components is the specification for CSM components containers
                        items:
                          description: ContainerTemplate template
                          properties:
                            args:
                              description: Args is the set of arguments for the container
                              items:
                                type: string
                              type: array
                            authorizationController:
                              description: AuthorizationController is the image tag for the container
                              type: string
                            authorizationControllerReplicas:
                              description: AuthorizationControllerReplicas is the number of replicas for the authorization controller deployment
                              type: integer
                            certificate:
                              description: Certificate is a certificate used for a certificate/private-key pair
                              type: string
                            certificateAuthority:
                              description: CertificateAuthority is a certificate authority used to validate a certificate
                              type: string
                            commander:
                              description: Commander is the image tag for the Container
                              type: string
                            controllerReconcileInterval:
                              description: The interval which the reconcile of each controller is run
                              type: string
                            enabled:
                              description: Enabled is used to indicate wether or not to deploy a module
                              type: boolean
                            envs:
                              description: Envs is the set of environment variables for the container
                              items:
                                description: EnvVar represents an environment variable present in a Container.
                                properties:
                                  name:
                                    description: Name of the environment variable. Must be a C_IDENTIFIER.
                                    type: string
                                  value:
                                    description: |-
                                      Variable references $(VAR_NAME) are expanded
                                      using the previously defined environment variables in the container and
                                      any service environment variables. If a variable cannot be resolved,
                                      the reference in the input string will be unchanged. Double $$ are reduced
                                      to a single $, which allows for escaping the $(VAR_NAME) syntax: i.e.
                                      "$$(VAR_NAME)" will produce the string literal "$(VAR_NAME)".
                                      Escaped references will never be expanded, regardless of whether the variable
                                      exists or not.
                                      Defaults to "".
                                    type: string
                                  valueFrom:
                                    description: Source for the environment variable's value. Cannot be used if value is not empty.
                                    properties:
                                      configMapKeyRef:
                                        description: Selects a key of a ConfigMap.
                                        properties:
                                          key:
                                            description: The key to select.
                                            type: string
                                          name:
                                            default: ""
                                            description: |-
                                              Name of the referent.
                                              This field is effectively required, but due to backwards compatibility is
                                              allowed to be empty. Instances of this type with an empty value here are
                                              almost certainly wrong.
                                              More info: https://kubernetes.io/docs/concepts/overview/working-with-objects/names/#names
                                            type: string
                                          optional:
                                            description: Specify whether the ConfigMap or its key must be defined
                                            type: boolean
                                        required:
                                          - key
                                        type: object
                                        x-kubernetes-map-type: atomic
                                      fieldRef:
                                        description: |-
                                          Selects a field of the pod: supports metadata.name, metadata.namespace, `metadata.labels['<KEY>']`, `metadata.annotations['<KEY>']`,
                                          spec.nodeName, spec.serviceAccountName, status.hostIP, status.podIP, status.podIPs.
                                        properties:
                                          apiVersion:
                                            description: Version of the schema the FieldPath is written in terms of, defaults to "v1".
                                            type: string
                                          fieldPath:
                                            description: Path of the field to select in the specified API version.
                                            type: string
                                        required:
                                          - fieldPath
                                        type: object
                                        x-kubernetes-map-type: atomic
                                      resourceFieldRef:
                                        description: |-
                                          Selects a resource of the container: only resources limits and requests
                                          (limits.cpu, limits.memory, limits.ephemeral-storage, requests.cpu, requests.memory and requests.ephemeral-storage) are currently supported.
                                        properties:
                                          containerName:
                                            description: "Container name: required for volumes, optional for env vars"
                                            type: string
                                          divisor:
                                            anyOf:
                                              - type: integer
                                              - type: string
                                            description: Specifies the output format of the exposed resources, defaults to "1"
                                            pattern: ^(\+|-)?(([0-9]+(\.[0-9]*)?)|(\.[0-9]+))(([KMGTPE]i)|[numkMGTPE]|([eE](\+|-)?(([0-9]+(\.[0-9]*)?)|(\.[0-9]+))))?$
                                            x-kubernetes-int-or-string: true
                                          resource:
                                            description: "Required: resource to select"
                                            type: string
                                        required:
                                          - resource
                                        type: object
                                        x-kubernetes-map-type: atomic
                                      secretKeyRef:
                                        description: Selects a key of a secret in the pod's namespace
                                        properties:
                                          key:
                                            description: The key of the secret to select from.  Must be a valid secret key.
                                            type: string
                                          name:
                                            default: ""
                                            description: |-
                                              Name of the referent.
                                              This field is effectively required, but due to backwards compatibility is
                                              allowed to be empty. Instances of this type with an empty value here are
                                              almost certainly wrong.
                                              More info: https://kubernetes.io/docs/concepts/overview/working-with-objects/names/#names
                                            type: string
                                          optional:
                                            description: Specify whether the Secret or its key must be defined
                                            type: boolean
                                        required:
                                          - key
                                        type: object
                                        x-kubernetes-map-type: atomic
                                    type: object
                                required:
                                  - name
                                type: object
                              type: array
                            hostname:
                              description: Hostname is the authorization proxy server hostname
                              type: string
                            image:
                              description: Image is the image tag for the Container
                              type: string
                            imagePullPolicy:
                              description: ImagePullPolicy is the image pull policy for the image
                              type: string
                            leaderElection:
                              description: LeaderElection is boolean flag to enable leader election
                              type: boolean
                            name:
                              description: Name is the name of Container
                              type: string
                            nodeSelector:
                              additionalProperties:
                                type: string
                              description: |-
                                NodeSelector is a selector which must be true for the pod to fit on a node.
                                Selector which must match a node's labels for the pod to be scheduled on that node.
                              type: object
                            opa:
                              description: Opa is the image tag for the Container
                              type: string
                            opaKubeMgmt:
                              description: OpaKubeMgmt is the image tag for the Container
                              type: string
                            openTelemetryCollectorAddress:
                              description: OpenTelemetryCollectorAddress is the address of the OTLP receiving endpoint using gRPC
                              type: string
                            privateKey:
                              description: PrivateKey is a private key used for a certificate/private-key pair
                              type: string
                            proxyServerIngress:
                              description: ProxyServerIngress is the authorization proxy server ingress configuration
                              items:
                                description: ProxyServerIngress is the authorization ingress configuration struct
                                properties:
                                  annotations:
                                    additionalProperties:
                                      type: string
                                    description: Annotations is an unstructured key value map that stores additional annotations for the ingress
                                    type: object
                                  hosts:
                                    description: Hosts is the hosts rules for the ingress
                                    items:
                                      type: string
                                    type: array
                                  ingressClassName:
                                    description: IngressClassName is the ingressClassName
                                    type: string
                                type: object
                              type: array
                            proxyService:
                              description: ProxyService is the image tag for the Container
                              type: string
                            proxyServiceReplicas:
                              description: ProxyServiceReplicas is the number of replicas for the proxy service deployment
                              type: integer
                            redis:
                              description: Redis is the image tag for the Container
                              type: string
                            redisCommander:
                              description: RedisCommander is the name of the redis deployment
                              type: string
                            redisName:
                              description: RedisName is the name of the redis statefulset
                              type: string
                            redisReplicas:
                              description: RedisReplicas is the number of replicas for the redis deployment
                              type: integer
<<<<<<< HEAD
=======
                            redisSecretProviderClass:
                              description: |-
                                RedisSecretProviderClass is the SecretProviderClass Object details for redis
                                Applicable from CSM v1.15 onwards
                              items:
                                description: RedisSecretProviderClass is the redis secret configuration for CSM Authorization
                                properties:
                                  redisPasswordKey:
                                    description: RedisPasswordKey is the key in the secret that holds the Redis password
                                    type: string
                                  redisSecretName:
                                    description: RedisSecretName is the name of the Kubernetes secret created by the CSI driver
                                    type: string
                                  redisUsernameKey:
                                    description: RedisUsernameKey is the key in the secret that holds the Redis username
                                    type: string
                                required:
                                  - redisPasswordKey
                                  - redisUsernameKey
                                type: object
                              maxItems: 1
                              type: array
                            replicaCount:
                              description: ReplicaCount is the replica count for app mobility
                              type: string
>>>>>>> fb171831
                            roleService:
                              description: RoleService is the image tag for the Container
                              type: string
                            roleServiceReplicas:
                              description: RoleServiceReplicas is the number of replicas for the role service deployment
                              type: integer
                            secretProviderClasses:
                              description: |-
                                SecretProviderClasses is a collection of secret provider classes for retrieving secrets from external providers for storage system credentials
                                Applicable from CSM v1.15 onwards
                                Only one of SecretProviderClasses or Secrets must be specified (mutually exclusive)
                              items:
                                type: string
                              type: array
                            secrets:
                              description: |-
                                Secrets is a collection of kubernetes secrets for storage system credentials
                                Applicable from CSM v1.15 onwards
                                Only one of SecretProviderClasses or Secrets must be specified (mutually exclusive)
                              items:
                                type: string
                              type: array
                            sentinel:
                              description: Sentinel is the name of the sentinel statefulSet
                              type: string
                            skipCertificateValidation:
                              description: skipCertificateValidation is the flag to skip certificate validation
                              type: boolean
                            storageService:
                              description: StorageService is the image tag for the Container
                              type: string
                            storageServiceReplicas:
                              description: StorageServiceReplicas is the number of replicas for storage service deployment
                              type: integer
                            storageclass:
                              description: RedisStorageClass is the authorization proxy server redis storage class for persistence
                              type: string
                            tenantService:
                              description: TenantService is the image tag for the Container
                              type: string
                            tenantServiceReplicas:
                              description: TenantServiceReplicas is the number of replicas for the tenant service deployment
                              type: integer
                            tolerations:
                              description: Tolerations is the list of tolerations for the driver pods
                              items:
                                description: |-
                                  The pod this Toleration is attached to tolerates any taint that matches
                                  the triple <key,value,effect> using the matching operator <operator>.
                                properties:
                                  effect:
                                    description: |-
                                      Effect indicates the taint effect to match. Empty means match all taint effects.
                                      When specified, allowed values are NoSchedule, PreferNoSchedule and NoExecute.
                                    type: string
                                  key:
                                    description: |-
                                      Key is the taint key that the toleration applies to. Empty means match all taint keys.
                                      If the key is empty, operator must be Exists; this combination means to match all values and all keys.
                                    type: string
                                  operator:
                                    description: |-
                                      Operator represents a key's relationship to the value.
                                      Valid operators are Exists and Equal. Defaults to Equal.
                                      Exists is equivalent to wildcard for value, so that a pod can
                                      tolerate all taints of a particular category.
                                    type: string
                                  tolerationSeconds:
                                    description: |-
                                      TolerationSeconds represents the period of time the toleration (which must be
                                      of effect NoExecute, otherwise this field is ignored) tolerates the taint. By default,
                                      it is not set, which means tolerate the taint forever (do not evict). Zero and
                                      negative values will be treated as 0 (evict immediately) by the system.
                                    format: int64
                                    type: integer
                                  value:
                                    description: |-
                                      Value is the taint value the toleration matches to.
                                      If the operator is Exists, the value should be empty, otherwise just a regular string.
                                    type: string
                                type: object
                              type: array
                            vaultConfigurations:
                              description: |-
                                Vaults are the vault configurations
                                Applicable till CSM v1.14
                              items:
                                description: Vault is the configuration for a vault instance struct
                                properties:
                                  address:
                                    description: Address is the address for this vault
                                    type: string
                                  certificateAuthority:
                                    description: CertificateAuthority is the base64-encoded certificate authority for validaitng the vault certificate
                                    type: string
                                  clientCertificate:
                                    description: ClientCertificate is the base64-encoded certificate for connecting to vault
                                    type: string
                                  clientKey:
                                    description: ClientKey validates is the base64-encoded certificate key for connecting to vault
                                    type: string
                                  identifier:
                                    description: Identifier is the identifier for this vault
                                    type: string
                                  role:
                                    description: Role is the role for this vault
                                    type: string
                                  skipCertificateValidation:
                                    description: SkipCertificateValidation validates the vault server certificate or not
                                    type: boolean
                                type: object
                              type: array
                          type: object
                        type: array
                      configVersion:
                        description: ConfigVersion is the configuration version of the module
                        type: string
                      enabled:
                        description: Enabled is used to indicate whether or not to deploy a module
                        type: boolean
                      forceRemoveModule:
                        description: ForceRemoveModule is the boolean flag used to remove authorization proxy server deployment when CR is deleted
                        type: boolean
                      initContainer:
                        description: InitContainer is the specification for Module InitContainer
                        items:
                          description: ContainerTemplate template
                          properties:
                            args:
                              description: Args is the set of arguments for the container
                              items:
                                type: string
                              type: array
                            authorizationController:
                              description: AuthorizationController is the image tag for the container
                              type: string
                            authorizationControllerReplicas:
                              description: AuthorizationControllerReplicas is the number of replicas for the authorization controller deployment
                              type: integer
                            certificate:
                              description: Certificate is a certificate used for a certificate/private-key pair
                              type: string
                            certificateAuthority:
                              description: CertificateAuthority is a certificate authority used to validate a certificate
                              type: string
                            commander:
                              description: Commander is the image tag for the Container
                              type: string
                            controllerReconcileInterval:
                              description: The interval which the reconcile of each controller is run
                              type: string
                            enabled:
                              description: Enabled is used to indicate wether or not to deploy a module
                              type: boolean
                            envs:
                              description: Envs is the set of environment variables for the container
                              items:
                                description: EnvVar represents an environment variable present in a Container.
                                properties:
                                  name:
                                    description: Name of the environment variable. Must be a C_IDENTIFIER.
                                    type: string
                                  value:
                                    description: |-
                                      Variable references $(VAR_NAME) are expanded
                                      using the previously defined environment variables in the container and
                                      any service environment variables. If a variable cannot be resolved,
                                      the reference in the input string will be unchanged. Double $$ are reduced
                                      to a single $, which allows for escaping the $(VAR_NAME) syntax: i.e.
                                      "$$(VAR_NAME)" will produce the string literal "$(VAR_NAME)".
                                      Escaped references will never be expanded, regardless of whether the variable
                                      exists or not.
                                      Defaults to "".
                                    type: string
                                  valueFrom:
                                    description: Source for the environment variable's value. Cannot be used if value is not empty.
                                    properties:
                                      configMapKeyRef:
                                        description: Selects a key of a ConfigMap.
                                        properties:
                                          key:
                                            description: The key to select.
                                            type: string
                                          name:
                                            default: ""
                                            description: |-
                                              Name of the referent.
                                              This field is effectively required, but due to backwards compatibility is
                                              allowed to be empty. Instances of this type with an empty value here are
                                              almost certainly wrong.
                                              More info: https://kubernetes.io/docs/concepts/overview/working-with-objects/names/#names
                                            type: string
                                          optional:
                                            description: Specify whether the ConfigMap or its key must be defined
                                            type: boolean
                                        required:
                                          - key
                                        type: object
                                        x-kubernetes-map-type: atomic
                                      fieldRef:
                                        description: |-
                                          Selects a field of the pod: supports metadata.name, metadata.namespace, `metadata.labels['<KEY>']`, `metadata.annotations['<KEY>']`,
                                          spec.nodeName, spec.serviceAccountName, status.hostIP, status.podIP, status.podIPs.
                                        properties:
                                          apiVersion:
                                            description: Version of the schema the FieldPath is written in terms of, defaults to "v1".
                                            type: string
                                          fieldPath:
                                            description: Path of the field to select in the specified API version.
                                            type: string
                                        required:
                                          - fieldPath
                                        type: object
                                        x-kubernetes-map-type: atomic
                                      resourceFieldRef:
                                        description: |-
                                          Selects a resource of the container: only resources limits and requests
                                          (limits.cpu, limits.memory, limits.ephemeral-storage, requests.cpu, requests.memory and requests.ephemeral-storage) are currently supported.
                                        properties:
                                          containerName:
                                            description: "Container name: required for volumes, optional for env vars"
                                            type: string
                                          divisor:
                                            anyOf:
                                              - type: integer
                                              - type: string
                                            description: Specifies the output format of the exposed resources, defaults to "1"
                                            pattern: ^(\+|-)?(([0-9]+(\.[0-9]*)?)|(\.[0-9]+))(([KMGTPE]i)|[numkMGTPE]|([eE](\+|-)?(([0-9]+(\.[0-9]*)?)|(\.[0-9]+))))?$
                                            x-kubernetes-int-or-string: true
                                          resource:
                                            description: "Required: resource to select"
                                            type: string
                                        required:
                                          - resource
                                        type: object
                                        x-kubernetes-map-type: atomic
                                      secretKeyRef:
                                        description: Selects a key of a secret in the pod's namespace
                                        properties:
                                          key:
                                            description: The key of the secret to select from.  Must be a valid secret key.
                                            type: string
                                          name:
                                            default: ""
                                            description: |-
                                              Name of the referent.
                                              This field is effectively required, but due to backwards compatibility is
                                              allowed to be empty. Instances of this type with an empty value here are
                                              almost certainly wrong.
                                              More info: https://kubernetes.io/docs/concepts/overview/working-with-objects/names/#names
                                            type: string
                                          optional:
                                            description: Specify whether the Secret or its key must be defined
                                            type: boolean
                                        required:
                                          - key
                                        type: object
                                        x-kubernetes-map-type: atomic
                                    type: object
                                required:
                                  - name
                                type: object
                              type: array
                            hostname:
                              description: Hostname is the authorization proxy server hostname
                              type: string
                            image:
                              description: Image is the image tag for the Container
                              type: string
                            imagePullPolicy:
                              description: ImagePullPolicy is the image pull policy for the image
                              type: string
                            leaderElection:
                              description: LeaderElection is boolean flag to enable leader election
                              type: boolean
                            name:
                              description: Name is the name of Container
                              type: string
                            nodeSelector:
                              additionalProperties:
                                type: string
                              description: |-
                                NodeSelector is a selector which must be true for the pod to fit on a node.
                                Selector which must match a node's labels for the pod to be scheduled on that node.
                              type: object
                            opa:
                              description: Opa is the image tag for the Container
                              type: string
                            opaKubeMgmt:
                              description: OpaKubeMgmt is the image tag for the Container
                              type: string
                            openTelemetryCollectorAddress:
                              description: OpenTelemetryCollectorAddress is the address of the OTLP receiving endpoint using gRPC
                              type: string
                            privateKey:
                              description: PrivateKey is a private key used for a certificate/private-key pair
                              type: string
                            proxyServerIngress:
                              description: ProxyServerIngress is the authorization proxy server ingress configuration
                              items:
                                description: ProxyServerIngress is the authorization ingress configuration struct
                                properties:
                                  annotations:
                                    additionalProperties:
                                      type: string
                                    description: Annotations is an unstructured key value map that stores additional annotations for the ingress
                                    type: object
                                  hosts:
                                    description: Hosts is the hosts rules for the ingress
                                    items:
                                      type: string
                                    type: array
                                  ingressClassName:
                                    description: IngressClassName is the ingressClassName
                                    type: string
                                type: object
                              type: array
                            proxyService:
                              description: ProxyService is the image tag for the Container
                              type: string
                            proxyServiceReplicas:
                              description: ProxyServiceReplicas is the number of replicas for the proxy service deployment
                              type: integer
                            redis:
                              description: Redis is the image tag for the Container
                              type: string
                            redisCommander:
                              description: RedisCommander is the name of the redis deployment
                              type: string
                            redisName:
                              description: RedisName is the name of the redis statefulset
                              type: string
                            redisReplicas:
                              description: RedisReplicas is the number of replicas for the redis deployment
                              type: integer
<<<<<<< HEAD
=======
                            redisSecretProviderClass:
                              description: |-
                                RedisSecretProviderClass is the SecretProviderClass Object details for redis
                                Applicable from CSM v1.15 onwards
                              items:
                                description: RedisSecretProviderClass is the redis secret configuration for CSM Authorization
                                properties:
                                  redisPasswordKey:
                                    description: RedisPasswordKey is the key in the secret that holds the Redis password
                                    type: string
                                  redisSecretName:
                                    description: RedisSecretName is the name of the Kubernetes secret created by the CSI driver
                                    type: string
                                  redisUsernameKey:
                                    description: RedisUsernameKey is the key in the secret that holds the Redis username
                                    type: string
                                required:
                                  - redisPasswordKey
                                  - redisUsernameKey
                                type: object
                              maxItems: 1
                              type: array
                            replicaCount:
                              description: ReplicaCount is the replica count for app mobility
                              type: string
>>>>>>> fb171831
                            roleService:
                              description: RoleService is the image tag for the Container
                              type: string
                            roleServiceReplicas:
                              description: RoleServiceReplicas is the number of replicas for the role service deployment
                              type: integer
                            secretProviderClasses:
                              description: |-
                                SecretProviderClasses is a collection of secret provider classes for retrieving secrets from external providers for storage system credentials
                                Applicable from CSM v1.15 onwards
                                Only one of SecretProviderClasses or Secrets must be specified (mutually exclusive)
                              items:
                                type: string
                              type: array
                            secrets:
                              description: |-
                                Secrets is a collection of kubernetes secrets for storage system credentials
                                Applicable from CSM v1.15 onwards
                                Only one of SecretProviderClasses or Secrets must be specified (mutually exclusive)
                              items:
                                type: string
                              type: array
                            sentinel:
                              description: Sentinel is the name of the sentinel statefulSet
                              type: string
                            skipCertificateValidation:
                              description: skipCertificateValidation is the flag to skip certificate validation
                              type: boolean
                            storageService:
                              description: StorageService is the image tag for the Container
                              type: string
                            storageServiceReplicas:
                              description: StorageServiceReplicas is the number of replicas for storage service deployment
                              type: integer
                            storageclass:
                              description: RedisStorageClass is the authorization proxy server redis storage class for persistence
                              type: string
                            tenantService:
                              description: TenantService is the image tag for the Container
                              type: string
                            tenantServiceReplicas:
                              description: TenantServiceReplicas is the number of replicas for the tenant service deployment
                              type: integer
                            tolerations:
                              description: Tolerations is the list of tolerations for the driver pods
                              items:
                                description: |-
                                  The pod this Toleration is attached to tolerates any taint that matches
                                  the triple <key,value,effect> using the matching operator <operator>.
                                properties:
                                  effect:
                                    description: |-
                                      Effect indicates the taint effect to match. Empty means match all taint effects.
                                      When specified, allowed values are NoSchedule, PreferNoSchedule and NoExecute.
                                    type: string
                                  key:
                                    description: |-
                                      Key is the taint key that the toleration applies to. Empty means match all taint keys.
                                      If the key is empty, operator must be Exists; this combination means to match all values and all keys.
                                    type: string
                                  operator:
                                    description: |-
                                      Operator represents a key's relationship to the value.
                                      Valid operators are Exists and Equal. Defaults to Equal.
                                      Exists is equivalent to wildcard for value, so that a pod can
                                      tolerate all taints of a particular category.
                                    type: string
                                  tolerationSeconds:
                                    description: |-
                                      TolerationSeconds represents the period of time the toleration (which must be
                                      of effect NoExecute, otherwise this field is ignored) tolerates the taint. By default,
                                      it is not set, which means tolerate the taint forever (do not evict). Zero and
                                      negative values will be treated as 0 (evict immediately) by the system.
                                    format: int64
                                    type: integer
                                  value:
                                    description: |-
                                      Value is the taint value the toleration matches to.
                                      If the operator is Exists, the value should be empty, otherwise just a regular string.
                                    type: string
                                type: object
                              type: array
                            vaultConfigurations:
                              description: |-
                                Vaults are the vault configurations
                                Applicable till CSM v1.14
                              items:
                                description: Vault is the configuration for a vault instance struct
                                properties:
                                  address:
                                    description: Address is the address for this vault
                                    type: string
                                  certificateAuthority:
                                    description: CertificateAuthority is the base64-encoded certificate authority for validaitng the vault certificate
                                    type: string
                                  clientCertificate:
                                    description: ClientCertificate is the base64-encoded certificate for connecting to vault
                                    type: string
                                  clientKey:
                                    description: ClientKey validates is the base64-encoded certificate key for connecting to vault
                                    type: string
                                  identifier:
                                    description: Identifier is the identifier for this vault
                                    type: string
                                  role:
                                    description: Role is the role for this vault
                                    type: string
                                  skipCertificateValidation:
                                    description: SkipCertificateValidation validates the vault server certificate or not
                                    type: boolean
                                type: object
                              type: array
                          type: object
                        type: array
                      name:
                        description: Name is name of ContainerStorageModule modules
                        type: string
                    type: object
                  type: array
              type: object
            status:
              description: ContainerStorageModuleStatus defines the observed state of ContainerStorageModule
              properties:
                controllerStatus:
                  description: ControllerStatus is the status of Controller pods
                  properties:
                    available:
                      type: string
                    desired:
                      type: string
                    failed:
                      type: string
                  type: object
                nodeStatus:
                  description: NodeStatus is the status of Controller pods
                  properties:
                    available:
                      type: string
                    desired:
                      type: string
                    failed:
                      type: string
                  type: object
                state:
                  description: State is the state of the driver installation
                  type: string
              type: object
          type: object
      served: true
      storage: true
      subresources:
        status: {}<|MERGE_RESOLUTION|>--- conflicted
+++ resolved
@@ -272,8 +272,6 @@
                         redisReplicas:
                           description: RedisReplicas is the number of replicas for the redis deployment
                           type: integer
-<<<<<<< HEAD
-=======
                         redisSecretProviderClass:
                           description: |-
                             RedisSecretProviderClass is the SecretProviderClass Object details for redis
@@ -296,10 +294,6 @@
                             type: object
                           maxItems: 1
                           type: array
-                        replicaCount:
-                          description: ReplicaCount is the replica count for app mobility
-                          type: string
->>>>>>> fb171831
                         roleService:
                           description: RoleService is the image tag for the Container
                           type: string
@@ -626,8 +620,6 @@
                         redisReplicas:
                           description: RedisReplicas is the number of replicas for the redis deployment
                           type: integer
-<<<<<<< HEAD
-=======
                         redisSecretProviderClass:
                           description: |-
                             RedisSecretProviderClass is the SecretProviderClass Object details for redis
@@ -650,10 +642,6 @@
                             type: object
                           maxItems: 1
                           type: array
-                        replicaCount:
-                          description: ReplicaCount is the replica count for app mobility
-                          type: string
->>>>>>> fb171831
                         roleService:
                           description: RoleService is the image tag for the Container
                           type: string
@@ -996,8 +984,6 @@
                           redisReplicas:
                             description: RedisReplicas is the number of replicas for the redis deployment
                             type: integer
-<<<<<<< HEAD
-=======
                           redisSecretProviderClass:
                             description: |-
                               RedisSecretProviderClass is the SecretProviderClass Object details for redis
@@ -1020,10 +1006,6 @@
                               type: object
                             maxItems: 1
                             type: array
-                          replicaCount:
-                            description: ReplicaCount is the replica count for app mobility
-                            type: string
->>>>>>> fb171831
                           roleService:
                             description: RoleService is the image tag for the Container
                             type: string
@@ -1348,8 +1330,6 @@
                         redisReplicas:
                           description: RedisReplicas is the number of replicas for the redis deployment
                           type: integer
-<<<<<<< HEAD
-=======
                         redisSecretProviderClass:
                           description: |-
                             RedisSecretProviderClass is the SecretProviderClass Object details for redis
@@ -1372,10 +1352,6 @@
                             type: object
                           maxItems: 1
                           type: array
-                        replicaCount:
-                          description: ReplicaCount is the replica count for app mobility
-                          type: string
->>>>>>> fb171831
                         roleService:
                           description: RoleService is the image tag for the Container
                           type: string
@@ -1706,8 +1682,6 @@
                           redisReplicas:
                             description: RedisReplicas is the number of replicas for the redis deployment
                             type: integer
-<<<<<<< HEAD
-=======
                           redisSecretProviderClass:
                             description: |-
                               RedisSecretProviderClass is the SecretProviderClass Object details for redis
@@ -1730,10 +1704,6 @@
                               type: object
                             maxItems: 1
                             type: array
-                          replicaCount:
-                            description: ReplicaCount is the replica count for app mobility
-                            type: string
->>>>>>> fb171831
                           roleService:
                             description: RoleService is the image tag for the Container
                             type: string
@@ -2084,8 +2054,6 @@
                             redisReplicas:
                               description: RedisReplicas is the number of replicas for the redis deployment
                               type: integer
-<<<<<<< HEAD
-=======
                             redisSecretProviderClass:
                               description: |-
                                 RedisSecretProviderClass is the SecretProviderClass Object details for redis
@@ -2108,10 +2076,6 @@
                                 type: object
                               maxItems: 1
                               type: array
-                            replicaCount:
-                              description: ReplicaCount is the replica count for app mobility
-                              type: string
->>>>>>> fb171831
                             roleService:
                               description: RoleService is the image tag for the Container
                               type: string
@@ -2447,8 +2411,6 @@
                             redisReplicas:
                               description: RedisReplicas is the number of replicas for the redis deployment
                               type: integer
-<<<<<<< HEAD
-=======
                             redisSecretProviderClass:
                               description: |-
                                 RedisSecretProviderClass is the SecretProviderClass Object details for redis
@@ -2471,10 +2433,6 @@
                                 type: object
                               maxItems: 1
                               type: array
-                            replicaCount:
-                              description: ReplicaCount is the replica count for app mobility
-                              type: string
->>>>>>> fb171831
                             roleService:
                               description: RoleService is the image tag for the Container
                               type: string
