--- conflicted
+++ resolved
@@ -319,11 +319,7 @@
                         "value": "docker.io/nginxinc/nginx-unprivileged:1.27"
                       }
                     ],
-<<<<<<< HEAD
-                    "image": "ghcr.io/open-telemetry/opentelemetry-collector-releases/opentelemetry-collector:0.130.0",
-=======
                     "image": "ghcr.io/open-telemetry/opentelemetry-collector-releases/opentelemetry-collector:0.131.0",
->>>>>>> 8894ffe2
                     "name": "otel-collector",
                     "privateKey": ""
                   },
@@ -705,11 +701,7 @@
                         "value": "docker.io/nginxinc/nginx-unprivileged:1.27"
                       }
                     ],
-<<<<<<< HEAD
-                    "image": "ghcr.io/open-telemetry/opentelemetry-collector-releases/opentelemetry-collector:0.130.0",
-=======
                     "image": "ghcr.io/open-telemetry/opentelemetry-collector-releases/opentelemetry-collector:0.131.0",
->>>>>>> 8894ffe2
                     "name": "otel-collector",
                     "privateKey": ""
                   },
@@ -1441,11 +1433,7 @@
                         "value": "docker.io/nginxinc/nginx-unprivileged:1.27"
                       }
                     ],
-<<<<<<< HEAD
-                    "image": "ghcr.io/open-telemetry/opentelemetry-collector-releases/opentelemetry-collector:0.130.0",
-=======
                     "image": "ghcr.io/open-telemetry/opentelemetry-collector-releases/opentelemetry-collector:0.131.0",
->>>>>>> 8894ffe2
                     "name": "otel-collector",
                     "privateKey": ""
                   },
@@ -3902,11 +3890,7 @@
                       - name: RELATED_IMAGE_dell-replication-controller-manager
                         value: quay.io/dell/container-storage-modules/dell-replication-controller:v1.13.0
                       - name: RELATED_IMAGE_otel-collector
-<<<<<<< HEAD
-                        value: ghcr.io/open-telemetry/opentelemetry-collector-releases/opentelemetry-collector:0.130.0
-=======
                         value: ghcr.io/open-telemetry/opentelemetry-collector-releases/opentelemetry-collector:0.131.0
->>>>>>> 8894ffe2
                       - name: RELATED_IMAGE_metrics-powerscale
                         value: quay.io/dell/container-storage-modules/csm-metrics-powerscale:v1.10.0
                       - name: RELATED_IMAGE_metrics-powermax
@@ -4027,13 +4011,9 @@
       name: dell-csi-replicator
     - image: quay.io/dell/container-storage-modules/dell-replication-controller:v1.13.0
       name: dell-replication-controller-manager
-<<<<<<< HEAD
     - image: quay.io/dell/container-storage-modules/csm-topology:v1.13.0
       name: topology
-    - image: ghcr.io/open-telemetry/opentelemetry-collector-releases/opentelemetry-collector:0.130.0
-=======
     - image: ghcr.io/open-telemetry/opentelemetry-collector-releases/opentelemetry-collector:0.131.0
->>>>>>> 8894ffe2
       name: otel-collector
     - image: quay.io/dell/container-storage-modules/csm-metrics-powerscale:v1.10.0
       name: metrics-powerscale
