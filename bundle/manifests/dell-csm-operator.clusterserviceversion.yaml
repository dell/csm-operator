apiVersion: operators.coreos.com/v1alpha1
kind: ClusterServiceVersion
metadata:
  annotations:
    alm-examples: |-
      [
        {
          "apiVersion": "storage.dell.com/v1",
          "kind": "ApexConnectivityClient",
          "metadata": {
            "name": "dell-connectivity-client",
            "namespace": "dell-connectivity-client"
          },
          "spec": {
            "client": {
              "common": {
                "image": "dellemc/connectivity-client-docker-k8s:1.19.0",
                "imagePullPolicy": "IfNotPresent",
                "name": "connectivity-client-docker-k8s"
              },
              "configVersion": "v1.1.0",
              "connectionTarget": "connect-into.dell.com",
              "csmClientType": "apexConnectivityClient",
              "forceRemoveClient": true,
              "initContainers": [
                {
                  "image": "dellemc/connectivity-client-docker-k8s:1.19.0",
                  "imagePullPolicy": "IfNotPresent",
                  "name": "connectivity-client-init"
                }
              ],
              "sideCars": [
                {
                  "image": "bitnami/kubectl:1.28",
                  "imagePullPolicy": "IfNotPresent",
                  "name": "kubernetes-proxy"
                },
                {
                  "image": "dellemc/connectivity-cert-persister-k8s:0.11.0",
                  "imagePullPolicy": "IfNotPresent",
                  "name": "cert-persister"
                }
              ]
            }
          }
        },
        {
          "apiVersion": "storage.dell.com/v1",
          "kind": "ContainerStorageModule",
          "metadata": {
            "name": "isilon",
            "namespace": "isilon"
          },
          "spec": {
            "driver": {
              "authSecret": "isilon-creds",
              "common": {
                "envs": [
                  {
                    "name": "X_CSI_VERBOSE",
                    "value": "1"
                  },
                  {
                    "name": "X_CSI_ISI_PORT",
                    "value": "8080"
                  },
                  {
                    "name": "X_CSI_ISI_PATH",
                    "value": "/ifs/data/csi"
                  },
                  {
                    "name": "X_CSI_ISI_NO_PROBE_ON_START",
                    "value": "false"
                  },
                  {
                    "name": "X_CSI_ISI_AUTOPROBE",
                    "value": "true"
                  },
                  {
                    "name": "X_CSI_ISI_SKIP_CERTIFICATE_VALIDATION",
                    "value": "true"
                  },
                  {
                    "name": "X_CSI_ISI_AUTH_TYPE",
                    "value": "0"
                  },
                  {
                    "name": "X_CSI_CUSTOM_TOPOLOGY_ENABLED",
                    "value": "false"
                  },
                  {
                    "name": "KUBELET_CONFIG_DIR",
                    "value": "/var/lib/kubelet"
                  },
                  {
                    "name": "CERT_SECRET_COUNT",
                    "value": "1"
                  },
                  {
                    "name": "CSI_LOG_LEVEL",
                    "value": "debug"
                  }
                ],
                "image": "dellemc/csi-isilon:v2.11.0",
                "imagePullPolicy": "IfNotPresent"
              },
              "configVersion": "v2.11.0",
              "controller": {
                "envs": [
                  {
                    "name": "X_CSI_ISI_QUOTA_ENABLED",
                    "value": "true"
                  },
                  {
                    "name": "X_CSI_ISI_ACCESS_ZONE",
                    "value": "System"
                  },
                  {
                    "name": "X_CSI_ISI_VOLUME_PATH_PERMISSIONS",
                    "value": "0777"
                  },
                  {
                    "name": "X_CSI_HEALTH_MONITOR_ENABLED",
                    "value": "false"
                  },
                  {
                    "name": "X_CSI_ISI_IGNORE_UNRESOLVABLE_HOSTS",
                    "value": "false"
                  },
                  {
                    "name": "X_CSI_MAX_PATH_LIMIT",
                    "value": "192"
                  }
                ],
                "nodeSelector": null,
                "tolerations": null
              },
              "csiDriverSpec": {
                "fSGroupPolicy": "ReadWriteOnceWithFSType",
                "storageCapacity": true
              },
              "csiDriverType": "isilon",
              "dnsPolicy": "ClusterFirstWithHostNet",
              "forceRemoveDriver": true,
              "node": {
                "envs": [
                  {
                    "name": "X_CSI_MAX_VOLUMES_PER_NODE",
                    "value": "0"
                  },
                  {
                    "name": "X_CSI_ALLOWED_NETWORKS",
                    "value": ""
                  },
                  {
                    "name": "X_CSI_HEALTH_MONITOR_ENABLED",
                    "value": "false"
                  },
                  {
                    "name": "X_CSI_MAX_PATH_LIMIT",
                    "value": "192"
                  }
                ],
                "nodeSelector": null,
                "tolerations": null
              },
              "replicas": 2,
              "sideCars": [
                {
                  "args": [
                    "--volume-name-prefix=csipscale"
                  ],
                  "image": "registry.k8s.io/sig-storage/csi-provisioner:v5.0.1",
                  "name": "provisioner"
                },
                {
                  "image": "registry.k8s.io/sig-storage/csi-attacher:v4.6.1",
                  "name": "attacher"
                },
                {
                  "image": "registry.k8s.io/sig-storage/csi-node-driver-registrar:v2.10.1",
                  "name": "registrar"
                },
                {
                  "image": "registry.k8s.io/sig-storage/csi-resizer:v1.11.1",
                  "name": "resizer"
                },
                {
                  "image": "registry.k8s.io/sig-storage/csi-snapshotter:v8.0.1",
                  "name": "snapshotter"
                },
                {
                  "image": "dellemc/csi-metadata-retriever:v1.8.0",
                  "name": "csi-metadata-retriever"
                },
                {
                  "args": [
                    "--monitor-interval=60s"
                  ],
                  "enabled": false,
                  "image": "registry.k8s.io/sig-storage/csi-external-health-monitor-controller:v0.12.1",
                  "name": "external-health-monitor"
                }
              ]
            },
            "modules": [
              {
                "components": [
                  {
                    "envs": [
                      {
                        "name": "PROXY_HOST",
                        "value": "csm-authorization.com"
                      },
                      {
                        "name": "SKIP_CERTIFICATE_VALIDATION",
                        "value": "true"
                      }
                    ],
                    "image": "dellemc/csm-authorization-sidecar:v1.11.0",
                    "name": "karavi-authorization-proxy"
                  }
                ],
                "configVersion": "v1.11.0",
                "enabled": false,
                "name": "authorization"
              },
              {
                "components": [
                  {
                    "envs": [
                      {
                        "name": "X_CSI_REPLICATION_PREFIX",
                        "value": "replication.storage.dell.com"
                      },
                      {
                        "name": "X_CSI_REPLICATION_CONTEXT_PREFIX",
                        "value": "powerscale"
                      }
                    ],
                    "image": "dellemc/dell-csi-replicator:v1.9.0",
                    "name": "dell-csi-replicator"
                  },
                  {
                    "envs": [
                      {
                        "name": "TARGET_CLUSTERS_IDS",
                        "value": "target-cluster-1"
                      },
                      {
                        "name": "REPLICATION_CTRL_LOG_LEVEL",
                        "value": "debug"
                      },
                      {
                        "name": "REPLICATION_CTRL_REPLICAS",
                        "value": "1"
                      },
                      {
                        "name": "RETRY_INTERVAL_MIN",
                        "value": "1s"
                      },
                      {
                        "name": "RETRY_INTERVAL_MAX",
                        "value": "5m"
                      }
                    ],
                    "image": "dellemc/dell-replication-controller:v1.9.0",
                    "name": "dell-replication-controller-manager"
                  }
                ],
                "configVersion": "v1.9.0",
                "enabled": false,
                "name": "replication"
              },
              {
                "components": [
                  {
                    "certificate": "",
                    "enabled": false,
                    "envs": [
                      {
                        "name": "TOPOLOGY_LOG_LEVEL",
                        "value": "INFO"
                      }
                    ],
                    "image": "dellemc/csm-topology:v1.9.0",
                    "name": "topology",
                    "privateKey": ""
                  },
                  {
                    "certificate": "",
                    "enabled": false,
                    "envs": [
                      {
                        "name": "NGINX_PROXY_IMAGE",
                        "value": "nginxinc/nginx-unprivileged:1.20"
                      }
                    ],
                    "image": "otel/opentelemetry-collector:0.42.0",
                    "name": "otel-collector",
                    "privateKey": ""
                  },
                  {
                    "enabled": false,
                    "name": "cert-manager"
                  },
                  {
                    "enabled": false,
                    "envs": [
                      {
                        "name": "POWERSCALE_MAX_CONCURRENT_QUERIES",
                        "value": "10"
                      },
                      {
                        "name": "POWERSCALE_CAPACITY_METRICS_ENABLED",
                        "value": "true"
                      },
                      {
                        "name": "POWERSCALE_PERFORMANCE_METRICS_ENABLED",
                        "value": "true"
                      },
                      {
                        "name": "POWERSCALE_CLUSTER_CAPACITY_POLL_FREQUENCY",
                        "value": "30"
                      },
                      {
                        "name": "POWERSCALE_CLUSTER_PERFORMANCE_POLL_FREQUENCY",
                        "value": "20"
                      },
                      {
                        "name": "POWERSCALE_QUOTA_CAPACITY_POLL_FREQUENCY",
                        "value": "30"
                      },
                      {
                        "name": "ISICLIENT_INSECURE",
                        "value": "true"
                      },
                      {
                        "name": "ISICLIENT_AUTH_TYPE",
                        "value": "1"
                      },
                      {
                        "name": "ISICLIENT_VERBOSE",
                        "value": "0"
                      },
                      {
                        "name": "POWERSCALE_LOG_LEVEL",
                        "value": "INFO"
                      },
                      {
                        "name": "POWERSCALE_LOG_FORMAT",
                        "value": "TEXT"
                      },
                      {
                        "name": "COLLECTOR_ADDRESS",
                        "value": "otel-collector:55680"
                      }
                    ],
                    "image": "dellemc/csm-metrics-powerscale:v1.6.0",
                    "name": "metrics-powerscale"
                  }
                ],
                "configVersion": "v1.9.0",
                "enabled": false,
                "name": "observability"
              },
              {
                "components": [
                  {
                    "args": [
                      "--labelvalue=csi-isilon",
                      "--arrayConnectivityPollRate=60",
                      "--skipArrayConnectionValidation=false",
                      "--driverPodLabelValue=dell-storage",
                      "--ignoreVolumelessPods=false",
                      "--arrayConnectivityConnectionLossThreshold=3",
                      "--csisock=unix:/var/run/csi/csi.sock",
                      "--mode=controller",
                      "--driverPath=csi-isilon.dellemc.com",
                      "--driver-config-params=/csi-isilon-config-params/driver-config-params.yaml"
                    ],
                    "image": "dellemc/podmon:v1.10.0",
                    "imagePullPolicy": "IfNotPresent",
                    "name": "podmon-controller"
                  },
                  {
                    "args": [
                      "--labelvalue=csi-isilon",
                      "--arrayConnectivityPollRate=60",
                      "--leaderelection=false",
                      "--driverPodLabelValue=dell-storage",
                      "--ignoreVolumelessPods=false",
                      "--csisock=unix:/var/lib/kubelet/plugins/csi-isilon/csi_sock",
                      "--mode=node",
                      "--driverPath=csi-isilon.dellemc.com",
                      "--driver-config-params=/csi-isilon-config-params/driver-config-params.yaml"
                    ],
                    "envs": [
                      {
                        "name": "X_CSI_PODMON_API_PORT",
                        "value": "8083"
                      }
                    ],
                    "image": "dellemc/podmon:v1.10.0",
                    "imagePullPolicy": "IfNotPresent",
                    "name": "podmon-node"
                  }
                ],
                "configVersion": "v1.10.0",
                "enabled": false,
                "name": "resiliency"
              }
            ]
          }
        },
        {
          "apiVersion": "storage.dell.com/v1",
          "kind": "ContainerStorageModule",
          "metadata": {
            "name": "powermax",
            "namespace": "powermax"
          },
          "spec": {
            "driver": {
              "authSecret": "powermax-creds",
              "common": {
                "envs": [
                  {
                    "name": "X_CSI_MANAGED_ARRAYS",
                    "value": "000000000000,000000000001"
                  },
                  {
                    "name": "X_CSI_POWERMAX_ENDPOINT",
                    "value": "https://0.0.0.0:8443/"
                  },
                  {
                    "name": "X_CSI_K8S_CLUSTER_PREFIX",
                    "value": "XYZ"
                  },
                  {
                    "name": "KUBELET_CONFIG_DIR",
                    "value": "/var/lib/kubelet"
                  },
                  {
                    "name": "X_CSI_POWERMAX_PORTGROUPS",
                    "value": ""
                  },
                  {
                    "name": "X_CSI_TRANSPORT_PROTOCOL",
                    "value": ""
                  },
                  {
                    "name": "X_CSI_VSPHERE_ENABLED",
                    "value": "false"
                  },
                  {
                    "name": "X_CSI_VSPHERE_PORTGROUP",
                    "value": ""
                  },
                  {
                    "name": "X_CSI_VSPHERE_HOSTNAME",
                    "value": ""
                  },
                  {
                    "name": "X_CSI_VCENTER_HOST",
                    "value": ""
                  }
                ],
                "image": "dellemc/csi-powermax:v2.11.0",
                "imagePullPolicy": "IfNotPresent"
              },
              "configVersion": "v2.11.0",
              "controller": {
                "envs": [
                  {
                    "name": "X_CSI_HEALTH_MONITOR_ENABLED",
                    "value": "false"
                  }
                ],
                "nodeSelector": null,
                "tolerations": null
              },
              "csiDriverSpec": {
                "fSGroupPolicy": "ReadWriteOnceWithFSType",
                "storageCapacity": true
              },
              "csiDriverType": "powermax",
              "dnsPolicy": "ClusterFirstWithHostNet",
              "forceRemoveDriver": true,
              "forceUpdate": false,
              "node": {
                "envs": [
                  {
                    "name": "X_CSI_POWERMAX_ISCSI_ENABLE_CHAP",
                    "value": "false"
                  },
                  {
                    "name": "X_CSI_HEALTH_MONITOR_ENABLED",
                    "value": "false"
                  },
                  {
                    "name": "X_CSI_TOPOLOGY_CONTROL_ENABLED",
                    "value": "false"
                  },
                  {
                    "name": "X_CSI_MAX_VOLUMES_PER_NODE",
                    "value": "0"
                  }
                ],
                "nodeSelector": null,
                "tolerations": [
                  {
                    "effect": "NoExecute",
                    "key": "node.kubernetes.io/memory-pressure",
                    "operator": "Exists"
                  },
                  {
                    "effect": "NoExecute",
                    "key": "node.kubernetes.io/disk-pressure",
                    "operator": "Exists"
                  },
                  {
                    "effect": "NoExecute",
                    "key": "node.kubernetes.io/network-unavailable",
                    "operator": "Exists"
                  }
                ]
              },
              "replicas": 2,
              "sideCars": [
                {
                  "args": [
                    "--volume-name-prefix=pmax"
                  ],
                  "image": "registry.k8s.io/sig-storage/csi-provisioner:v5.0.1",
                  "name": "provisioner"
                },
                {
                  "image": "registry.k8s.io/sig-storage/csi-attacher:v4.6.1",
                  "name": "attacher"
                },
                {
                  "image": "registry.k8s.io/sig-storage/csi-node-driver-registrar:v2.10.1",
                  "name": "registrar"
                },
                {
                  "image": "registry.k8s.io/sig-storage/csi-resizer:v1.11.1",
                  "name": "resizer"
                },
                {
                  "image": "registry.k8s.io/sig-storage/csi-snapshotter:v8.0.1",
                  "name": "snapshotter"
                },
                {
                  "image": "dellemc/csi-metadata-retriever:v1.8.0",
                  "name": "csi-metadata-retriever"
                },
                {
                  "args": [
                    "--monitor-interval=60s"
                  ],
                  "enabled": false,
                  "image": "registry.k8s.io/sig-storage/csi-external-health-monitor-controller:v0.12.1",
                  "name": "external-health-monitor"
                }
              ]
            },
            "modules": [
              {
                "components": [
                  {
                    "envs": [
                      {
                        "name": "X_CSI_REVPROXY_TLS_SECRET",
                        "value": "csirevproxy-tls-secret"
                      },
                      {
                        "name": "X_CSI_REVPROXY_PORT",
                        "value": "2222"
                      },
                      {
                        "name": "X_CSI_CONFIG_MAP_NAME",
                        "value": "powermax-reverseproxy-config"
                      },
                      {
                        "name": "DeployAsSidecar",
                        "value": "true"
                      }
                    ],
                    "image": "dellemc/csipowermax-reverseproxy:v2.10.0",
                    "name": "csipowermax-reverseproxy"
                  }
                ],
                "configVersion": "v2.10.0",
                "enabled": true,
                "forceRemoveModule": true,
                "name": "csireverseproxy"
              },
              {
                "components": [
                  {
                    "envs": [
                      {
                        "name": "PROXY_HOST",
                        "value": "csm-authorization.com"
                      },
                      {
                        "name": "SKIP_CERTIFICATE_VALIDATION",
                        "value": "true"
                      }
                    ],
                    "image": "dellemc/csm-authorization-sidecar:v1.11.0",
                    "name": "karavi-authorization-proxy"
                  }
                ],
                "configVersion": "v1.11.0",
                "enabled": false,
                "name": "authorization"
              },
              {
                "components": [
                  {
                    "envs": [
                      {
                        "name": "X_CSI_REPLICATION_PREFIX",
                        "value": "replication.storage.dell.com"
                      },
                      {
                        "name": "X_CSI_REPLICATION_CONTEXT_PREFIX",
                        "value": "powermax"
                      }
                    ],
                    "image": "dellemc/dell-csi-replicator:v1.9.0",
                    "name": "dell-csi-replicator"
                  },
                  {
                    "envs": [
                      {
                        "name": "TARGET_CLUSTERS_IDS",
                        "value": "target-cluster-1"
                      },
                      {
                        "name": "REPLICATION_CTRL_LOG_LEVEL",
                        "value": "debug"
                      },
                      {
                        "name": "REPLICATION_CTRL_REPLICAS",
                        "value": "1"
                      },
                      {
                        "name": "RETRY_INTERVAL_MIN",
                        "value": "1s"
                      },
                      {
                        "name": "RETRY_INTERVAL_MAX",
                        "value": "5m"
                      }
                    ],
                    "image": "dellemc/dell-replication-controller:v1.9.0",
                    "name": "dell-replication-controller-manager"
                  }
                ],
                "configVersion": "v1.9.0",
                "enabled": false,
                "name": "replication"
              },
              {
                "components": [
                  {
                    "certificate": "",
                    "enabled": false,
                    "envs": [
                      {
                        "name": "TOPOLOGY_LOG_LEVEL",
                        "value": "INFO"
                      }
                    ],
                    "image": "dellemc/csm-topology:v1.9.0",
                    "name": "topology",
                    "privateKey": ""
                  },
                  {
                    "certificate": "",
                    "enabled": false,
                    "envs": [
                      {
                        "name": "NGINX_PROXY_IMAGE",
                        "value": "nginxinc/nginx-unprivileged:1.20"
                      }
                    ],
                    "image": "otel/opentelemetry-collector:0.42.0",
                    "name": "otel-collector",
                    "privateKey": ""
                  },
                  {
                    "enabled": false,
                    "name": "cert-manager"
                  },
                  {
                    "enabled": false,
                    "envs": [
                      {
                        "name": "POWERMAX_MAX_CONCURRENT_QUERIES",
                        "value": "10"
                      },
                      {
                        "name": "POWERMAX_CAPACITY_METRICS_ENABLED",
                        "value": "true"
                      },
                      {
                        "name": "POWERMAX_PERFORMANCE_METRICS_ENABLED",
                        "value": "true"
                      },
                      {
                        "name": "POWERMAX_CAPACITY_POLL_FREQUENCY",
                        "value": "10"
                      },
                      {
                        "name": "POWERMAX_PERFORMANCE_POLL_FREQUENCY",
                        "value": "10"
                      },
                      {
                        "name": "POWERMAX_LOG_LEVEL",
                        "value": "INFO"
                      },
                      {
                        "name": "POWERMAX_LOG_FORMAT",
                        "value": "TEXT"
                      },
                      {
                        "name": "COLLECTOR_ADDRESS",
                        "value": "otel-collector:55680"
                      },
                      {
                        "name": "X_CSI_CONFIG_MAP_NAME",
                        "value": "powermax-reverseproxy-config"
                      }
                    ],
                    "image": "dellemc/csm-metrics-powermax:v1.4.0",
                    "name": "metrics-powermax"
                  }
                ],
                "configVersion": "v1.9.0",
                "enabled": false,
                "name": "observability"
              },
              {
                "components": [
                  {
                    "args": [
                      "--labelvalue=csi-powermax",
                      "--arrayConnectivityPollRate=60",
                      "--skipArrayConnectionValidation=false",
                      "--driverPodLabelValue=dell-storage",
                      "--ignoreVolumelessPods=false",
                      "--arrayConnectivityConnectionLossThreshold=3",
                      "--csisock=unix:/var/run/csi/csi.sock",
                      "--mode=controller",
                      "--driver-config-params=/powermax-config-params/driver-config-params.yaml",
                      "--driverPath=csi-powermax.dellemc.com"
                    ],
                    "image": "dellemc/podmon:v1.10.0",
                    "imagePullPolicy": "IfNotPresent",
                    "name": "podmon-controller"
                  },
                  {
                    "args": [
                      "--labelvalue=csi-powermax",
                      "--arrayConnectivityPollRate=60",
                      "--leaderelection=false",
                      "--driverPodLabelValue=dell-storage",
                      "--ignoreVolumelessPods=false",
                      "--csisock=unix:/var/lib/kubelet/plugins/powermax.emc.dell.com/csi_sock",
                      "--mode=node",
                      "--driver-config-params=/powermax-config-params/driver-config-params.yaml",
                      "--driverPath=csi-powermax.dellemc.com"
                    ],
                    "envs": [
                      {
                        "name": "X_CSI_PODMON_API_PORT",
                        "value": "8083"
                      }
                    ],
                    "image": "dellemc/podmon:v1.10.0",
                    "imagePullPolicy": "IfNotPresent",
                    "name": "podmon-node"
                  }
                ],
                "configVersion": "v1.10.0",
                "enabled": false,
                "name": "resiliency"
              }
            ]
          }
        },
        {
          "apiVersion": "storage.dell.com/v1",
          "kind": "ContainerStorageModule",
          "metadata": {
            "name": "powerstore",
            "namespace": "powerstore"
          },
          "spec": {
            "driver": {
              "authSecret": "powerstore-config",
              "common": {
                "envs": [
                  {
                    "name": "X_CSI_POWERSTORE_NODE_NAME_PREFIX",
                    "value": "csi-node"
                  },
                  {
                    "name": "X_CSI_FC_PORTS_FILTER_FILE_PATH",
                    "value": "/etc/fc-ports-filter"
                  },
                  {
                    "name": "KUBELET_CONFIG_DIR",
                    "value": "/var/lib/kubelet"
                  },
                  {
                    "name": "CSI_LOG_LEVEL",
                    "value": "debug"
                  }
                ],
                "image": "dellemc/csi-powerstore:v2.11.1",
                "imagePullPolicy": "IfNotPresent"
              },
              "configVersion": "v2.11.1",
              "controller": {
                "envs": [
                  {
                    "name": "X_CSI_NFS_ACLS",
                    "value": "0777"
                  },
                  {
                    "name": "X_CSI_HEALTH_MONITOR_ENABLED",
                    "value": "false"
                  },
                  {
                    "name": "X_CSI_POWERSTORE_EXTERNAL_ACCESS",
                    "value": null
                  }
                ],
                "nodeSelector": null,
                "tolerations": null
              },
              "csiDriverSpec": {
                "fSGroupPolicy": "ReadWriteOnceWithFSType",
                "storageCapacity": true
              },
              "csiDriverType": "powerstore",
              "dnsPolicy": "ClusterFirstWithHostNet",
              "forceRemoveDriver": true,
              "forceUpdate": false,
              "node": {
                "envs": [
                  {
                    "name": "X_CSI_POWERSTORE_ENABLE_CHAP",
                    "value": "false"
                  },
                  {
                    "name": "X_CSI_HEALTH_MONITOR_ENABLED",
                    "value": "false"
                  },
                  {
                    "name": "X_CSI_POWERSTORE_MAX_VOLUMES_PER_NODE",
                    "value": "0"
                  }
                ],
                "nodeSelector": null,
                "tolerations": null
              },
              "replicas": 2,
              "sideCars": [
                {
                  "args": [
                    "--volume-name-prefix=csivol"
                  ],
                  "image": "registry.k8s.io/sig-storage/csi-provisioner:v5.0.1",
                  "name": "provisioner"
                },
                {
                  "image": "registry.k8s.io/sig-storage/csi-attacher:v4.6.1",
                  "name": "attacher"
                },
                {
                  "image": "registry.k8s.io/sig-storage/csi-node-driver-registrar:v2.10.1",
                  "name": "registrar"
                },
                {
                  "image": "registry.k8s.io/sig-storage/csi-resizer:v1.11.1",
                  "name": "resizer"
                },
                {
                  "image": "registry.k8s.io/sig-storage/csi-snapshotter:v8.0.1",
                  "name": "snapshotter"
                },
                {
                  "image": "dellemc/csi-metadata-retriever:v1.8.0",
                  "name": "csi-metadata-retriever"
                },
                {
                  "args": [
                    "--monitor-interval=60s"
                  ],
                  "enabled": false,
                  "image": "registry.k8s.io/sig-storage/csi-external-health-monitor-controller:v0.12.1",
                  "name": "external-health-monitor"
                }
              ]
            },
            "modules": [
              {
                "components": [
                  {
                    "args": [
                      "--labelvalue=csi-powerstore",
                      "--arrayConnectivityPollRate=60",
                      "--skipArrayConnectionValidation=false",
                      "--driverPodLabelValue=dell-storage",
                      "--ignoreVolumelessPods=false",
                      "--arrayConnectivityConnectionLossThreshold=3",
                      "--csisock=unix:/var/run/csi/csi.sock",
                      "--mode=controller",
                      "--driver-config-params=/powerstore-config-params/driver-config-params.yaml",
                      "--driverPath=csi-powerstore.dellemc.com"
                    ],
                    "image": "dellemc/podmon:v1.10.0",
                    "imagePullPolicy": "IfNotPresent",
                    "name": "podmon-controller"
                  },
                  {
                    "args": [
                      "--labelvalue=csi-powerstore",
                      "--arrayConnectivityPollRate=60",
                      "--leaderelection=false",
                      "--driverPodLabelValue=dell-storage",
                      "--ignoreVolumelessPods=false",
                      "--csisock=unix:/var/lib/kubelet/plugins/csi-powerstore.dellemc.com/csi_sock",
                      "--mode=node",
                      "--driver-config-params=/powerstore-config-params/driver-config-params.yaml",
                      "--driverPath=csi-powerstore.dellemc.com"
                    ],
                    "envs": [
                      {
                        "name": "X_CSI_PODMON_API_PORT",
                        "value": "8083"
                      }
                    ],
                    "image": "dellemc/podmon:v1.10.0",
                    "imagePullPolicy": "IfNotPresent",
                    "name": "podmon-node"
                  }
                ],
                "configVersion": "v1.10.0",
                "enabled": false,
                "name": "resiliency"
              }
            ]
          }
        },
        {
          "apiVersion": "storage.dell.com/v1",
          "kind": "ContainerStorageModule",
          "metadata": {
            "name": "unity",
            "namespace": "unity"
          },
          "spec": {
            "driver": {
              "common": {
                "envs": [
                  {
                    "name": "X_CSI_UNITY_ALLOW_MULTI_POD_ACCESS",
                    "value": "false"
                  },
                  {
                    "name": "X_CSI_EPHEMERAL_STAGING_PATH",
                    "value": "/var/lib/kubelet/plugins/kubernetes.io/csi/pv/"
                  },
                  {
                    "name": "X_CSI_ISCSI_CHROOT",
                    "value": "/noderoot"
                  },
                  {
                    "name": "X_CSI_UNITY_SYNC_NODEINFO_INTERVAL",
                    "value": "15"
                  },
                  {
                    "name": "KUBELET_CONFIG_DIR",
                    "value": "/var/lib/kubelet"
                  },
                  {
                    "name": "CSI_LOG_LEVEL",
                    "value": "debug"
                  },
                  {
                    "name": "CSI_LOG_FORMAT",
                    "value": "TEXT"
                  },
                  {
                    "name": "TENANT_NAME",
                    "value": ""
                  },
                  {
                    "name": "CERT_SECRET_COUNT",
                    "value": "1"
                  },
                  {
                    "name": "X_CSI_UNITY_SKIP_CERTIFICATE_VALIDATION",
                    "value": "true"
                  }
                ],
                "image": "dellemc/csi-unity:v2.11.1",
                "imagePullPolicy": "IfNotPresent"
              },
              "configVersion": "v2.11.1",
              "controller": {
                "envs": [
                  {
                    "name": "X_CSI_HEALTH_MONITOR_ENABLED",
                    "value": "false"
                  }
                ],
                "nodeSelector": null,
                "tolerations": null
              },
              "csiDriverSpec": {
                "fSGroupPolicy": "ReadWriteOnceWithFSType",
                "storageCapacity": true
              },
              "csiDriverType": "unity",
              "dnsPolicy": "ClusterFirstWithHostNet",
              "forceRemoveDriver": true,
              "forceUpdate": false,
              "node": {
                "envs": [
                  {
                    "name": "X_CSI_HEALTH_MONITOR_ENABLED",
                    "value": "false"
                  },
                  {
                    "name": "X_CSI_ALLOWED_NETWORKS",
                    "value": ""
                  }
                ],
                "nodeSelector": null,
                "tolerations": null
              },
              "replicas": 2,
              "sideCars": [
                {
                  "args": [
                    "--volume-name-prefix=csivol"
                  ],
                  "image": "registry.k8s.io/sig-storage/csi-provisioner:v5.0.1",
                  "name": "provisioner"
                },
                {
                  "image": "registry.k8s.io/sig-storage/csi-attacher:v4.6.1",
                  "name": "attacher"
                },
                {
                  "image": "registry.k8s.io/sig-storage/csi-node-driver-registrar:v2.10.1",
                  "name": "registrar"
                },
                {
                  "image": "registry.k8s.io/sig-storage/csi-resizer:v1.11.1",
                  "name": "resizer"
                },
                {
                  "image": "registry.k8s.io/sig-storage/csi-snapshotter:v8.0.1",
                  "name": "snapshotter"
                },
                {
                  "image": "dellemc/csi-metadata-retriever:v1.8.0",
                  "name": "csi-metadata-retriever"
                },
                {
                  "args": [
                    "--monitor-interval=60s"
                  ],
                  "enabled": false,
                  "image": "registry.k8s.io/sig-storage/csi-external-health-monitor-controller:v0.12.1",
                  "name": "external-health-monitor"
                }
              ]
            }
          }
        },
        {
          "apiVersion": "storage.dell.com/v1",
          "kind": "ContainerStorageModule",
          "metadata": {
            "name": "vxflexos",
            "namespace": "vxflexos"
          },
          "spec": {
            "driver": {
              "common": {
                "envs": [
                  {
                    "name": "X_CSI_VXFLEXOS_ENABLELISTVOLUMESNAPSHOT",
                    "value": "false"
                  },
                  {
                    "name": "X_CSI_VXFLEXOS_ENABLESNAPSHOTCGDELETE",
                    "value": "false"
                  },
                  {
                    "name": "X_CSI_DEBUG",
                    "value": "true"
                  },
                  {
                    "name": "KUBELET_CONFIG_DIR",
                    "value": "/var/lib/kubelet"
                  },
                  {
                    "name": "CERT_SECRET_COUNT",
                    "value": "0"
                  },
                  {
                    "name": "X_CSI_QUOTA_ENABLED",
                    "value": "false"
                  }
                ],
                "image": "dellemc/csi-vxflexos:v2.11.0",
                "imagePullPolicy": "IfNotPresent"
              },
              "configVersion": "v2.11.0",
              "controller": {
                "envs": [
                  {
                    "name": "X_CSI_HEALTH_MONITOR_ENABLED",
                    "value": "false"
                  },
                  {
                    "name": "X_CSI_POWERFLEX_EXTERNAL_ACCESS",
                    "value": null
                  }
                ],
                "nodeSelector": null,
                "tolerations": null
              },
              "csiDriverSpec": {
                "fSGroupPolicy": "File",
                "storageCapacity": true
              },
              "csiDriverType": "powerflex",
              "dnsPolicy": "ClusterFirstWithHostNet",
              "forceRemoveDriver": true,
              "forceUpdate": false,
              "initContainers": [
                {
                  "envs": [
                    {
                      "name": "MDM",
                      "value": "10.xx.xx.xx,10.xx.xx.xx"
                    }
                  ],
                  "image": "dellemc/sdc:4.5.2.1",
                  "imagePullPolicy": "IfNotPresent",
                  "name": "sdc"
                }
              ],
              "node": {
                "envs": [
                  {
                    "name": "X_CSI_APPROVE_SDC_ENABLED",
                    "value": "false"
                  },
                  {
                    "name": "X_CSI_HEALTH_MONITOR_ENABLED",
                    "value": "false"
                  },
                  {
                    "name": "X_CSI_RENAME_SDC_ENABLED",
                    "value": "false"
                  },
                  {
                    "name": "X_CSI_RENAME_SDC_PREFIX",
                    "value": ""
                  },
                  {
                    "name": "X_CSI_MAX_VOLUMES_PER_NODE",
                    "value": "0"
                  }
                ],
                "nodeSelector": null,
                "tolerations": null
              },
              "replicas": 1,
              "sideCars": [
                {
                  "args": [
                    "--volume-name-prefix=k8s"
                  ],
                  "image": "registry.k8s.io/sig-storage/csi-provisioner:v5.0.1",
                  "name": "provisioner"
                },
                {
                  "image": "registry.k8s.io/sig-storage/csi-attacher:v4.6.1",
                  "name": "attacher"
                },
                {
                  "image": "registry.k8s.io/sig-storage/csi-node-driver-registrar:v2.10.1",
                  "name": "registrar"
                },
                {
                  "image": "registry.k8s.io/sig-storage/csi-resizer:v1.11.1",
                  "name": "resizer"
                },
                {
                  "image": "registry.k8s.io/sig-storage/csi-snapshotter:v8.0.1",
                  "name": "snapshotter"
                },
                {
                  "image": "dellemc/csi-metadata-retriever:v1.8.0",
                  "name": "csi-metadata-retriever"
                },
                {
                  "enabled": false,
                  "envs": [
                    {
                      "name": "HOST_PID",
                      "value": "1"
                    },
                    {
                      "name": "MDM",
                      "value": "10.xx.xx.xx,10.xx.xx.xx"
                    }
                  ],
                  "image": "dellemc/sdc:4.5.2.1",
                  "name": "sdc-monitor"
                },
                {
                  "args": [
                    "--monitor-interval=60s"
                  ],
                  "enabled": false,
                  "image": "registry.k8s.io/sig-storage/csi-external-health-monitor-controller:v0.12.1",
                  "name": "csi-external-health-monitor-controller"
                }
              ]
            },
            "modules": [
              {
                "components": [
                  {
                    "envs": [
                      {
                        "name": "PROXY_HOST",
                        "value": "csm-authorization.com"
                      },
                      {
                        "name": "SKIP_CERTIFICATE_VALIDATION",
                        "value": "true"
                      }
                    ],
                    "image": "dellemc/csm-authorization-sidecar:v1.11.0",
                    "name": "karavi-authorization-proxy"
                  }
                ],
                "configVersion": "v1.11.0",
                "enabled": false,
                "name": "authorization"
              },
              {
                "components": [
                  {
                    "certificate": "",
                    "enabled": false,
                    "envs": [
                      {
                        "name": "TOPOLOGY_LOG_LEVEL",
                        "value": "INFO"
                      }
                    ],
                    "image": "dellemc/csm-topology:v1.9.0",
                    "name": "topology",
                    "privateKey": ""
                  },
                  {
                    "certificate": "",
                    "enabled": false,
                    "envs": [
                      {
                        "name": "NGINX_PROXY_IMAGE",
                        "value": "nginxinc/nginx-unprivileged:1.20"
                      }
                    ],
                    "image": "otel/opentelemetry-collector:0.42.0",
                    "name": "otel-collector",
                    "privateKey": ""
                  },
                  {
                    "enabled": false,
                    "name": "cert-manager"
                  },
                  {
                    "enabled": false,
                    "envs": [
                      {
                        "name": "POWERFLEX_MAX_CONCURRENT_QUERIES",
                        "value": "10"
                      },
                      {
                        "name": "POWERFLEX_SDC_METRICS_ENABLED",
                        "value": "true"
                      },
                      {
                        "name": "POWERFLEX_VOLUME_METRICS_ENABLED",
                        "value": "true"
                      },
                      {
                        "name": "POWERFLEX_STORAGE_POOL_METRICS_ENABLED",
                        "value": "true"
                      },
                      {
                        "name": "POWERFLEX_SDC_IO_POLL_FREQUENCY",
                        "value": "10"
                      },
                      {
                        "name": "POWERFLEX_VOLUME_IO_POLL_FREQUENCY",
                        "value": "10"
                      },
                      {
                        "name": "POWERFLEX_STORAGE_POOL_POLL_FREQUENCY",
                        "value": "10"
                      },
                      {
                        "name": "POWERFLEX_LOG_LEVEL",
                        "value": "INFO"
                      },
                      {
                        "name": "POWERFLEX_LOG_FORMAT",
                        "value": "TEXT"
                      },
                      {
                        "name": "COLLECTOR_ADDRESS",
                        "value": "otel-collector:55680"
                      }
                    ],
                    "image": "dellemc/csm-metrics-powerflex:v1.9.0",
                    "name": "metrics-powerflex"
                  }
                ],
                "configVersion": "v1.9.0",
                "enabled": false,
                "name": "observability"
              },
              {
                "components": [
                  {
                    "envs": [
                      {
                        "name": "X_CSI_REPLICATION_PREFIX",
                        "value": "replication.storage.dell.com"
                      },
                      {
                        "name": "X_CSI_REPLICATION_CONTEXT_PREFIX",
                        "value": "powerflex"
                      }
                    ],
                    "image": "dellemc/dell-csi-replicator:v1.9.0",
                    "name": "dell-csi-replicator"
                  },
                  {
                    "envs": [
                      {
                        "name": "TARGET_CLUSTERS_IDS",
                        "value": "target-cluster-1"
                      },
                      {
                        "name": "REPLICATION_CTRL_LOG_LEVEL",
                        "value": "debug"
                      },
                      {
                        "name": "REPLICATION_CTRL_REPLICAS",
                        "value": "1"
                      },
                      {
                        "name": "RETRY_INTERVAL_MIN",
                        "value": "1s"
                      },
                      {
                        "name": "RETRY_INTERVAL_MAX",
                        "value": "5m"
                      }
                    ],
                    "image": "dellemc/dell-replication-controller:v1.9.0",
                    "name": "dell-replication-controller-manager"
                  }
                ],
                "configVersion": "v1.9.0",
                "enabled": false,
                "name": "replication"
              },
              {
                "components": [
                  {
                    "args": [
                      "--labelvalue=csi-vxflexos",
                      "--skipArrayConnectionValidation=false",
                      "--driverPodLabelValue=dell-storage",
                      "--ignoreVolumelessPods=false",
                      "--arrayConnectivityPollRate=5",
                      "--arrayConnectivityConnectionLossThreshold=3",
                      "--csisock=unix:/var/run/csi/csi.sock",
                      "--mode=controller",
                      "--driver-config-params=/vxflexos-config-params/driver-config-params.yaml"
                    ],
                    "image": "dellemc/podmon:v1.10.0",
                    "imagePullPolicy": "IfNotPresent",
                    "name": "podmon-controller"
                  },
                  {
                    "args": [
                      "--labelvalue=csi-vxflexos",
                      "--leaderelection=false",
                      "--driverPodLabelValue=dell-storage",
                      "--ignoreVolumelessPods=false",
                      "--arrayConnectivityPollRate=5",
                      "--csisock=unix:/var/lib/kubelet/plugins/vxflexos.emc.dell.com/csi_sock",
                      "--mode=node",
                      "--driver-config-params=/vxflexos-config-params/driver-config-params.yaml"
                    ],
                    "envs": [
                      {
                        "name": "X_CSI_PODMON_API_PORT",
                        "value": "8083"
                      }
                    ],
                    "image": "dellemc/podmon:v1.10.0",
                    "imagePullPolicy": "IfNotPresent",
                    "name": "podmon-node"
                  }
                ],
                "configVersion": "v1.10.0",
                "enabled": false,
                "name": "resiliency"
              }
            ]
          }
        }
      ]
    capabilities: Seamless Upgrades
    categories: Storage
    containerImage: docker.io/dellemc/dell-csm-operator:v1.6.0
    createdAt: "2024-07-24T08:27:49Z"
    description: Easily install and manage Dell’s CSI Drivers and CSM
    features.operators.openshift.io/disconnected: "true"
    features.operators.openshift.io/fips-compliant: "false"
    features.operators.openshift.io/proxy-aware: "false"
    features.operators.openshift.io/tls-profiles: "false"
    features.operators.openshift.io/token-auth-aws: "false"
    features.operators.openshift.io/token-auth-azure: "false"
    features.operators.openshift.io/token-auth-gcp: "false"
    operators.operatorframework.io/builder: operator-sdk-v1.35.0
    operators.operatorframework.io/project_layout: go.kubebuilder.io/v3
    repository: https://github.com/dell/csm-operator
    support: Dell Technologies
  name: dell-csm-operator.v1.6.1
  namespace: placeholder
spec:
  apiservicedefinitions: {}
  customresourcedefinitions:
    owned:
    - description: ApexConnectivityClient is the Schema for the ApexConnectivityClient
        API
      displayName: Apex Connectivity Client
      kind: ApexConnectivityClient
      name: apexconnectivityclients.storage.dell.com
      specDescriptors:
      - description: Common is the common specification for both controller and node
          plugins
        displayName: Common specification
        path: client.common
      - description: Args is the set of arguments for the container
        displayName: Container Arguments
        path: client.common.args
      - description: AuthorizationController is the image tag for the container
        displayName: Authorization Controller Container Image
        path: client.common.authorizationController
      - description: AuthorizationControllerReplicas is the number of replicas for
          the authorization controller deployment
        displayName: Authorization Controller Replicas
        path: client.common.authorizationControllerReplicas
      - description: Certificate is a certificate used for a certificate/private-key
          pair
        displayName: Certificate for certificate/private-key pair
        path: client.common.certificate
      - description: CertificateAuthority is a certificate authority used to validate
          a certificate
        displayName: Certificate authority for validating a certificate
        path: client.common.certificateAuthority
      - description: Commander is the image tag for the Container
        displayName: Authorization Commander Container Image
        path: client.common.commander
      - description: The interval which the reconcile of each controller is run
        displayName: Controller Reconcile Interval
        path: client.common.controllerReconcileInterval
      - description: ComponentCred is to store the velero credential contents
        displayName: ComponentCred for velero component
        path: client.common.credentials
      - description: CreateWithInstall is used to indicate wether or not to create
          a secret for objectstore
        displayName: CreateWithInstall
        path: client.common.credentials[0].createWithInstall
      - description: Name is the name of secret which contains credentials to access
          objectstore
        displayName: Name
        path: client.common.credentials[0].name
      - description: SecretContents contains credentials to access objectstore
        displayName: secretContents
        path: client.common.credentials[0].secretContents
      - description: AccessKeyID is a name of key ID to access objectstore
        displayName: AccessKeyID
        path: client.common.credentials[0].secretContents.aws_access_key_id
      - description: AccessKey contains the key to access objectstore
        displayName: AccessKey
        path: client.common.credentials[0].secretContents.aws_secret_access_key
      - description: DeployNodeAgent is to enable/disable node-agent services
        displayName: Deploy node-agent for Application Mobility
        path: client.common.deployNodeAgent
      - description: Enabled is used to indicate wether or not to deploy a module
        displayName: Enabled
        path: client.common.enabled
      - description: Envs is the set of environment variables for the container
        displayName: Container Environment vars
        path: client.common.envs
      - description: Hostname is the authorization proxy server hostname
        displayName: Authorization Proxy Server Hostname
        path: client.common.hostname
      - description: Image is the image tag for the Container
        displayName: Container Image
        path: client.common.image
      - description: ImagePullPolicy is the image pull policy for the image
        displayName: Container Image Pull Policy
        path: client.common.imagePullPolicy
        x-descriptors:
        - urn:alm:descriptor:com.tectonic.ui:imagePullPolicy
      - description: kvEnginePath is the Authorization vault secret path
        displayName: Authorization KV Engine Path
        path: client.common.kvEnginePath
      - description: LeaderElection is boolean flag to enable leader election
        displayName: Leader Election
        path: client.common.leaderElection
      - description: LicenseName is the name of the license for app-mobility
        displayName: License Name for Application Mobility
        path: client.common.licenseName
      - description: Name is the name of Container
        displayName: Container Name
        path: client.common.name
      - description: NodeSelector is a selector which must be true for the pod to
          fit on a node. Selector which must match a node's labels for the pod to
          be scheduled on that node.
        displayName: NodeSelector
        path: client.common.nodeSelector
      - description: ObjectStoreSecretName is the name of the secret for the object
          store for app-mobility
        displayName: Application Mobility Object Store Secret
        path: client.common.objectStoreSecretName
      - description: Opa is the image tag for the Container
        displayName: Authorization Opa Container Image
        path: client.common.opa
      - description: OpaKubeMgmt is the image tag for the Container
        displayName: Authorization Opa Kube Management Container Image
        path: client.common.opaKubeMgmt
      - description: PrivateKey is a private key used for a certificate/private-key
          pair
        displayName: Private key for certificate/private-key pair
        path: client.common.privateKey
      - description: ProxyServerIngress is the authorization proxy server ingress
          configuration
        displayName: Authorization Proxy Server ingress configuration
        path: client.common.proxyServerIngress
      - description: Annotations is an unstructured key value map that stores additional
          annotations for the ingress
        displayName: Authorization Proxy Server Annotations
        path: client.common.proxyServerIngress[0].annotations
      - description: Hosts is the hosts rules for the ingress
        displayName: Authorization Proxy Server Hosts
        path: client.common.proxyServerIngress[0].hosts
      - description: IngressClassName is the ingressClassName
        displayName: Authorization Proxy Server Ingress Class Name
        path: client.common.proxyServerIngress[0].ingressClassName
      - description: ProxyService is the image tag for the Container
        displayName: Authorization Proxy Service Container Image
        path: client.common.proxyService
      - description: ProxyServiceReplicas is the number of replicas for the proxy
          service deployment
        displayName: Proxy Service Replicas
        path: client.common.proxyServiceReplicas
      - description: Redis is the image tag for the Container
        displayName: Authorization Redis Container Image
        path: client.common.redis
      - description: RedisCommander is the name of the redis deployment
        displayName: Redis Deployment Name
        path: client.common.redisCommander
      - description: RedisName is the name of the redis statefulset
        displayName: Redis StatefulSet Name
        path: client.common.redisName
      - description: RedisReplicas is the number of replicas for the redis deployment
        displayName: Redis Deployment Replicas
        path: client.common.redisReplicas
      - description: ReplicaCount is the replica count for app mobility
        displayName: Application Mobility Replica Count
        path: client.common.replicaCount
      - description: RoleService is the image tag for the Container
        displayName: Authorization Role Service Container Image
        path: client.common.roleService
      - description: RoleServiceReplicas is the number of replicas for the role service
          deployment
        displayName: Role Service Replicas
        path: client.common.roleServiceReplicas
      - description: Sentinel is the name of the sentinel statefulSet
        displayName: Sentinel StatefulSet Name
        path: client.common.sentinel
      - description: skipCertificateValidation is the flag to skip certificate validation
        displayName: Authorization Skip Certificate Validation
        path: client.common.skipCertificateValidation
      - description: StorageService is the image tag for the Container
        displayName: Authorization Storage Service Container Image
        path: client.common.storageService
      - description: StorageServiceReplicas is the number of replicas for storage
          service deployment
        displayName: Storage Service Replicas
        path: client.common.storageServiceReplicas
      - description: RedisStorageClass is the authorization proxy server redis storage
          class for persistence
        displayName: Authorization Proxy Server Redis storage class
        path: client.common.storageclass
      - description: TenantService is the image tag for the Container
        displayName: Authorization Tenant Service Container Image
        path: client.common.tenantService
      - description: TenantServiceReplicas is the number of replicas for the tenant
          service deployment
        displayName: Tenant Service Replicas
        path: client.common.tenantServiceReplicas
      - description: Tolerations is the list of tolerations for the driver pods
        displayName: Tolerations
        path: client.common.tolerations
      - description: UseSnapshot is to check whether volume snapshot is enabled under
          velero component
        displayName: use-volume-snapshots for Application Mobilit- Velero
        path: client.common.useVolumeSnapshot
      - description: VaultAddress is the address of the vault
        displayName: Authorization Vault Address
        path: client.common.vaultAddress
      - description: VaultRole is the role for the vault
        displayName: Authorization Vault Role
        path: client.common.vaultRole
      - description: VeleroNamespace is the namespace that Velero is installed in
        displayName: Velero namespace
        path: client.common.veleroNamespace
      - description: ConfigVersion is the configuration version of the client
        displayName: Config Version
        path: client.configVersion
      - description: ConnectionTarget is the target that the client connects to in
          the Dell datacenter
        displayName: Connection Target
        path: client.connectionTarget
      - description: ClientType is the Client type for Dell Technologies - e.g, ApexConnectivityClient
        displayName: Client Type
        path: client.csmClientType
      - description: ForceRemoveClient is the boolean flag used to remove client deployment
          when CR is deleted
        displayName: Force Remove Client
        path: client.forceRemoveClient
      - description: Args is the set of arguments for the container
        displayName: Container Arguments
        path: client.initContainers[0].args
      - description: AuthorizationController is the image tag for the container
        displayName: Authorization Controller Container Image
        path: client.initContainers[0].authorizationController
      - description: AuthorizationControllerReplicas is the number of replicas for
          the authorization controller deployment
        displayName: Authorization Controller Replicas
        path: client.initContainers[0].authorizationControllerReplicas
      - description: Certificate is a certificate used for a certificate/private-key
          pair
        displayName: Certificate for certificate/private-key pair
        path: client.initContainers[0].certificate
      - description: CertificateAuthority is a certificate authority used to validate
          a certificate
        displayName: Certificate authority for validating a certificate
        path: client.initContainers[0].certificateAuthority
      - description: Commander is the image tag for the Container
        displayName: Authorization Commander Container Image
        path: client.initContainers[0].commander
      - description: The interval which the reconcile of each controller is run
        displayName: Controller Reconcile Interval
        path: client.initContainers[0].controllerReconcileInterval
      - description: ComponentCred is to store the velero credential contents
        displayName: ComponentCred for velero component
        path: client.initContainers[0].credentials
      - description: CreateWithInstall is used to indicate wether or not to create
          a secret for objectstore
        displayName: CreateWithInstall
        path: client.initContainers[0].credentials[0].createWithInstall
      - description: Name is the name of secret which contains credentials to access
          objectstore
        displayName: Name
        path: client.initContainers[0].credentials[0].name
      - description: SecretContents contains credentials to access objectstore
        displayName: secretContents
        path: client.initContainers[0].credentials[0].secretContents
      - description: AccessKeyID is a name of key ID to access objectstore
        displayName: AccessKeyID
        path: client.initContainers[0].credentials[0].secretContents.aws_access_key_id
      - description: AccessKey contains the key to access objectstore
        displayName: AccessKey
        path: client.initContainers[0].credentials[0].secretContents.aws_secret_access_key
      - description: DeployNodeAgent is to enable/disable node-agent services
        displayName: Deploy node-agent for Application Mobility
        path: client.initContainers[0].deployNodeAgent
      - description: Enabled is used to indicate wether or not to deploy a module
        displayName: Enabled
        path: client.initContainers[0].enabled
      - description: Envs is the set of environment variables for the container
        displayName: Container Environment vars
        path: client.initContainers[0].envs
      - description: Hostname is the authorization proxy server hostname
        displayName: Authorization Proxy Server Hostname
        path: client.initContainers[0].hostname
      - description: Image is the image tag for the Container
        displayName: Container Image
        path: client.initContainers[0].image
      - description: ImagePullPolicy is the image pull policy for the image
        displayName: Container Image Pull Policy
        path: client.initContainers[0].imagePullPolicy
        x-descriptors:
        - urn:alm:descriptor:com.tectonic.ui:imagePullPolicy
      - description: kvEnginePath is the Authorization vault secret path
        displayName: Authorization KV Engine Path
        path: client.initContainers[0].kvEnginePath
      - description: LeaderElection is boolean flag to enable leader election
        displayName: Leader Election
        path: client.initContainers[0].leaderElection
      - description: LicenseName is the name of the license for app-mobility
        displayName: License Name for Application Mobility
        path: client.initContainers[0].licenseName
      - description: Name is the name of Container
        displayName: Container Name
        path: client.initContainers[0].name
      - description: NodeSelector is a selector which must be true for the pod to
          fit on a node. Selector which must match a node's labels for the pod to
          be scheduled on that node.
        displayName: NodeSelector
        path: client.initContainers[0].nodeSelector
      - description: ObjectStoreSecretName is the name of the secret for the object
          store for app-mobility
        displayName: Application Mobility Object Store Secret
        path: client.initContainers[0].objectStoreSecretName
      - description: Opa is the image tag for the Container
        displayName: Authorization Opa Container Image
        path: client.initContainers[0].opa
      - description: OpaKubeMgmt is the image tag for the Container
        displayName: Authorization Opa Kube Management Container Image
        path: client.initContainers[0].opaKubeMgmt
      - description: PrivateKey is a private key used for a certificate/private-key
          pair
        displayName: Private key for certificate/private-key pair
        path: client.initContainers[0].privateKey
      - description: ProxyServerIngress is the authorization proxy server ingress
          configuration
        displayName: Authorization Proxy Server ingress configuration
        path: client.initContainers[0].proxyServerIngress
      - description: Annotations is an unstructured key value map that stores additional
          annotations for the ingress
        displayName: Authorization Proxy Server Annotations
        path: client.initContainers[0].proxyServerIngress[0].annotations
      - description: Hosts is the hosts rules for the ingress
        displayName: Authorization Proxy Server Hosts
        path: client.initContainers[0].proxyServerIngress[0].hosts
      - description: IngressClassName is the ingressClassName
        displayName: Authorization Proxy Server Ingress Class Name
        path: client.initContainers[0].proxyServerIngress[0].ingressClassName
      - description: ProxyService is the image tag for the Container
        displayName: Authorization Proxy Service Container Image
        path: client.initContainers[0].proxyService
      - description: ProxyServiceReplicas is the number of replicas for the proxy
          service deployment
        displayName: Proxy Service Replicas
        path: client.initContainers[0].proxyServiceReplicas
      - description: Redis is the image tag for the Container
        displayName: Authorization Redis Container Image
        path: client.initContainers[0].redis
      - description: RedisCommander is the name of the redis deployment
        displayName: Redis Deployment Name
        path: client.initContainers[0].redisCommander
      - description: RedisName is the name of the redis statefulset
        displayName: Redis StatefulSet Name
        path: client.initContainers[0].redisName
      - description: RedisReplicas is the number of replicas for the redis deployment
        displayName: Redis Deployment Replicas
        path: client.initContainers[0].redisReplicas
      - description: ReplicaCount is the replica count for app mobility
        displayName: Application Mobility Replica Count
        path: client.initContainers[0].replicaCount
      - description: RoleService is the image tag for the Container
        displayName: Authorization Role Service Container Image
        path: client.initContainers[0].roleService
      - description: RoleServiceReplicas is the number of replicas for the role service
          deployment
        displayName: Role Service Replicas
        path: client.initContainers[0].roleServiceReplicas
      - description: Sentinel is the name of the sentinel statefulSet
        displayName: Sentinel StatefulSet Name
        path: client.initContainers[0].sentinel
      - description: skipCertificateValidation is the flag to skip certificate validation
        displayName: Authorization Skip Certificate Validation
        path: client.initContainers[0].skipCertificateValidation
      - description: StorageService is the image tag for the Container
        displayName: Authorization Storage Service Container Image
        path: client.initContainers[0].storageService
      - description: StorageServiceReplicas is the number of replicas for storage
          service deployment
        displayName: Storage Service Replicas
        path: client.initContainers[0].storageServiceReplicas
      - description: RedisStorageClass is the authorization proxy server redis storage
          class for persistence
        displayName: Authorization Proxy Server Redis storage class
        path: client.initContainers[0].storageclass
      - description: TenantService is the image tag for the Container
        displayName: Authorization Tenant Service Container Image
        path: client.initContainers[0].tenantService
      - description: TenantServiceReplicas is the number of replicas for the tenant
          service deployment
        displayName: Tenant Service Replicas
        path: client.initContainers[0].tenantServiceReplicas
      - description: Tolerations is the list of tolerations for the driver pods
        displayName: Tolerations
        path: client.initContainers[0].tolerations
      - description: UseSnapshot is to check whether volume snapshot is enabled under
          velero component
        displayName: use-volume-snapshots for Application Mobilit- Velero
        path: client.initContainers[0].useVolumeSnapshot
      - description: VaultAddress is the address of the vault
        displayName: Authorization Vault Address
        path: client.initContainers[0].vaultAddress
      - description: VaultRole is the role for the vault
        displayName: Authorization Vault Role
        path: client.initContainers[0].vaultRole
      - description: VeleroNamespace is the namespace that Velero is installed in
        displayName: Velero namespace
        path: client.initContainers[0].veleroNamespace
      - description: SideCars is the specification for CSI sidecar containers
        displayName: CSI SideCars specification
        path: client.sideCars
      - description: Args is the set of arguments for the container
        displayName: Container Arguments
        path: client.sideCars[0].args
      - description: AuthorizationController is the image tag for the container
        displayName: Authorization Controller Container Image
        path: client.sideCars[0].authorizationController
      - description: AuthorizationControllerReplicas is the number of replicas for
          the authorization controller deployment
        displayName: Authorization Controller Replicas
        path: client.sideCars[0].authorizationControllerReplicas
      - description: Certificate is a certificate used for a certificate/private-key
          pair
        displayName: Certificate for certificate/private-key pair
        path: client.sideCars[0].certificate
      - description: CertificateAuthority is a certificate authority used to validate
          a certificate
        displayName: Certificate authority for validating a certificate
        path: client.sideCars[0].certificateAuthority
      - description: Commander is the image tag for the Container
        displayName: Authorization Commander Container Image
        path: client.sideCars[0].commander
      - description: The interval which the reconcile of each controller is run
        displayName: Controller Reconcile Interval
        path: client.sideCars[0].controllerReconcileInterval
      - description: ComponentCred is to store the velero credential contents
        displayName: ComponentCred for velero component
        path: client.sideCars[0].credentials
      - description: CreateWithInstall is used to indicate wether or not to create
          a secret for objectstore
        displayName: CreateWithInstall
        path: client.sideCars[0].credentials[0].createWithInstall
      - description: Name is the name of secret which contains credentials to access
          objectstore
        displayName: Name
        path: client.sideCars[0].credentials[0].name
      - description: SecretContents contains credentials to access objectstore
        displayName: secretContents
        path: client.sideCars[0].credentials[0].secretContents
      - description: AccessKeyID is a name of key ID to access objectstore
        displayName: AccessKeyID
        path: client.sideCars[0].credentials[0].secretContents.aws_access_key_id
      - description: AccessKey contains the key to access objectstore
        displayName: AccessKey
        path: client.sideCars[0].credentials[0].secretContents.aws_secret_access_key
      - description: DeployNodeAgent is to enable/disable node-agent services
        displayName: Deploy node-agent for Application Mobility
        path: client.sideCars[0].deployNodeAgent
      - description: Enabled is used to indicate wether or not to deploy a module
        displayName: Enabled
        path: client.sideCars[0].enabled
      - description: Envs is the set of environment variables for the container
        displayName: Container Environment vars
        path: client.sideCars[0].envs
      - description: Hostname is the authorization proxy server hostname
        displayName: Authorization Proxy Server Hostname
        path: client.sideCars[0].hostname
      - description: Image is the image tag for the Container
        displayName: Container Image
        path: client.sideCars[0].image
      - description: ImagePullPolicy is the image pull policy for the image
        displayName: Container Image Pull Policy
        path: client.sideCars[0].imagePullPolicy
        x-descriptors:
        - urn:alm:descriptor:com.tectonic.ui:imagePullPolicy
      - description: kvEnginePath is the Authorization vault secret path
        displayName: Authorization KV Engine Path
        path: client.sideCars[0].kvEnginePath
      - description: LeaderElection is boolean flag to enable leader election
        displayName: Leader Election
        path: client.sideCars[0].leaderElection
      - description: LicenseName is the name of the license for app-mobility
        displayName: License Name for Application Mobility
        path: client.sideCars[0].licenseName
      - description: Name is the name of Container
        displayName: Container Name
        path: client.sideCars[0].name
      - description: NodeSelector is a selector which must be true for the pod to
          fit on a node. Selector which must match a node's labels for the pod to
          be scheduled on that node.
        displayName: NodeSelector
        path: client.sideCars[0].nodeSelector
      - description: ObjectStoreSecretName is the name of the secret for the object
          store for app-mobility
        displayName: Application Mobility Object Store Secret
        path: client.sideCars[0].objectStoreSecretName
      - description: Opa is the image tag for the Container
        displayName: Authorization Opa Container Image
        path: client.sideCars[0].opa
      - description: OpaKubeMgmt is the image tag for the Container
        displayName: Authorization Opa Kube Management Container Image
        path: client.sideCars[0].opaKubeMgmt
      - description: PrivateKey is a private key used for a certificate/private-key
          pair
        displayName: Private key for certificate/private-key pair
        path: client.sideCars[0].privateKey
      - description: ProxyServerIngress is the authorization proxy server ingress
          configuration
        displayName: Authorization Proxy Server ingress configuration
        path: client.sideCars[0].proxyServerIngress
      - description: Annotations is an unstructured key value map that stores additional
          annotations for the ingress
        displayName: Authorization Proxy Server Annotations
        path: client.sideCars[0].proxyServerIngress[0].annotations
      - description: Hosts is the hosts rules for the ingress
        displayName: Authorization Proxy Server Hosts
        path: client.sideCars[0].proxyServerIngress[0].hosts
      - description: IngressClassName is the ingressClassName
        displayName: Authorization Proxy Server Ingress Class Name
        path: client.sideCars[0].proxyServerIngress[0].ingressClassName
      - description: ProxyService is the image tag for the Container
        displayName: Authorization Proxy Service Container Image
        path: client.sideCars[0].proxyService
      - description: ProxyServiceReplicas is the number of replicas for the proxy
          service deployment
        displayName: Proxy Service Replicas
        path: client.sideCars[0].proxyServiceReplicas
      - description: Redis is the image tag for the Container
        displayName: Authorization Redis Container Image
        path: client.sideCars[0].redis
      - description: RedisCommander is the name of the redis deployment
        displayName: Redis Deployment Name
        path: client.sideCars[0].redisCommander
      - description: RedisName is the name of the redis statefulset
        displayName: Redis StatefulSet Name
        path: client.sideCars[0].redisName
      - description: RedisReplicas is the number of replicas for the redis deployment
        displayName: Redis Deployment Replicas
        path: client.sideCars[0].redisReplicas
      - description: ReplicaCount is the replica count for app mobility
        displayName: Application Mobility Replica Count
        path: client.sideCars[0].replicaCount
      - description: RoleService is the image tag for the Container
        displayName: Authorization Role Service Container Image
        path: client.sideCars[0].roleService
      - description: RoleServiceReplicas is the number of replicas for the role service
          deployment
        displayName: Role Service Replicas
        path: client.sideCars[0].roleServiceReplicas
      - description: Sentinel is the name of the sentinel statefulSet
        displayName: Sentinel StatefulSet Name
        path: client.sideCars[0].sentinel
      - description: skipCertificateValidation is the flag to skip certificate validation
        displayName: Authorization Skip Certificate Validation
        path: client.sideCars[0].skipCertificateValidation
      - description: StorageService is the image tag for the Container
        displayName: Authorization Storage Service Container Image
        path: client.sideCars[0].storageService
      - description: StorageServiceReplicas is the number of replicas for storage
          service deployment
        displayName: Storage Service Replicas
        path: client.sideCars[0].storageServiceReplicas
      - description: RedisStorageClass is the authorization proxy server redis storage
          class for persistence
        displayName: Authorization Proxy Server Redis storage class
        path: client.sideCars[0].storageclass
      - description: TenantService is the image tag for the Container
        displayName: Authorization Tenant Service Container Image
        path: client.sideCars[0].tenantService
      - description: TenantServiceReplicas is the number of replicas for the tenant
          service deployment
        displayName: Tenant Service Replicas
        path: client.sideCars[0].tenantServiceReplicas
      - description: Tolerations is the list of tolerations for the driver pods
        displayName: Tolerations
        path: client.sideCars[0].tolerations
      - description: UseSnapshot is to check whether volume snapshot is enabled under
          velero component
        displayName: use-volume-snapshots for Application Mobilit- Velero
        path: client.sideCars[0].useVolumeSnapshot
      - description: VaultAddress is the address of the vault
        displayName: Authorization Vault Address
        path: client.sideCars[0].vaultAddress
      - description: VaultRole is the role for the vault
        displayName: Authorization Vault Role
        path: client.sideCars[0].vaultRole
      - description: VeleroNamespace is the namespace that Velero is installed in
        displayName: Velero namespace
        path: client.sideCars[0].veleroNamespace
      - description: UsePrivateCaCerts is used to specify private CA signed certs
        displayName: Use Private CA Certs
        path: client.usePrivateCaCerts
      statusDescriptors:
      - description: State is the state of the client installation
        displayName: State
        path: state
        x-descriptors:
        - urn:alm:descriptor:text
      version: v1
    - description: ContainerStorageModule is the Schema for the containerstoragemodules
        API
      displayName: Container Storage Module
      kind: ContainerStorageModule
      name: containerstoragemodules.storage.dell.com
      specDescriptors:
      - description: AuthSecret is the name of the credentials secret for the driver
        displayName: Auth Secret
        path: driver.authSecret
      - description: Common is the common specification for both controller and node
          plugins
        displayName: Common specification
        path: driver.common
      - description: Args is the set of arguments for the container
        displayName: Container Arguments
        path: driver.common.args
      - description: AuthorizationController is the image tag for the container
        displayName: Authorization Controller Container Image
        path: driver.common.authorizationController
      - description: AuthorizationControllerReplicas is the number of replicas for
          the authorization controller deployment
        displayName: Authorization Controller Replicas
        path: driver.common.authorizationControllerReplicas
      - description: Certificate is a certificate used for a certificate/private-key
          pair
        displayName: Certificate for certificate/private-key pair
        path: driver.common.certificate
      - description: CertificateAuthority is a certificate authority used to validate
          a certificate
        displayName: Certificate authority for validating a certificate
        path: driver.common.certificateAuthority
      - description: Commander is the image tag for the Container
        displayName: Authorization Commander Container Image
        path: driver.common.commander
      - description: The interval which the reconcile of each controller is run
        displayName: Controller Reconcile Interval
        path: driver.common.controllerReconcileInterval
      - description: ComponentCred is to store the velero credential contents
        displayName: ComponentCred for velero component
        path: driver.common.credentials
      - description: CreateWithInstall is used to indicate wether or not to create
          a secret for objectstore
        displayName: CreateWithInstall
        path: driver.common.credentials[0].createWithInstall
      - description: Name is the name of secret which contains credentials to access
          objectstore
        displayName: Name
        path: driver.common.credentials[0].name
      - description: SecretContents contains credentials to access objectstore
        displayName: secretContents
        path: driver.common.credentials[0].secretContents
      - description: AccessKeyID is a name of key ID to access objectstore
        displayName: AccessKeyID
        path: driver.common.credentials[0].secretContents.aws_access_key_id
      - description: AccessKey contains the key to access objectstore
        displayName: AccessKey
        path: driver.common.credentials[0].secretContents.aws_secret_access_key
      - description: DeployNodeAgent is to enable/disable node-agent services
        displayName: Deploy node-agent for Application Mobility
        path: driver.common.deployNodeAgent
      - description: Enabled is used to indicate wether or not to deploy a module
        displayName: Enabled
        path: driver.common.enabled
      - description: Envs is the set of environment variables for the container
        displayName: Container Environment vars
        path: driver.common.envs
      - description: Hostname is the authorization proxy server hostname
        displayName: Authorization Proxy Server Hostname
        path: driver.common.hostname
      - description: Image is the image tag for the Container
        displayName: Container Image
        path: driver.common.image
      - description: ImagePullPolicy is the image pull policy for the image
        displayName: Container Image Pull Policy
        path: driver.common.imagePullPolicy
        x-descriptors:
        - urn:alm:descriptor:com.tectonic.ui:imagePullPolicy
      - description: kvEnginePath is the Authorization vault secret path
        displayName: Authorization KV Engine Path
        path: driver.common.kvEnginePath
      - description: LeaderElection is boolean flag to enable leader election
        displayName: Leader Election
        path: driver.common.leaderElection
      - description: LicenseName is the name of the license for app-mobility
        displayName: License Name for Application Mobility
        path: driver.common.licenseName
      - description: Name is the name of Container
        displayName: Container Name
        path: driver.common.name
      - description: NodeSelector is a selector which must be true for the pod to
          fit on a node. Selector which must match a node's labels for the pod to
          be scheduled on that node.
        displayName: NodeSelector
        path: driver.common.nodeSelector
      - description: ObjectStoreSecretName is the name of the secret for the object
          store for app-mobility
        displayName: Application Mobility Object Store Secret
        path: driver.common.objectStoreSecretName
      - description: Opa is the image tag for the Container
        displayName: Authorization Opa Container Image
        path: driver.common.opa
      - description: OpaKubeMgmt is the image tag for the Container
        displayName: Authorization Opa Kube Management Container Image
        path: driver.common.opaKubeMgmt
      - description: PrivateKey is a private key used for a certificate/private-key
          pair
        displayName: Private key for certificate/private-key pair
        path: driver.common.privateKey
      - description: ProxyServerIngress is the authorization proxy server ingress
          configuration
        displayName: Authorization Proxy Server ingress configuration
        path: driver.common.proxyServerIngress
      - description: Annotations is an unstructured key value map that stores additional
          annotations for the ingress
        displayName: Authorization Proxy Server Annotations
        path: driver.common.proxyServerIngress[0].annotations
      - description: Hosts is the hosts rules for the ingress
        displayName: Authorization Proxy Server Hosts
        path: driver.common.proxyServerIngress[0].hosts
      - description: IngressClassName is the ingressClassName
        displayName: Authorization Proxy Server Ingress Class Name
        path: driver.common.proxyServerIngress[0].ingressClassName
      - description: ProxyService is the image tag for the Container
        displayName: Authorization Proxy Service Container Image
        path: driver.common.proxyService
      - description: ProxyServiceReplicas is the number of replicas for the proxy
          service deployment
        displayName: Proxy Service Replicas
        path: driver.common.proxyServiceReplicas
      - description: Redis is the image tag for the Container
        displayName: Authorization Redis Container Image
        path: driver.common.redis
      - description: RedisCommander is the name of the redis deployment
        displayName: Redis Deployment Name
        path: driver.common.redisCommander
      - description: RedisName is the name of the redis statefulset
        displayName: Redis StatefulSet Name
        path: driver.common.redisName
      - description: RedisReplicas is the number of replicas for the redis deployment
        displayName: Redis Deployment Replicas
        path: driver.common.redisReplicas
      - description: ReplicaCount is the replica count for app mobility
        displayName: Application Mobility Replica Count
        path: driver.common.replicaCount
      - description: RoleService is the image tag for the Container
        displayName: Authorization Role Service Container Image
        path: driver.common.roleService
      - description: RoleServiceReplicas is the number of replicas for the role service
          deployment
        displayName: Role Service Replicas
        path: driver.common.roleServiceReplicas
      - description: Sentinel is the name of the sentinel statefulSet
        displayName: Sentinel StatefulSet Name
        path: driver.common.sentinel
      - description: skipCertificateValidation is the flag to skip certificate validation
        displayName: Authorization Skip Certificate Validation
        path: driver.common.skipCertificateValidation
      - description: StorageService is the image tag for the Container
        displayName: Authorization Storage Service Container Image
        path: driver.common.storageService
      - description: StorageServiceReplicas is the number of replicas for storage
          service deployment
        displayName: Storage Service Replicas
        path: driver.common.storageServiceReplicas
      - description: RedisStorageClass is the authorization proxy server redis storage
          class for persistence
        displayName: Authorization Proxy Server Redis storage class
        path: driver.common.storageclass
      - description: TenantService is the image tag for the Container
        displayName: Authorization Tenant Service Container Image
        path: driver.common.tenantService
      - description: TenantServiceReplicas is the number of replicas for the tenant
          service deployment
        displayName: Tenant Service Replicas
        path: driver.common.tenantServiceReplicas
      - description: Tolerations is the list of tolerations for the driver pods
        displayName: Tolerations
        path: driver.common.tolerations
      - description: UseSnapshot is to check whether volume snapshot is enabled under
          velero component
        displayName: use-volume-snapshots for Application Mobilit- Velero
        path: driver.common.useVolumeSnapshot
      - description: VaultAddress is the address of the vault
        displayName: Authorization Vault Address
        path: driver.common.vaultAddress
      - description: VaultRole is the role for the vault
        displayName: Authorization Vault Role
        path: driver.common.vaultRole
      - description: VeleroNamespace is the namespace that Velero is installed in
        displayName: Velero namespace
        path: driver.common.veleroNamespace
      - description: ConfigVersion is the configuration version of the driver
        displayName: Config Version
        path: driver.configVersion
      - description: Controller is the specification for Controller plugin only
        displayName: Controller Specification
        path: driver.controller
      - description: Args is the set of arguments for the container
        displayName: Container Arguments
        path: driver.controller.args
      - description: AuthorizationController is the image tag for the container
        displayName: Authorization Controller Container Image
        path: driver.controller.authorizationController
      - description: AuthorizationControllerReplicas is the number of replicas for
          the authorization controller deployment
        displayName: Authorization Controller Replicas
        path: driver.controller.authorizationControllerReplicas
      - description: Certificate is a certificate used for a certificate/private-key
          pair
        displayName: Certificate for certificate/private-key pair
        path: driver.controller.certificate
      - description: CertificateAuthority is a certificate authority used to validate
          a certificate
        displayName: Certificate authority for validating a certificate
        path: driver.controller.certificateAuthority
      - description: Commander is the image tag for the Container
        displayName: Authorization Commander Container Image
        path: driver.controller.commander
      - description: The interval which the reconcile of each controller is run
        displayName: Controller Reconcile Interval
        path: driver.controller.controllerReconcileInterval
      - description: ComponentCred is to store the velero credential contents
        displayName: ComponentCred for velero component
        path: driver.controller.credentials
      - description: CreateWithInstall is used to indicate wether or not to create
          a secret for objectstore
        displayName: CreateWithInstall
        path: driver.controller.credentials[0].createWithInstall
      - description: Name is the name of secret which contains credentials to access
          objectstore
        displayName: Name
        path: driver.controller.credentials[0].name
      - description: SecretContents contains credentials to access objectstore
        displayName: secretContents
        path: driver.controller.credentials[0].secretContents
      - description: AccessKeyID is a name of key ID to access objectstore
        displayName: AccessKeyID
        path: driver.controller.credentials[0].secretContents.aws_access_key_id
      - description: AccessKey contains the key to access objectstore
        displayName: AccessKey
        path: driver.controller.credentials[0].secretContents.aws_secret_access_key
      - description: DeployNodeAgent is to enable/disable node-agent services
        displayName: Deploy node-agent for Application Mobility
        path: driver.controller.deployNodeAgent
      - description: Enabled is used to indicate wether or not to deploy a module
        displayName: Enabled
        path: driver.controller.enabled
      - description: Envs is the set of environment variables for the container
        displayName: Container Environment vars
        path: driver.controller.envs
      - description: Hostname is the authorization proxy server hostname
        displayName: Authorization Proxy Server Hostname
        path: driver.controller.hostname
      - description: Image is the image tag for the Container
        displayName: Container Image
        path: driver.controller.image
      - description: ImagePullPolicy is the image pull policy for the image
        displayName: Container Image Pull Policy
        path: driver.controller.imagePullPolicy
        x-descriptors:
        - urn:alm:descriptor:com.tectonic.ui:imagePullPolicy
      - description: kvEnginePath is the Authorization vault secret path
        displayName: Authorization KV Engine Path
        path: driver.controller.kvEnginePath
      - description: LeaderElection is boolean flag to enable leader election
        displayName: Leader Election
        path: driver.controller.leaderElection
      - description: LicenseName is the name of the license for app-mobility
        displayName: License Name for Application Mobility
        path: driver.controller.licenseName
      - description: Name is the name of Container
        displayName: Container Name
        path: driver.controller.name
      - description: NodeSelector is a selector which must be true for the pod to
          fit on a node. Selector which must match a node's labels for the pod to
          be scheduled on that node.
        displayName: NodeSelector
        path: driver.controller.nodeSelector
      - description: ObjectStoreSecretName is the name of the secret for the object
          store for app-mobility
        displayName: Application Mobility Object Store Secret
        path: driver.controller.objectStoreSecretName
      - description: Opa is the image tag for the Container
        displayName: Authorization Opa Container Image
        path: driver.controller.opa
      - description: OpaKubeMgmt is the image tag for the Container
        displayName: Authorization Opa Kube Management Container Image
        path: driver.controller.opaKubeMgmt
      - description: PrivateKey is a private key used for a certificate/private-key
          pair
        displayName: Private key for certificate/private-key pair
        path: driver.controller.privateKey
      - description: ProxyServerIngress is the authorization proxy server ingress
          configuration
        displayName: Authorization Proxy Server ingress configuration
        path: driver.controller.proxyServerIngress
      - description: Annotations is an unstructured key value map that stores additional
          annotations for the ingress
        displayName: Authorization Proxy Server Annotations
        path: driver.controller.proxyServerIngress[0].annotations
      - description: Hosts is the hosts rules for the ingress
        displayName: Authorization Proxy Server Hosts
        path: driver.controller.proxyServerIngress[0].hosts
      - description: IngressClassName is the ingressClassName
        displayName: Authorization Proxy Server Ingress Class Name
        path: driver.controller.proxyServerIngress[0].ingressClassName
      - description: ProxyService is the image tag for the Container
        displayName: Authorization Proxy Service Container Image
        path: driver.controller.proxyService
      - description: ProxyServiceReplicas is the number of replicas for the proxy
          service deployment
        displayName: Proxy Service Replicas
        path: driver.controller.proxyServiceReplicas
      - description: Redis is the image tag for the Container
        displayName: Authorization Redis Container Image
        path: driver.controller.redis
      - description: RedisCommander is the name of the redis deployment
        displayName: Redis Deployment Name
        path: driver.controller.redisCommander
      - description: RedisName is the name of the redis statefulset
        displayName: Redis StatefulSet Name
        path: driver.controller.redisName
      - description: RedisReplicas is the number of replicas for the redis deployment
        displayName: Redis Deployment Replicas
        path: driver.controller.redisReplicas
      - description: ReplicaCount is the replica count for app mobility
        displayName: Application Mobility Replica Count
        path: driver.controller.replicaCount
      - description: RoleService is the image tag for the Container
        displayName: Authorization Role Service Container Image
        path: driver.controller.roleService
      - description: RoleServiceReplicas is the number of replicas for the role service
          deployment
        displayName: Role Service Replicas
        path: driver.controller.roleServiceReplicas
      - description: Sentinel is the name of the sentinel statefulSet
        displayName: Sentinel StatefulSet Name
        path: driver.controller.sentinel
      - description: skipCertificateValidation is the flag to skip certificate validation
        displayName: Authorization Skip Certificate Validation
        path: driver.controller.skipCertificateValidation
      - description: StorageService is the image tag for the Container
        displayName: Authorization Storage Service Container Image
        path: driver.controller.storageService
      - description: StorageServiceReplicas is the number of replicas for storage
          service deployment
        displayName: Storage Service Replicas
        path: driver.controller.storageServiceReplicas
      - description: RedisStorageClass is the authorization proxy server redis storage
          class for persistence
        displayName: Authorization Proxy Server Redis storage class
        path: driver.controller.storageclass
      - description: TenantService is the image tag for the Container
        displayName: Authorization Tenant Service Container Image
        path: driver.controller.tenantService
      - description: TenantServiceReplicas is the number of replicas for the tenant
          service deployment
        displayName: Tenant Service Replicas
        path: driver.controller.tenantServiceReplicas
      - description: Tolerations is the list of tolerations for the driver pods
        displayName: Tolerations
        path: driver.controller.tolerations
      - description: UseSnapshot is to check whether volume snapshot is enabled under
          velero component
        displayName: use-volume-snapshots for Application Mobilit- Velero
        path: driver.controller.useVolumeSnapshot
      - description: VaultAddress is the address of the vault
        displayName: Authorization Vault Address
        path: driver.controller.vaultAddress
      - description: VaultRole is the role for the vault
        displayName: Authorization Vault Role
        path: driver.controller.vaultRole
      - description: VeleroNamespace is the namespace that Velero is installed in
        displayName: Velero namespace
        path: driver.controller.veleroNamespace
      - description: CSIDriverSpec is the specification for CSIDriver
        displayName: CSI Driver Spec
        path: driver.csiDriverSpec
      - description: CSIDriverType is the CSI Driver type for Dell Technologies -
          e.g, powermax, powerflex,...
        displayName: CSI Driver Type
        path: driver.csiDriverType
      - description: DNSPolicy is the dnsPolicy of the daemonset for Node plugin
        displayName: DNSPolicy
        path: driver.dnsPolicy
      - description: ForceRemoveDriver is the boolean flag used to remove driver deployment
          when CR is deleted
        displayName: Force Remove Driver
        path: driver.forceRemoveDriver
      - description: ForceUpdate is the boolean flag used to force an update of the
          driver instance
        displayName: Force update
        path: driver.forceUpdate
      - description: Args is the set of arguments for the container
        displayName: Container Arguments
        path: driver.initContainers[0].args
      - description: AuthorizationController is the image tag for the container
        displayName: Authorization Controller Container Image
        path: driver.initContainers[0].authorizationController
      - description: AuthorizationControllerReplicas is the number of replicas for
          the authorization controller deployment
        displayName: Authorization Controller Replicas
        path: driver.initContainers[0].authorizationControllerReplicas
      - description: Certificate is a certificate used for a certificate/private-key
          pair
        displayName: Certificate for certificate/private-key pair
        path: driver.initContainers[0].certificate
      - description: CertificateAuthority is a certificate authority used to validate
          a certificate
        displayName: Certificate authority for validating a certificate
        path: driver.initContainers[0].certificateAuthority
      - description: Commander is the image tag for the Container
        displayName: Authorization Commander Container Image
        path: driver.initContainers[0].commander
      - description: The interval which the reconcile of each controller is run
        displayName: Controller Reconcile Interval
        path: driver.initContainers[0].controllerReconcileInterval
      - description: ComponentCred is to store the velero credential contents
        displayName: ComponentCred for velero component
        path: driver.initContainers[0].credentials
      - description: CreateWithInstall is used to indicate wether or not to create
          a secret for objectstore
        displayName: CreateWithInstall
        path: driver.initContainers[0].credentials[0].createWithInstall
      - description: Name is the name of secret which contains credentials to access
          objectstore
        displayName: Name
        path: driver.initContainers[0].credentials[0].name
      - description: SecretContents contains credentials to access objectstore
        displayName: secretContents
        path: driver.initContainers[0].credentials[0].secretContents
      - description: AccessKeyID is a name of key ID to access objectstore
        displayName: AccessKeyID
        path: driver.initContainers[0].credentials[0].secretContents.aws_access_key_id
      - description: AccessKey contains the key to access objectstore
        displayName: AccessKey
        path: driver.initContainers[0].credentials[0].secretContents.aws_secret_access_key
      - description: DeployNodeAgent is to enable/disable node-agent services
        displayName: Deploy node-agent for Application Mobility
        path: driver.initContainers[0].deployNodeAgent
      - description: Enabled is used to indicate wether or not to deploy a module
        displayName: Enabled
        path: driver.initContainers[0].enabled
      - description: Envs is the set of environment variables for the container
        displayName: Container Environment vars
        path: driver.initContainers[0].envs
      - description: Hostname is the authorization proxy server hostname
        displayName: Authorization Proxy Server Hostname
        path: driver.initContainers[0].hostname
      - description: Image is the image tag for the Container
        displayName: Container Image
        path: driver.initContainers[0].image
      - description: ImagePullPolicy is the image pull policy for the image
        displayName: Container Image Pull Policy
        path: driver.initContainers[0].imagePullPolicy
        x-descriptors:
        - urn:alm:descriptor:com.tectonic.ui:imagePullPolicy
      - description: kvEnginePath is the Authorization vault secret path
        displayName: Authorization KV Engine Path
        path: driver.initContainers[0].kvEnginePath
      - description: LeaderElection is boolean flag to enable leader election
        displayName: Leader Election
        path: driver.initContainers[0].leaderElection
      - description: LicenseName is the name of the license for app-mobility
        displayName: License Name for Application Mobility
        path: driver.initContainers[0].licenseName
      - description: Name is the name of Container
        displayName: Container Name
        path: driver.initContainers[0].name
      - description: NodeSelector is a selector which must be true for the pod to
          fit on a node. Selector which must match a node's labels for the pod to
          be scheduled on that node.
        displayName: NodeSelector
        path: driver.initContainers[0].nodeSelector
      - description: ObjectStoreSecretName is the name of the secret for the object
          store for app-mobility
        displayName: Application Mobility Object Store Secret
        path: driver.initContainers[0].objectStoreSecretName
      - description: Opa is the image tag for the Container
        displayName: Authorization Opa Container Image
        path: driver.initContainers[0].opa
      - description: OpaKubeMgmt is the image tag for the Container
        displayName: Authorization Opa Kube Management Container Image
        path: driver.initContainers[0].opaKubeMgmt
      - description: PrivateKey is a private key used for a certificate/private-key
          pair
        displayName: Private key for certificate/private-key pair
        path: driver.initContainers[0].privateKey
      - description: ProxyServerIngress is the authorization proxy server ingress
          configuration
        displayName: Authorization Proxy Server ingress configuration
        path: driver.initContainers[0].proxyServerIngress
      - description: Annotations is an unstructured key value map that stores additional
          annotations for the ingress
        displayName: Authorization Proxy Server Annotations
        path: driver.initContainers[0].proxyServerIngress[0].annotations
      - description: Hosts is the hosts rules for the ingress
        displayName: Authorization Proxy Server Hosts
        path: driver.initContainers[0].proxyServerIngress[0].hosts
      - description: IngressClassName is the ingressClassName
        displayName: Authorization Proxy Server Ingress Class Name
        path: driver.initContainers[0].proxyServerIngress[0].ingressClassName
      - description: ProxyService is the image tag for the Container
        displayName: Authorization Proxy Service Container Image
        path: driver.initContainers[0].proxyService
      - description: ProxyServiceReplicas is the number of replicas for the proxy
          service deployment
        displayName: Proxy Service Replicas
        path: driver.initContainers[0].proxyServiceReplicas
      - description: Redis is the image tag for the Container
        displayName: Authorization Redis Container Image
        path: driver.initContainers[0].redis
      - description: RedisCommander is the name of the redis deployment
        displayName: Redis Deployment Name
        path: driver.initContainers[0].redisCommander
      - description: RedisName is the name of the redis statefulset
        displayName: Redis StatefulSet Name
        path: driver.initContainers[0].redisName
      - description: RedisReplicas is the number of replicas for the redis deployment
        displayName: Redis Deployment Replicas
        path: driver.initContainers[0].redisReplicas
      - description: ReplicaCount is the replica count for app mobility
        displayName: Application Mobility Replica Count
        path: driver.initContainers[0].replicaCount
      - description: RoleService is the image tag for the Container
        displayName: Authorization Role Service Container Image
        path: driver.initContainers[0].roleService
      - description: RoleServiceReplicas is the number of replicas for the role service
          deployment
        displayName: Role Service Replicas
        path: driver.initContainers[0].roleServiceReplicas
      - description: Sentinel is the name of the sentinel statefulSet
        displayName: Sentinel StatefulSet Name
        path: driver.initContainers[0].sentinel
      - description: skipCertificateValidation is the flag to skip certificate validation
        displayName: Authorization Skip Certificate Validation
        path: driver.initContainers[0].skipCertificateValidation
      - description: StorageService is the image tag for the Container
        displayName: Authorization Storage Service Container Image
        path: driver.initContainers[0].storageService
      - description: StorageServiceReplicas is the number of replicas for storage
          service deployment
        displayName: Storage Service Replicas
        path: driver.initContainers[0].storageServiceReplicas
      - description: RedisStorageClass is the authorization proxy server redis storage
          class for persistence
        displayName: Authorization Proxy Server Redis storage class
        path: driver.initContainers[0].storageclass
      - description: TenantService is the image tag for the Container
        displayName: Authorization Tenant Service Container Image
        path: driver.initContainers[0].tenantService
      - description: TenantServiceReplicas is the number of replicas for the tenant
          service deployment
        displayName: Tenant Service Replicas
        path: driver.initContainers[0].tenantServiceReplicas
      - description: Tolerations is the list of tolerations for the driver pods
        displayName: Tolerations
        path: driver.initContainers[0].tolerations
      - description: UseSnapshot is to check whether volume snapshot is enabled under
          velero component
        displayName: use-volume-snapshots for Application Mobilit- Velero
        path: driver.initContainers[0].useVolumeSnapshot
      - description: VaultAddress is the address of the vault
        displayName: Authorization Vault Address
        path: driver.initContainers[0].vaultAddress
      - description: VaultRole is the role for the vault
        displayName: Authorization Vault Role
        path: driver.initContainers[0].vaultRole
      - description: VeleroNamespace is the namespace that Velero is installed in
        displayName: Velero namespace
        path: driver.initContainers[0].veleroNamespace
      - description: Node is the specification for Node plugin only
        displayName: Node specification
        path: driver.node
      - description: Args is the set of arguments for the container
        displayName: Container Arguments
        path: driver.node.args
      - description: AuthorizationController is the image tag for the container
        displayName: Authorization Controller Container Image
        path: driver.node.authorizationController
      - description: AuthorizationControllerReplicas is the number of replicas for
          the authorization controller deployment
        displayName: Authorization Controller Replicas
        path: driver.node.authorizationControllerReplicas
      - description: Certificate is a certificate used for a certificate/private-key
          pair
        displayName: Certificate for certificate/private-key pair
        path: driver.node.certificate
      - description: CertificateAuthority is a certificate authority used to validate
          a certificate
        displayName: Certificate authority for validating a certificate
        path: driver.node.certificateAuthority
      - description: Commander is the image tag for the Container
        displayName: Authorization Commander Container Image
        path: driver.node.commander
      - description: The interval which the reconcile of each controller is run
        displayName: Controller Reconcile Interval
        path: driver.node.controllerReconcileInterval
      - description: ComponentCred is to store the velero credential contents
        displayName: ComponentCred for velero component
        path: driver.node.credentials
      - description: CreateWithInstall is used to indicate wether or not to create
          a secret for objectstore
        displayName: CreateWithInstall
        path: driver.node.credentials[0].createWithInstall
      - description: Name is the name of secret which contains credentials to access
          objectstore
        displayName: Name
        path: driver.node.credentials[0].name
      - description: SecretContents contains credentials to access objectstore
        displayName: secretContents
        path: driver.node.credentials[0].secretContents
      - description: AccessKeyID is a name of key ID to access objectstore
        displayName: AccessKeyID
        path: driver.node.credentials[0].secretContents.aws_access_key_id
      - description: AccessKey contains the key to access objectstore
        displayName: AccessKey
        path: driver.node.credentials[0].secretContents.aws_secret_access_key
      - description: DeployNodeAgent is to enable/disable node-agent services
        displayName: Deploy node-agent for Application Mobility
        path: driver.node.deployNodeAgent
      - description: Enabled is used to indicate wether or not to deploy a module
        displayName: Enabled
        path: driver.node.enabled
      - description: Envs is the set of environment variables for the container
        displayName: Container Environment vars
        path: driver.node.envs
      - description: Hostname is the authorization proxy server hostname
        displayName: Authorization Proxy Server Hostname
        path: driver.node.hostname
      - description: Image is the image tag for the Container
        displayName: Container Image
        path: driver.node.image
      - description: ImagePullPolicy is the image pull policy for the image
        displayName: Container Image Pull Policy
        path: driver.node.imagePullPolicy
        x-descriptors:
        - urn:alm:descriptor:com.tectonic.ui:imagePullPolicy
      - description: kvEnginePath is the Authorization vault secret path
        displayName: Authorization KV Engine Path
        path: driver.node.kvEnginePath
      - description: LeaderElection is boolean flag to enable leader election
        displayName: Leader Election
        path: driver.node.leaderElection
      - description: LicenseName is the name of the license for app-mobility
        displayName: License Name for Application Mobility
        path: driver.node.licenseName
      - description: Name is the name of Container
        displayName: Container Name
        path: driver.node.name
      - description: NodeSelector is a selector which must be true for the pod to
          fit on a node. Selector which must match a node's labels for the pod to
          be scheduled on that node.
        displayName: NodeSelector
        path: driver.node.nodeSelector
      - description: ObjectStoreSecretName is the name of the secret for the object
          store for app-mobility
        displayName: Application Mobility Object Store Secret
        path: driver.node.objectStoreSecretName
      - description: Opa is the image tag for the Container
        displayName: Authorization Opa Container Image
        path: driver.node.opa
      - description: OpaKubeMgmt is the image tag for the Container
        displayName: Authorization Opa Kube Management Container Image
        path: driver.node.opaKubeMgmt
      - description: PrivateKey is a private key used for a certificate/private-key
          pair
        displayName: Private key for certificate/private-key pair
        path: driver.node.privateKey
      - description: ProxyServerIngress is the authorization proxy server ingress
          configuration
        displayName: Authorization Proxy Server ingress configuration
        path: driver.node.proxyServerIngress
      - description: Annotations is an unstructured key value map that stores additional
          annotations for the ingress
        displayName: Authorization Proxy Server Annotations
        path: driver.node.proxyServerIngress[0].annotations
      - description: Hosts is the hosts rules for the ingress
        displayName: Authorization Proxy Server Hosts
        path: driver.node.proxyServerIngress[0].hosts
      - description: IngressClassName is the ingressClassName
        displayName: Authorization Proxy Server Ingress Class Name
        path: driver.node.proxyServerIngress[0].ingressClassName
      - description: ProxyService is the image tag for the Container
        displayName: Authorization Proxy Service Container Image
        path: driver.node.proxyService
      - description: ProxyServiceReplicas is the number of replicas for the proxy
          service deployment
        displayName: Proxy Service Replicas
        path: driver.node.proxyServiceReplicas
      - description: Redis is the image tag for the Container
        displayName: Authorization Redis Container Image
        path: driver.node.redis
      - description: RedisCommander is the name of the redis deployment
        displayName: Redis Deployment Name
        path: driver.node.redisCommander
      - description: RedisName is the name of the redis statefulset
        displayName: Redis StatefulSet Name
        path: driver.node.redisName
      - description: RedisReplicas is the number of replicas for the redis deployment
        displayName: Redis Deployment Replicas
        path: driver.node.redisReplicas
      - description: ReplicaCount is the replica count for app mobility
        displayName: Application Mobility Replica Count
        path: driver.node.replicaCount
      - description: RoleService is the image tag for the Container
        displayName: Authorization Role Service Container Image
        path: driver.node.roleService
      - description: RoleServiceReplicas is the number of replicas for the role service
          deployment
        displayName: Role Service Replicas
        path: driver.node.roleServiceReplicas
      - description: Sentinel is the name of the sentinel statefulSet
        displayName: Sentinel StatefulSet Name
        path: driver.node.sentinel
      - description: skipCertificateValidation is the flag to skip certificate validation
        displayName: Authorization Skip Certificate Validation
        path: driver.node.skipCertificateValidation
      - description: StorageService is the image tag for the Container
        displayName: Authorization Storage Service Container Image
        path: driver.node.storageService
      - description: StorageServiceReplicas is the number of replicas for storage
          service deployment
        displayName: Storage Service Replicas
        path: driver.node.storageServiceReplicas
      - description: RedisStorageClass is the authorization proxy server redis storage
          class for persistence
        displayName: Authorization Proxy Server Redis storage class
        path: driver.node.storageclass
      - description: TenantService is the image tag for the Container
        displayName: Authorization Tenant Service Container Image
        path: driver.node.tenantService
      - description: TenantServiceReplicas is the number of replicas for the tenant
          service deployment
        displayName: Tenant Service Replicas
        path: driver.node.tenantServiceReplicas
      - description: Tolerations is the list of tolerations for the driver pods
        displayName: Tolerations
        path: driver.node.tolerations
      - description: UseSnapshot is to check whether volume snapshot is enabled under
          velero component
        displayName: use-volume-snapshots for Application Mobilit- Velero
        path: driver.node.useVolumeSnapshot
      - description: VaultAddress is the address of the vault
        displayName: Authorization Vault Address
        path: driver.node.vaultAddress
      - description: VaultRole is the role for the vault
        displayName: Authorization Vault Role
        path: driver.node.vaultRole
      - description: VeleroNamespace is the namespace that Velero is installed in
        displayName: Velero namespace
        path: driver.node.veleroNamespace
      - description: Replicas is the count of controllers for Controller plugin
        displayName: Controller count
        path: driver.replicas
      - description: SideCars is the specification for CSI sidecar containers
        displayName: CSI SideCars specification
        path: driver.sideCars
      - description: Args is the set of arguments for the container
        displayName: Container Arguments
        path: driver.sideCars[0].args
      - description: AuthorizationController is the image tag for the container
        displayName: Authorization Controller Container Image
        path: driver.sideCars[0].authorizationController
      - description: AuthorizationControllerReplicas is the number of replicas for
          the authorization controller deployment
        displayName: Authorization Controller Replicas
        path: driver.sideCars[0].authorizationControllerReplicas
      - description: Certificate is a certificate used for a certificate/private-key
          pair
        displayName: Certificate for certificate/private-key pair
        path: driver.sideCars[0].certificate
      - description: CertificateAuthority is a certificate authority used to validate
          a certificate
        displayName: Certificate authority for validating a certificate
        path: driver.sideCars[0].certificateAuthority
      - description: Commander is the image tag for the Container
        displayName: Authorization Commander Container Image
        path: driver.sideCars[0].commander
      - description: The interval which the reconcile of each controller is run
        displayName: Controller Reconcile Interval
        path: driver.sideCars[0].controllerReconcileInterval
      - description: ComponentCred is to store the velero credential contents
        displayName: ComponentCred for velero component
        path: driver.sideCars[0].credentials
      - description: CreateWithInstall is used to indicate wether or not to create
          a secret for objectstore
        displayName: CreateWithInstall
        path: driver.sideCars[0].credentials[0].createWithInstall
      - description: Name is the name of secret which contains credentials to access
          objectstore
        displayName: Name
        path: driver.sideCars[0].credentials[0].name
      - description: SecretContents contains credentials to access objectstore
        displayName: secretContents
        path: driver.sideCars[0].credentials[0].secretContents
      - description: AccessKeyID is a name of key ID to access objectstore
        displayName: AccessKeyID
        path: driver.sideCars[0].credentials[0].secretContents.aws_access_key_id
      - description: AccessKey contains the key to access objectstore
        displayName: AccessKey
        path: driver.sideCars[0].credentials[0].secretContents.aws_secret_access_key
      - description: DeployNodeAgent is to enable/disable node-agent services
        displayName: Deploy node-agent for Application Mobility
        path: driver.sideCars[0].deployNodeAgent
      - description: Enabled is used to indicate wether or not to deploy a module
        displayName: Enabled
        path: driver.sideCars[0].enabled
      - description: Envs is the set of environment variables for the container
        displayName: Container Environment vars
        path: driver.sideCars[0].envs
      - description: Hostname is the authorization proxy server hostname
        displayName: Authorization Proxy Server Hostname
        path: driver.sideCars[0].hostname
      - description: Image is the image tag for the Container
        displayName: Container Image
        path: driver.sideCars[0].image
      - description: ImagePullPolicy is the image pull policy for the image
        displayName: Container Image Pull Policy
        path: driver.sideCars[0].imagePullPolicy
        x-descriptors:
        - urn:alm:descriptor:com.tectonic.ui:imagePullPolicy
      - description: kvEnginePath is the Authorization vault secret path
        displayName: Authorization KV Engine Path
        path: driver.sideCars[0].kvEnginePath
      - description: LeaderElection is boolean flag to enable leader election
        displayName: Leader Election
        path: driver.sideCars[0].leaderElection
      - description: LicenseName is the name of the license for app-mobility
        displayName: License Name for Application Mobility
        path: driver.sideCars[0].licenseName
      - description: Name is the name of Container
        displayName: Container Name
        path: driver.sideCars[0].name
      - description: NodeSelector is a selector which must be true for the pod to
          fit on a node. Selector which must match a node's labels for the pod to
          be scheduled on that node.
        displayName: NodeSelector
        path: driver.sideCars[0].nodeSelector
      - description: ObjectStoreSecretName is the name of the secret for the object
          store for app-mobility
        displayName: Application Mobility Object Store Secret
        path: driver.sideCars[0].objectStoreSecretName
      - description: Opa is the image tag for the Container
        displayName: Authorization Opa Container Image
        path: driver.sideCars[0].opa
      - description: OpaKubeMgmt is the image tag for the Container
        displayName: Authorization Opa Kube Management Container Image
        path: driver.sideCars[0].opaKubeMgmt
      - description: PrivateKey is a private key used for a certificate/private-key
          pair
        displayName: Private key for certificate/private-key pair
        path: driver.sideCars[0].privateKey
      - description: ProxyServerIngress is the authorization proxy server ingress
          configuration
        displayName: Authorization Proxy Server ingress configuration
        path: driver.sideCars[0].proxyServerIngress
      - description: Annotations is an unstructured key value map that stores additional
          annotations for the ingress
        displayName: Authorization Proxy Server Annotations
        path: driver.sideCars[0].proxyServerIngress[0].annotations
      - description: Hosts is the hosts rules for the ingress
        displayName: Authorization Proxy Server Hosts
        path: driver.sideCars[0].proxyServerIngress[0].hosts
      - description: IngressClassName is the ingressClassName
        displayName: Authorization Proxy Server Ingress Class Name
        path: driver.sideCars[0].proxyServerIngress[0].ingressClassName
      - description: ProxyService is the image tag for the Container
        displayName: Authorization Proxy Service Container Image
        path: driver.sideCars[0].proxyService
      - description: ProxyServiceReplicas is the number of replicas for the proxy
          service deployment
        displayName: Proxy Service Replicas
        path: driver.sideCars[0].proxyServiceReplicas
      - description: Redis is the image tag for the Container
        displayName: Authorization Redis Container Image
        path: driver.sideCars[0].redis
      - description: RedisCommander is the name of the redis deployment
        displayName: Redis Deployment Name
        path: driver.sideCars[0].redisCommander
      - description: RedisName is the name of the redis statefulset
        displayName: Redis StatefulSet Name
        path: driver.sideCars[0].redisName
      - description: RedisReplicas is the number of replicas for the redis deployment
        displayName: Redis Deployment Replicas
        path: driver.sideCars[0].redisReplicas
      - description: ReplicaCount is the replica count for app mobility
        displayName: Application Mobility Replica Count
        path: driver.sideCars[0].replicaCount
      - description: RoleService is the image tag for the Container
        displayName: Authorization Role Service Container Image
        path: driver.sideCars[0].roleService
      - description: RoleServiceReplicas is the number of replicas for the role service
          deployment
        displayName: Role Service Replicas
        path: driver.sideCars[0].roleServiceReplicas
      - description: Sentinel is the name of the sentinel statefulSet
        displayName: Sentinel StatefulSet Name
        path: driver.sideCars[0].sentinel
      - description: skipCertificateValidation is the flag to skip certificate validation
        displayName: Authorization Skip Certificate Validation
        path: driver.sideCars[0].skipCertificateValidation
      - description: StorageService is the image tag for the Container
        displayName: Authorization Storage Service Container Image
        path: driver.sideCars[0].storageService
      - description: StorageServiceReplicas is the number of replicas for storage
          service deployment
        displayName: Storage Service Replicas
        path: driver.sideCars[0].storageServiceReplicas
      - description: RedisStorageClass is the authorization proxy server redis storage
          class for persistence
        displayName: Authorization Proxy Server Redis storage class
        path: driver.sideCars[0].storageclass
      - description: TenantService is the image tag for the Container
        displayName: Authorization Tenant Service Container Image
        path: driver.sideCars[0].tenantService
      - description: TenantServiceReplicas is the number of replicas for the tenant
          service deployment
        displayName: Tenant Service Replicas
        path: driver.sideCars[0].tenantServiceReplicas
      - description: Tolerations is the list of tolerations for the driver pods
        displayName: Tolerations
        path: driver.sideCars[0].tolerations
      - description: UseSnapshot is to check whether volume snapshot is enabled under
          velero component
        displayName: use-volume-snapshots for Application Mobilit- Velero
        path: driver.sideCars[0].useVolumeSnapshot
      - description: VaultAddress is the address of the vault
        displayName: Authorization Vault Address
        path: driver.sideCars[0].vaultAddress
      - description: VaultRole is the role for the vault
        displayName: Authorization Vault Role
        path: driver.sideCars[0].vaultRole
      - description: VeleroNamespace is the namespace that Velero is installed in
        displayName: Velero namespace
        path: driver.sideCars[0].veleroNamespace
      - description: SnapshotClass is the specification for Snapshot Classes
        displayName: Snapshot Classes
        path: driver.snapshotClass
      - description: Name is the name of the Snapshot Class
        displayName: Snapshot Class Name
        path: driver.snapshotClass[0].name
      - description: Parameters is a map of driver specific parameters for snapshot
          class
        displayName: Snapshot Class Parameters
        path: driver.snapshotClass[0].parameters
      - description: TLSCertSecret is the name of the TLS Cert secret
        displayName: TLSCert Secret
        path: driver.tlsCertSecret
      - description: Components is the specification for CSM components containers
        displayName: ContainerStorageModule components specification
        path: modules[0].components
      - description: Args is the set of arguments for the container
        displayName: Container Arguments
        path: modules[0].components[0].args
      - description: AuthorizationController is the image tag for the container
        displayName: Authorization Controller Container Image
        path: modules[0].components[0].authorizationController
      - description: AuthorizationControllerReplicas is the number of replicas for
          the authorization controller deployment
        displayName: Authorization Controller Replicas
        path: modules[0].components[0].authorizationControllerReplicas
      - description: Certificate is a certificate used for a certificate/private-key
          pair
        displayName: Certificate for certificate/private-key pair
        path: modules[0].components[0].certificate
      - description: CertificateAuthority is a certificate authority used to validate
          a certificate
        displayName: Certificate authority for validating a certificate
        path: modules[0].components[0].certificateAuthority
      - description: Commander is the image tag for the Container
        displayName: Authorization Commander Container Image
        path: modules[0].components[0].commander
      - description: The interval which the reconcile of each controller is run
        displayName: Controller Reconcile Interval
        path: modules[0].components[0].controllerReconcileInterval
      - description: ComponentCred is to store the velero credential contents
        displayName: ComponentCred for velero component
        path: modules[0].components[0].credentials
      - description: CreateWithInstall is used to indicate wether or not to create
          a secret for objectstore
        displayName: CreateWithInstall
        path: modules[0].components[0].credentials[0].createWithInstall
      - description: Name is the name of secret which contains credentials to access
          objectstore
        displayName: Name
        path: modules[0].components[0].credentials[0].name
      - description: SecretContents contains credentials to access objectstore
        displayName: secretContents
        path: modules[0].components[0].credentials[0].secretContents
      - description: AccessKeyID is a name of key ID to access objectstore
        displayName: AccessKeyID
        path: modules[0].components[0].credentials[0].secretContents.aws_access_key_id
      - description: AccessKey contains the key to access objectstore
        displayName: AccessKey
        path: modules[0].components[0].credentials[0].secretContents.aws_secret_access_key
      - description: DeployNodeAgent is to enable/disable node-agent services
        displayName: Deploy node-agent for Application Mobility
        path: modules[0].components[0].deployNodeAgent
      - description: Enabled is used to indicate wether or not to deploy a module
        displayName: Enabled
        path: modules[0].components[0].enabled
      - description: Envs is the set of environment variables for the container
        displayName: Container Environment vars
        path: modules[0].components[0].envs
      - description: Hostname is the authorization proxy server hostname
        displayName: Authorization Proxy Server Hostname
        path: modules[0].components[0].hostname
      - description: Image is the image tag for the Container
        displayName: Container Image
        path: modules[0].components[0].image
      - description: ImagePullPolicy is the image pull policy for the image
        displayName: Container Image Pull Policy
        path: modules[0].components[0].imagePullPolicy
        x-descriptors:
        - urn:alm:descriptor:com.tectonic.ui:imagePullPolicy
      - description: kvEnginePath is the Authorization vault secret path
        displayName: Authorization KV Engine Path
        path: modules[0].components[0].kvEnginePath
      - description: LeaderElection is boolean flag to enable leader election
        displayName: Leader Election
        path: modules[0].components[0].leaderElection
      - description: LicenseName is the name of the license for app-mobility
        displayName: License Name for Application Mobility
        path: modules[0].components[0].licenseName
      - description: Name is the name of Container
        displayName: Container Name
        path: modules[0].components[0].name
      - description: NodeSelector is a selector which must be true for the pod to
          fit on a node. Selector which must match a node's labels for the pod to
          be scheduled on that node.
        displayName: NodeSelector
        path: modules[0].components[0].nodeSelector
      - description: ObjectStoreSecretName is the name of the secret for the object
          store for app-mobility
        displayName: Application Mobility Object Store Secret
        path: modules[0].components[0].objectStoreSecretName
      - description: Opa is the image tag for the Container
        displayName: Authorization Opa Container Image
        path: modules[0].components[0].opa
      - description: OpaKubeMgmt is the image tag for the Container
        displayName: Authorization Opa Kube Management Container Image
        path: modules[0].components[0].opaKubeMgmt
      - description: PrivateKey is a private key used for a certificate/private-key
          pair
        displayName: Private key for certificate/private-key pair
        path: modules[0].components[0].privateKey
      - description: ProxyServerIngress is the authorization proxy server ingress
          configuration
        displayName: Authorization Proxy Server ingress configuration
        path: modules[0].components[0].proxyServerIngress
      - description: Annotations is an unstructured key value map that stores additional
          annotations for the ingress
        displayName: Authorization Proxy Server Annotations
        path: modules[0].components[0].proxyServerIngress[0].annotations
      - description: Hosts is the hosts rules for the ingress
        displayName: Authorization Proxy Server Hosts
        path: modules[0].components[0].proxyServerIngress[0].hosts
      - description: IngressClassName is the ingressClassName
        displayName: Authorization Proxy Server Ingress Class Name
        path: modules[0].components[0].proxyServerIngress[0].ingressClassName
      - description: ProxyService is the image tag for the Container
        displayName: Authorization Proxy Service Container Image
        path: modules[0].components[0].proxyService
      - description: ProxyServiceReplicas is the number of replicas for the proxy
          service deployment
        displayName: Proxy Service Replicas
        path: modules[0].components[0].proxyServiceReplicas
      - description: Redis is the image tag for the Container
        displayName: Authorization Redis Container Image
        path: modules[0].components[0].redis
      - description: RedisCommander is the name of the redis deployment
        displayName: Redis Deployment Name
        path: modules[0].components[0].redisCommander
      - description: RedisName is the name of the redis statefulset
        displayName: Redis StatefulSet Name
        path: modules[0].components[0].redisName
      - description: RedisReplicas is the number of replicas for the redis deployment
        displayName: Redis Deployment Replicas
        path: modules[0].components[0].redisReplicas
      - description: ReplicaCount is the replica count for app mobility
        displayName: Application Mobility Replica Count
        path: modules[0].components[0].replicaCount
      - description: RoleService is the image tag for the Container
        displayName: Authorization Role Service Container Image
        path: modules[0].components[0].roleService
      - description: RoleServiceReplicas is the number of replicas for the role service
          deployment
        displayName: Role Service Replicas
        path: modules[0].components[0].roleServiceReplicas
      - description: Sentinel is the name of the sentinel statefulSet
        displayName: Sentinel StatefulSet Name
        path: modules[0].components[0].sentinel
      - description: skipCertificateValidation is the flag to skip certificate validation
        displayName: Authorization Skip Certificate Validation
        path: modules[0].components[0].skipCertificateValidation
      - description: StorageService is the image tag for the Container
        displayName: Authorization Storage Service Container Image
        path: modules[0].components[0].storageService
      - description: StorageServiceReplicas is the number of replicas for storage
          service deployment
        displayName: Storage Service Replicas
        path: modules[0].components[0].storageServiceReplicas
      - description: RedisStorageClass is the authorization proxy server redis storage
          class for persistence
        displayName: Authorization Proxy Server Redis storage class
        path: modules[0].components[0].storageclass
      - description: TenantService is the image tag for the Container
        displayName: Authorization Tenant Service Container Image
        path: modules[0].components[0].tenantService
      - description: TenantServiceReplicas is the number of replicas for the tenant
          service deployment
        displayName: Tenant Service Replicas
        path: modules[0].components[0].tenantServiceReplicas
      - description: Tolerations is the list of tolerations for the driver pods
        displayName: Tolerations
        path: modules[0].components[0].tolerations
      - description: UseSnapshot is to check whether volume snapshot is enabled under
          velero component
        displayName: use-volume-snapshots for Application Mobilit- Velero
        path: modules[0].components[0].useVolumeSnapshot
      - description: VaultAddress is the address of the vault
        displayName: Authorization Vault Address
        path: modules[0].components[0].vaultAddress
      - description: VaultRole is the role for the vault
        displayName: Authorization Vault Role
        path: modules[0].components[0].vaultRole
      - description: VeleroNamespace is the namespace that Velero is installed in
        displayName: Velero namespace
        path: modules[0].components[0].veleroNamespace
      - description: ConfigVersion is the configuration version of the module
        displayName: Config Version
        path: modules[0].configVersion
      - description: Enabled is used to indicate whether or not to deploy a module
        displayName: Enabled
        path: modules[0].enabled
      - description: ForceRemoveModule is the boolean flag used to remove authorization
          proxy server deployment when CR is deleted
        displayName: Force Remove Module
        path: modules[0].forceRemoveModule
      - description: Args is the set of arguments for the container
        displayName: Container Arguments
        path: modules[0].initContainer[0].args
      - description: AuthorizationController is the image tag for the container
        displayName: Authorization Controller Container Image
        path: modules[0].initContainer[0].authorizationController
      - description: AuthorizationControllerReplicas is the number of replicas for
          the authorization controller deployment
        displayName: Authorization Controller Replicas
        path: modules[0].initContainer[0].authorizationControllerReplicas
      - description: Certificate is a certificate used for a certificate/private-key
          pair
        displayName: Certificate for certificate/private-key pair
        path: modules[0].initContainer[0].certificate
      - description: CertificateAuthority is a certificate authority used to validate
          a certificate
        displayName: Certificate authority for validating a certificate
        path: modules[0].initContainer[0].certificateAuthority
      - description: Commander is the image tag for the Container
        displayName: Authorization Commander Container Image
        path: modules[0].initContainer[0].commander
      - description: The interval which the reconcile of each controller is run
        displayName: Controller Reconcile Interval
        path: modules[0].initContainer[0].controllerReconcileInterval
      - description: ComponentCred is to store the velero credential contents
        displayName: ComponentCred for velero component
        path: modules[0].initContainer[0].credentials
      - description: CreateWithInstall is used to indicate wether or not to create
          a secret for objectstore
        displayName: CreateWithInstall
        path: modules[0].initContainer[0].credentials[0].createWithInstall
      - description: Name is the name of secret which contains credentials to access
          objectstore
        displayName: Name
        path: modules[0].initContainer[0].credentials[0].name
      - description: SecretContents contains credentials to access objectstore
        displayName: secretContents
        path: modules[0].initContainer[0].credentials[0].secretContents
      - description: AccessKeyID is a name of key ID to access objectstore
        displayName: AccessKeyID
        path: modules[0].initContainer[0].credentials[0].secretContents.aws_access_key_id
      - description: AccessKey contains the key to access objectstore
        displayName: AccessKey
        path: modules[0].initContainer[0].credentials[0].secretContents.aws_secret_access_key
      - description: DeployNodeAgent is to enable/disable node-agent services
        displayName: Deploy node-agent for Application Mobility
        path: modules[0].initContainer[0].deployNodeAgent
      - description: Enabled is used to indicate wether or not to deploy a module
        displayName: Enabled
        path: modules[0].initContainer[0].enabled
      - description: Envs is the set of environment variables for the container
        displayName: Container Environment vars
        path: modules[0].initContainer[0].envs
      - description: Hostname is the authorization proxy server hostname
        displayName: Authorization Proxy Server Hostname
        path: modules[0].initContainer[0].hostname
      - description: Image is the image tag for the Container
        displayName: Container Image
        path: modules[0].initContainer[0].image
      - description: ImagePullPolicy is the image pull policy for the image
        displayName: Container Image Pull Policy
        path: modules[0].initContainer[0].imagePullPolicy
        x-descriptors:
        - urn:alm:descriptor:com.tectonic.ui:imagePullPolicy
      - description: kvEnginePath is the Authorization vault secret path
        displayName: Authorization KV Engine Path
        path: modules[0].initContainer[0].kvEnginePath
      - description: LeaderElection is boolean flag to enable leader election
        displayName: Leader Election
        path: modules[0].initContainer[0].leaderElection
      - description: LicenseName is the name of the license for app-mobility
        displayName: License Name for Application Mobility
        path: modules[0].initContainer[0].licenseName
      - description: Name is the name of Container
        displayName: Container Name
        path: modules[0].initContainer[0].name
      - description: NodeSelector is a selector which must be true for the pod to
          fit on a node. Selector which must match a node's labels for the pod to
          be scheduled on that node.
        displayName: NodeSelector
        path: modules[0].initContainer[0].nodeSelector
      - description: ObjectStoreSecretName is the name of the secret for the object
          store for app-mobility
        displayName: Application Mobility Object Store Secret
        path: modules[0].initContainer[0].objectStoreSecretName
      - description: Opa is the image tag for the Container
        displayName: Authorization Opa Container Image
        path: modules[0].initContainer[0].opa
      - description: OpaKubeMgmt is the image tag for the Container
        displayName: Authorization Opa Kube Management Container Image
        path: modules[0].initContainer[0].opaKubeMgmt
      - description: PrivateKey is a private key used for a certificate/private-key
          pair
        displayName: Private key for certificate/private-key pair
        path: modules[0].initContainer[0].privateKey
      - description: ProxyServerIngress is the authorization proxy server ingress
          configuration
        displayName: Authorization Proxy Server ingress configuration
        path: modules[0].initContainer[0].proxyServerIngress
      - description: Annotations is an unstructured key value map that stores additional
          annotations for the ingress
        displayName: Authorization Proxy Server Annotations
        path: modules[0].initContainer[0].proxyServerIngress[0].annotations
      - description: Hosts is the hosts rules for the ingress
        displayName: Authorization Proxy Server Hosts
        path: modules[0].initContainer[0].proxyServerIngress[0].hosts
      - description: IngressClassName is the ingressClassName
        displayName: Authorization Proxy Server Ingress Class Name
        path: modules[0].initContainer[0].proxyServerIngress[0].ingressClassName
      - description: ProxyService is the image tag for the Container
        displayName: Authorization Proxy Service Container Image
        path: modules[0].initContainer[0].proxyService
      - description: ProxyServiceReplicas is the number of replicas for the proxy
          service deployment
        displayName: Proxy Service Replicas
        path: modules[0].initContainer[0].proxyServiceReplicas
      - description: Redis is the image tag for the Container
        displayName: Authorization Redis Container Image
        path: modules[0].initContainer[0].redis
      - description: RedisCommander is the name of the redis deployment
        displayName: Redis Deployment Name
        path: modules[0].initContainer[0].redisCommander
      - description: RedisName is the name of the redis statefulset
        displayName: Redis StatefulSet Name
        path: modules[0].initContainer[0].redisName
      - description: RedisReplicas is the number of replicas for the redis deployment
        displayName: Redis Deployment Replicas
        path: modules[0].initContainer[0].redisReplicas
      - description: ReplicaCount is the replica count for app mobility
        displayName: Application Mobility Replica Count
        path: modules[0].initContainer[0].replicaCount
      - description: RoleService is the image tag for the Container
        displayName: Authorization Role Service Container Image
        path: modules[0].initContainer[0].roleService
      - description: RoleServiceReplicas is the number of replicas for the role service
          deployment
        displayName: Role Service Replicas
        path: modules[0].initContainer[0].roleServiceReplicas
      - description: Sentinel is the name of the sentinel statefulSet
        displayName: Sentinel StatefulSet Name
        path: modules[0].initContainer[0].sentinel
      - description: skipCertificateValidation is the flag to skip certificate validation
        displayName: Authorization Skip Certificate Validation
        path: modules[0].initContainer[0].skipCertificateValidation
      - description: StorageService is the image tag for the Container
        displayName: Authorization Storage Service Container Image
        path: modules[0].initContainer[0].storageService
      - description: StorageServiceReplicas is the number of replicas for storage
          service deployment
        displayName: Storage Service Replicas
        path: modules[0].initContainer[0].storageServiceReplicas
      - description: RedisStorageClass is the authorization proxy server redis storage
          class for persistence
        displayName: Authorization Proxy Server Redis storage class
        path: modules[0].initContainer[0].storageclass
      - description: TenantService is the image tag for the Container
        displayName: Authorization Tenant Service Container Image
        path: modules[0].initContainer[0].tenantService
      - description: TenantServiceReplicas is the number of replicas for the tenant
          service deployment
        displayName: Tenant Service Replicas
        path: modules[0].initContainer[0].tenantServiceReplicas
      - description: Tolerations is the list of tolerations for the driver pods
        displayName: Tolerations
        path: modules[0].initContainer[0].tolerations
      - description: UseSnapshot is to check whether volume snapshot is enabled under
          velero component
        displayName: use-volume-snapshots for Application Mobilit- Velero
        path: modules[0].initContainer[0].useVolumeSnapshot
      - description: VaultAddress is the address of the vault
        displayName: Authorization Vault Address
        path: modules[0].initContainer[0].vaultAddress
      - description: VaultRole is the role for the vault
        displayName: Authorization Vault Role
        path: modules[0].initContainer[0].vaultRole
      - description: VeleroNamespace is the namespace that Velero is installed in
        displayName: Velero namespace
        path: modules[0].initContainer[0].veleroNamespace
      - description: Name is name of ContainerStorageModule modules
        displayName: Name
        path: modules[0].name
      statusDescriptors:
      - description: Number of Available Controller pods
        displayName: Available
        path: controllerStatus.available
<<<<<<< HEAD
        x-descriptors:
        - urn:alm:descriptor:text
      - description: Number of Desired Controller pods
        displayName: Desired
        path: controllerStatus.desired
        x-descriptors:
        - urn:alm:descriptor:text
      - description: Number of Failed Controller pods
        displayName: Failed
        path: controllerStatus.failed
        x-descriptors:
        - urn:alm:descriptor:text
      - description: Number of Available Node pods
        displayName: Available
        path: nodeStatus.available
        x-descriptors:
        - urn:alm:descriptor:text
=======
        x-descriptors:
        - urn:alm:descriptor:text
      - description: Number of Desired Controller pods
        displayName: Desired
        path: controllerStatus.desired
        x-descriptors:
        - urn:alm:descriptor:text
      - description: Number of Failed Controller pods
        displayName: Failed
        path: controllerStatus.failed
        x-descriptors:
        - urn:alm:descriptor:text
      - description: Number of Available Node pods
        displayName: Available
        path: nodeStatus.available
        x-descriptors:
        - urn:alm:descriptor:text
>>>>>>> af959786
      - description: Number of Desired Node pods
        displayName: Desired
        path: nodeStatus.desired
        x-descriptors:
        - urn:alm:descriptor:text
      - description: Number of Failed Node pods
        displayName: Failed
        path: nodeStatus.failed
<<<<<<< HEAD
=======
        x-descriptors:
        - urn:alm:descriptor:text
      - description: State is the state of the driver installation
        displayName: State
        path: state
>>>>>>> af959786
        x-descriptors:
        - urn:alm:descriptor:text
      version: v1
  description: "Dell Container Storage Modules (CSM) Operator is a Kubernetes Operator
    which can be \nused to install and manage Dell’s CSI drivers and CSM modules.
    \nBy using Dell CSM Operator, enterprises can quickly and easily deploy the \nCSM
    modules for CSI drivers making it easy for DevOps \nteams to build and optimize
    their Kubernetes workloads using enterprise grade storage \nwhile consistently
    aligning with the desired outcomes of the organization.\nThis operator is available
    as both community and certified operator for Openshift \nand as a community operator
    for upstream Kubernetes.\nOperator can be deployed via OperatorHub.io. using Operator
    Lifecycle Manager (OLM)\n\n### About Dell CSM\n\nDell CSM brings powerful enterprise
    storage features and functionality to Kubernetes for \neasier adoption of cloud
    native workloads, improved productivity and scalable operations. \n\nCSM delivers
    software modules for storage management that provide developers access to \nbuild
    automation for enhanced IT needs and other critical enterprise storage features.
    \n\nCurrently, the following modules are available as part of Dell CSM. \n*\tObservability
    - Delivers a high-level view of the storage capacity \n  and performance usage
    via Grafana dashboards to the Kubernetes users\n*\tReplication - Enables array
    replication capabilities for Kubernetes users\n*\tAuthorization - Provides both
    storage and Kubernetes administrators the ability \n  to apply RBAC for Dell CSI
    Drivers\n*\tResiliency - Designed to make Kubernetes applications more resilient
    to \n  node failures\n\nThese modules are available for various storage platforms
    in the Dell portfolio, \nsuch as Dell PowerStore, Dell PowerMax, Dell PowerFlex,
    Dell PowerScale, and Dell Unity XT.\n\n### Supported Openshift Platforms\n\nQualified Openshift versions for CSM Operator v1.6.0: 4.15-4.16
    \nQualified Openshift versions for CSM Operator v1.5.1: 4.13-4.15
    \n\nFor more information, visit [Dell’s Container
    Storage Module web page](https://www.dell.com/en-us/dt/solutions/kubernetes-containers/kubernetes-storage.htm)\n\nAdditional
    Materials\n*\t[CSM Operator GitHub Page](https://dell.github.io/csm-docs/docs/deployment/csmoperator/)\n*\t[CSM
    Introduction Video](https://www.youtube.com/watch?v=NtNSKdF9Iyo)\n*\t[CSM Solution
    Brief](https://www.delltechnologies.com/asset/en-us/products/storage/briefs-summaries/csm-solution-brief.pdf)\n*\t[CSI
    Solution Brief](https://www.delltechnologies.com/asset/en-us/products/storage/briefs-summaries/h17893-dellemc-storage-for-containers-kubernetes-csi-so.pdf)\n"
  displayName: Dell Container Storage Modules
  icon:
  - base64data: iVBORw0KGgoAAAANSUhEUgAAAFAAAAAoCAYAAABpYH0BAAAAAXNSR0IArs4c6QAAAARnQU1BAACxjwv8YQUAAAAJcEhZcwAALiMAAC4jAXilP3YAAAtlSURBVGhD7ZoNcFXFFcfPfS8JSdBQG5GK38PUDwhFkgAiLQ5+UloGq5OoRcap1lSxKiMhAYOEoIGQhGqNoIJUseo4oGMFpVpHbasiFEIQAWurUrWAGQoin/m829+5d1/ee0leQhJtUof/zL7dc87uubvnnj37cZ8jPQG5lWMl4EyQ+poCuf/CvZb7fwFHcjfeasttI2BqxHV3iLibpXzEF5bbNdy+NkUSE8rpxS+h9GXuJMuR0qEve/L2MHVTmjjujyzlIyB1Upq+1FLtI69qkLhmtKV8OFIvZemPWapNOJK30dhyB2C2kJ6RQONiKRmxxzI7hmmVl4jj6EDP8BmRcBfL/IxbkLfdt7zKXzOECkv5MPIVg/+OpdrHtEp9zsOWsjCHpDTjOEu0iYDNOwgnjaZzxY3bLnkbciVredAK2sfUTb0Z+EJe3WtQrRhPNosT90i7xush6KQBQ3COR0WZnDXgFbmzqv23nl85WoLue7SbTIqOv0YamEpzJSlhmMw/v8pyRWZs7ifT3uY5PROtG9CYNfw+FU7maQa8mvJ/SK3AuVQSzKued7WGnA3JTJX7xXXehBrgMyNg5AMJyoVSnlEgRWl1lsv02nidNDRsFUnaLNOqxlhuj0IsD3yEQDwpnDKuJ7D/RJK+OlmMk438U79aBBwZLsGGZrEE5FaOlD5OFQ43hTrNn9dIKpPkr9KlJH29zwJT3zkJ4z1H/WdIqbQ9k7j4OryKmC+pm9CxKVw0pkHKhq6Q+oR03CY84CYEJjHIi7xi4ZuJlOezPXkLA5zt8aLxD9JoXlAeemt8FsitvFoCiVsw3NWW48PxpvyN7AbG+Yyegc7FwPvT9kqcO4Gp/qXlhOGYPJn6t2FyOKUSI+TBiV5gjHH5+a0kuUMxnoYKH9PXpbK4sLI7eJ7T13IjYN7h53zvBfYgdM6AirnDdmGtBywViSskELcGIwy0dBhGPqHNxYSEKVKUedhyWVw2jWdFZ2vkXGc5YRj2n0ZyJSl9NNuTf1ounrp+AOFkoqW6DZ03oMIJvmBLEXCCeF6cJXwYY0gPy6GEIRjhL5bLNGflnlb1hBh3Je2+Z7mRWIeudNoskCIHzwXGOISGyRIIbkJ2gcfrRnTNgObAv2ypbTjOi5K8/w5ZlHbQcvzj22GXWGdusJxI1JLulsyho/DWD3wWmFp5huRXvYbhFkId1Ub3m0bXDBiXkmxL7eFKYuJa79ikx7e8yiXEutUY9hQrj4DZyOI8jPg4T7IdXaWVRzTdcLMEnc0Ql/i8noGuGdBtOPop5DgZNKiUpPhtEKGzbyTqkc+WfeYCKR32vuVxXFt7KoZnDxpYDJXiM3sOumhA5zZbCsOYHfwS01qD04vUitfp8a1hhJRmFsniTAxpkbeR6R2vxhzrMyKgZ16RP/lE96HzBpxWmUP8usxSYTjOEqbfBHHlBgbZcpvTHMaZ5x/fhoePb1PWn8xCoS/hCRS2PCIa85okxA+msMpyug0dN2ChCRDD7sJQiywnAuYLcVx/a1Oe/qTEO4MZ7B89OhYc80OprT3dUv7xLT74PhN8vOVE4gD6bmVVvkKKB39ued2KGNdZZqo01oe3KPEBR+rjUtkSj4S6ifQDjx8JYxrFBMZJ+dDm04ptx/qb2N0soBwjhplD/Myi6oXk0SeQEIz5s7j1N8qCC7ZbTuvXWWrkxrohthwbgfhaKcvY2ep1lpHD4talWSo20NHJ+8Bm0JsUg2HV62Ihf8vpYmqXMuBLLecogXFdmSG9Vy6UoiJ/LxhC6wY8SnAULc0Y3vp94FHCmKquLSI+dqJpbJvGU8xP+4zYeDmlydQP7wfbBMe3AMe38oyKFsbrIeiCAc0+3sA8Yt5ApsLrltkOHIMRH5ZAI1PMhE8kLXEEj/aPbyUZH1lej4QaUO/42k9GPiN/l/xR8ixJMqdguLtlfqZuJzqGkuGfSNLKi9E1hRQ+E/tYJ0E3+vgWE84Rflrvb3vJ3wZhgYDeBLVep73kyL7u/yp317qzJRj3OJ1ho22KJDOjNHwCOYajg35Tya8601LHcAzHcAz/KzhFRUXPGmPiLd0CyJZSR7/IdQiFhYVscmUtbTf4nK8P6Nbdw2PovtHndB4zZszol5CQ8CW6wl8DO4DAli1bJg4cODBbE8bSLUpiiNY0e/bsts+yMeA4zgiyU33qa0cA/T+z5S4hMTGxIhAIsAPoHKK2MbyFMRhxCkabYFkeysrKeh88eLDPoEGDqrOzs1tsMYqLi/sil3nz5u22LEHH79H1PDr/gMecCMul3Oofh/CCvikpKQ3kLW5vaKs3zynbtm2rXrFihfdseHEYcDfPOEFphfLITiLt4znN95ZSUlLS58iRI0nIqiFjHl/Vu+Pj4/vV19cfou5+y/YQekZycvKB/Pz8A8pr04AYRhU94glF9A9FA5G/Sr25ykDhVWR5DMa7dkf2fbK5yFerASl/BO888n3U0S9t36Vz1xYUFFQjXwb9V/iXua6rch18Hyvffe+9957W2Ni4iPZqtC+QDyZfzTPn0jYI7RnQDuo+aL2I2Er908hrmJa3qh7k/ZE9Dk+NqmPQ7dJyUhbtx5Gep80C+ryGurfAv576qkdfjl5+TEb2CbIc+JPg6/2k9vW42traidEff5oB4z1Fowdp7N27kWvseYaH3oDbb2LgxSgcBe15FnL1tA3kOhg16CiycXSgQWnq3YnOORR/hawX+dVbt24dH+FZuXV1dWSFd2C8ldQp0JehsuXLlwfxwmfRoZe4oZeqoaKALJU2F1H2PIs6E3mOGmkMvCfQsxg9z6mMeuq9+u+vBKW1H4wjHv7l8LOgL6a9Fw/vueeekcFg8HlkGcjKkPVDj/cNmzqFTP+rYp6Fp0+fnkp29o4dO17JycmJ17Rr1y79xqtX69k89FoULkFh07SkrEeca0mhgPwkPM94Coz+Bm2arpro1LKQ8RTofBPeEHKNSYdp27R4aeigbRHFqIUD3i/i4uJm0a5pWjK4p+GfzMAzIc9Dj2c8hfZHPduSkdA1YCljNKHxVldX6wKoYzkXmZ7dZ82cOXMIehN4RhFpSUwD9urV63gapfbv3//ZyERHb4NfRdIpudOvHQYd1JVXDalofuvi0r7pQzsDiZKj0yUFMXQ/8hYXpjU1NZ/Tvp8lPUD3ZVAt/q8IX+sOotgUl0NAv8bBKFD3eNLtzceL6N+kOrxfF601vCyd4i9ixJd47jkxp/DevXt3paam7tuzZ8/PKyoq9DOjBxqeiFufwOCvgTzX54bBW9E48ZYlOwX0f4z+FheaBO80vPNjS4awnT6dw0v7u6W96U5oOIfBvo2e+cjj1POsWF/UAIxgKR/wVO9b1HvI5/hgGo/o3bv3bnYkP0b2EixN6ijj0fFATA+0RnsaI/5G3Vl5dCSRRsvo1Eg6t4zyJHVplSnmzJkzlGw2qUt/0501a9YH6N7Oy8hnYN5IdaXHeHqrXa50BMqo+5CuskpkZWWp8YopvsHgP6b9auQzoJv04IFTtBwJxrOEerczBl30PDDecbzMR3EinTkLWZTOsiKFxtCGKAPSQd1GNL1JOnI3HdiOK+uq+iIsDeyrsP6TdO5zOnIlD57Jg15Cvor2efB00dhPvQ+pH5rKHujEQfjv2fKH1I36dythQ7cN+u1XPeIaUh/0vor+lSwKumrfh2792KTXXO9qPeTKX8L0Xq59ZKv1Crr1E0GOyvfv368hpw86Xkf+AnoehK2LUGirs41+fMl4tuszcY5iO56X0XMdvJ+yjTtAnsUO4QHtC7JV0FeRWn6V/LaBAWeSor7hQN9F8rZiXUV0IPgWAo8dxcyoYCrejHd9ircN01DQ0NBwBdO5y1/2vvUGVOBt55Pp9kr3qXqz/jsMq6trFyHyX+sbEAjrhciCAAAAAElFTkSuQmCC
    mediatype: image/png
  install:
    spec:
      clusterPermissions:
      - rules:
        - nonResourceURLs:
          - /metrics
          verbs:
          - get
        - apiGroups:
          - ""
          resourceNames:
          - cert-manager-cainjector-leader-election
          - cert-manager-cainjector-leader-election-core
          - cert-manager-controller
          resources:
          - configmaps
          verbs:
          - get
          - patch
          - update
        - apiGroups:
          - ""
          resourceNames:
          - cert-manager-controller
          resources:
          - configmaps
          verbs:
          - get
          - patch
          - update
        - apiGroups:
          - ""
          resourceNames:
          - ingress-controller-leader
          resources:
          - configmaps
          verbs:
          - get
          - update
        - apiGroups:
          - ""
          resources:
          - configmaps
          - endpoints
          - events
          - ingresses
          - persistentvolumeclaims
          - pods
          - roles
          - secrets
          - serviceaccounts
          - services
          - services/finalizers
          verbs:
          - '*'
        - apiGroups:
          - ""
          resourceNames:
          - dell-csm-operator-controller-manager
          resources:
          - deployments/finalizers
          verbs:
          - update
        - apiGroups:
          - ""
          resources:
          - namespaces
          verbs:
          - create
          - get
          - list
          - watch
        - apiGroups:
          - ""
          resources:
          - nodes
          verbs:
          - create
          - get
          - list
          - patch
          - update
          - watch
        - apiGroups:
          - ""
          resources:
          - persistentvolumeclaims/status
          verbs:
          - get
          - patch
          - update
        - apiGroups:
          - ""
          resources:
          - persistentvolumes
          verbs:
          - create
          - delete
          - get
          - list
          - patch
          - update
          - watch
        - apiGroups:
          - ""
          resourceNames:
          - cert-manager-webhook-ca
          resources:
          - secrets
          verbs:
          - get
          - list
          - update
          - watch
        - apiGroups:
          - '*'
          resourceNames:
          - application-mobility-velero-server
          resources:
          - '*'
          verbs:
          - '*'
        - apiGroups:
          - acme.cert-manager.io
          resources:
          - '*/*'
          verbs:
          - '*'
        - apiGroups:
          - acme.cert-manager.io
          resources:
          - challenges
          verbs:
          - create
          - delete
        - apiGroups:
          - acme.cert-manager.io
          resources:
          - challenges
          - challenges/status
          verbs:
          - get
          - list
          - patch
          - update
          - watch
        - apiGroups:
          - acme.cert-manager.io
          resources:
          - challenges
          - orders
          verbs:
          - create
          - delete
          - deletecollection
          - get
          - list
          - patch
          - update
          - watch
        - apiGroups:
          - acme.cert-manager.io
          resources:
          - challenges/finalizers
          verbs:
          - update
        - apiGroups:
          - acme.cert-manager.io
          resources:
          - clusterissuers
          - issuers
          verbs:
          - get
          - list
          - watch
        - apiGroups:
          - acme.cert-manager.io
          resources:
          - orders
          verbs:
          - create
          - delete
          - get
          - list
          - watch
        - apiGroups:
          - acme.cert-manager.io
          resources:
          - orders
          - orders/status
          verbs:
          - patch
          - update
        - apiGroups:
          - acme.cert-manager.io
          resources:
          - orders/finalizers
          verbs:
          - update
        - apiGroups:
          - admissionregistration.k8s.io
          resources:
          - mutatingwebhookconfigurations
          - validatingwebhookconfigurations
          verbs:
          - create
          - delete
          - get
          - list
          - patch
          - update
          - watch
        - apiGroups:
          - apiextensions.k8s.io
          resources:
          - customresourcedefinitions
          verbs:
          - '*'
        - apiGroups:
          - apiextensions.k8s.io
          resources:
          - customresourcedefinitions/status
          verbs:
          - get
          - list
          - patch
          - watch
        - apiGroups:
          - apiregistration.k8s.io
          resources:
          - apiservices
          verbs:
          - get
          - list
          - update
          - watch
        - apiGroups:
          - apiregistration.k8s.io
          resources:
          - customresourcedefinitions
          verbs:
          - get
          - list
          - update
          - watch
        - apiGroups:
          - apps
          resources:
          - daemonsets
          - deployments
          - replicasets
          - statefulsets
          verbs:
          - create
          - delete
          - get
          - list
          - patch
          - update
          - watch
        - apiGroups:
          - apps
          resources:
          - deployments
          verbs:
          - create
          - delete
          - get
          - list
          - patch
          - update
          - watch
        - apiGroups:
          - auditregistration.k8s.io
          resources:
          - auditsinks
          verbs:
          - get
          - list
          - update
          - watch
        - apiGroups:
          - authentication.k8s.io
          resources:
          - tokenreviews
          verbs:
          - create
        - apiGroups:
          - authorization.k8s.io
          resources:
          - subjectaccessreviews
          verbs:
          - create
        - apiGroups:
          - batch
          resources:
          - jobs
          verbs:
          - create
          - delete
          - list
          - update
          - watch
        - apiGroups:
          - cert-manager.io
          resources:
          - '*/*'
          verbs:
          - '*'
        - apiGroups:
          - cert-manager.io
          resources:
          - certificaterequests
          - certificates
          - clusterissuers
          - issuers
          verbs:
          - '*'
        - apiGroups:
          - cert-manager.io
          resources:
          - certificaterequests
          - certificates
          - issuers
          verbs:
          - create
          - delete
          - deletecollection
          - patch
          - update
        - apiGroups:
          - cert-manager.io
          resources:
          - certificaterequests/finalizers
          - certificates/finalizers
          verbs:
          - update
        - apiGroups:
          - cert-manager.io
          resources:
          - certificaterequests/status
          - certificates/status
          verbs:
          - patch
          - update
        - apiGroups:
          - cert-manager.io
          resources:
          - clusterissuers
          - clusterissuers/status
          verbs:
          - get
          - list
          - patch
          - update
          - watch
        - apiGroups:
          - cert-manager.io
          resourceNames:
          - cert-manager-cainjector-leader-election
          - cert-manager-cainjector-leader-election-core
          resources:
          - configmaps
          verbs:
          - get
          - patch
          - update
        - apiGroups:
          - cert-manager.io
          resources:
          - issuers
          - issuers/status
          verbs:
          - get
          - list
          - patch
          - update
          - watch
        - apiGroups:
          - cert-manager.io
          resourceNames:
          - clusterissuers.cert-manager.io/*
          - issuers.cert-manager.io/*
          resources:
          - signers
          verbs:
          - approve
        - apiGroups:
          - certificates.k8s.io
          resources:
          - certificatesigningrequests
          verbs:
          - get
          - list
          - update
          - watch
        - apiGroups:
          - certificates.k8s.io
          resources:
          - certificatesigningrequests/status
          verbs:
          - patch
          - update
        - apiGroups:
          - certificates.k8s.io
          resourceNames:
          - clusterissuers.cert-manager.io/*
          - issuers.cert-manager.io/*
          resources:
          - signers
          verbs:
          - sign
        - apiGroups:
          - coordination.k8s.io
          resources:
          - leases
          verbs:
          - create
          - delete
          - get
          - list
          - patch
          - update
          - watch
        - apiGroups:
          - coordination.k8s.io
          resourceNames:
          - cert-manager-cainjector-leader-election
          - cert-manager-cainjector-leader-election-core
          resources:
          - leases
          verbs:
          - get
          - patch
          - update
        - apiGroups:
          - coordination.k8s.io
          resourceNames:
          - cert-manager-controller
          resources:
          - leases
          verbs:
          - get
          - patch
          - update
        - apiGroups:
          - coordination.k8s.io
          resourceNames:
          - ingress-controller-leader
          resources:
          - leases
          verbs:
          - get
          - patch
          - update
        - apiGroups:
          - ""
          resources:
          - pods
          verbs:
          - get
          - list
          - watch
        - apiGroups:
          - csi.storage.k8s.io
          resources:
          - csinodeinfos
          verbs:
          - get
          - list
          - watch
        - apiGroups:
          - csm-authorization.storage.dell.com
          resources:
          - csmroles
          verbs:
          - create
          - delete
          - patch
          - update
          - watch
        - apiGroups:
          - csm-authorization.storage.dell.com
          resources:
          - csmroles
          - csmtenants
          - storages
          verbs:
          - get
          - list
        - apiGroups:
          - csm-authorization.storage.dell.com
          resources:
          - csmroles/finalizers
          verbs:
          - update
        - apiGroups:
          - csm-authorization.storage.dell.com
          resources:
          - csmroles/status
          verbs:
          - get
          - patch
          - update
        - apiGroups:
          - csm-authorization.storage.dell.com
          resources:
          - csmtenants
          verbs:
          - create
          - delete
          - patch
          - update
          - watch
        - apiGroups:
          - csm-authorization.storage.dell.com
          resources:
          - csmtenants/finalizers
          verbs:
          - update
        - apiGroups:
          - csm-authorization.storage.dell.com
          resources:
          - csmtenants/status
          verbs:
          - get
          - patch
          - update
        - apiGroups:
          - csm-authorization.storage.dell.com
          resources:
          - storages
          verbs:
          - create
          - delete
          - patch
          - update
          - watch
        - apiGroups:
          - csm-authorization.storage.dell.com
          resources:
          - storages/finalizers
          verbs:
          - update
        - apiGroups:
          - csm-authorization.storage.dell.com
          resources:
          - storages/status
          verbs:
          - get
          - patch
          - update
        - apiGroups:
          - discovery.k8s.io
          resources:
          - endpointslices
          verbs:
          - get
          - list
          - watch
        - apiGroups:
          - gateway.networking.k8s.io
          resources:
          - gateways
          - httproutes
          verbs:
          - get
          - list
          - watch
        - apiGroups:
          - gateway.networking.k8s.io
          resources:
          - gateways/finalizers
          - httproutes/finalizers
          verbs:
          - update
        - apiGroups:
          - gateway.networking.k8s.io
          resources:
          - httproutes
          verbs:
          - create
          - delete
          - get
          - list
          - update
          - watch
        - apiGroups:
          - mobility.storage.dell.com
          resources:
          - backups
          verbs:
          - create
          - delete
          - get
          - list
          - patch
          - update
          - watch
        - apiGroups:
          - mobility.storage.dell.com
          resources:
          - backups/finalizers
          verbs:
          - update
        - apiGroups:
          - mobility.storage.dell.com
          resources:
          - backups/status
          verbs:
          - get
          - patch
          - update
        - apiGroups:
          - mobility.storage.dell.com
          resources:
          - clusterconfigs
          verbs:
          - create
          - delete
          - get
          - list
          - patch
          - update
          - watch
        - apiGroups:
          - mobility.storage.dell.com
          resources:
          - clusterconfigs/finalizers
          verbs:
          - update
        - apiGroups:
          - mobility.storage.dell.com
          resources:
          - clusterconfigs/status
          verbs:
          - get
          - patch
          - update
        - apiGroups:
          - mobility.storage.dell.com
          resources:
          - podvolumebackups
          verbs:
          - create
          - delete
          - get
          - list
          - patch
          - update
          - watch
        - apiGroups:
          - mobility.storage.dell.com
          resources:
          - podvolumebackups/finalizers
          verbs:
          - update
        - apiGroups:
          - mobility.storage.dell.com
          resources:
          - podvolumebackups/status
          verbs:
          - get
          - patch
          - update
        - apiGroups:
          - mobility.storage.dell.com
          resources:
          - podvolumerestores
          verbs:
          - create
          - delete
          - get
          - list
          - patch
          - update
          - watch
        - apiGroups:
          - mobility.storage.dell.com
          resources:
          - podvolumerestores/finalizers
          verbs:
          - update
        - apiGroups:
          - mobility.storage.dell.com
          resources:
          - podvolumerestores/status
          verbs:
          - get
          - patch
          - update
        - apiGroups:
          - mobility.storage.dell.com
          resources:
          - restores
          verbs:
          - create
          - delete
          - get
          - list
          - patch
          - update
          - watch
        - apiGroups:
          - mobility.storage.dell.com
          resources:
          - restores/finalizers
          verbs:
          - update
        - apiGroups:
          - mobility.storage.dell.com
          resources:
          - restores/status
          verbs:
          - get
          - patch
          - update
        - apiGroups:
          - mobility.storage.dell.com
          resources:
          - schedules
          verbs:
          - create
          - delete
          - get
          - list
          - patch
          - update
          - watch
        - apiGroups:
          - mobility.storage.dell.com
          resources:
          - schedules/status
          verbs:
          - get
          - patch
          - update
        - apiGroups:
          - monitoring.coreos.com
          resources:
          - servicemonitors
          verbs:
          - create
          - get
        - apiGroups:
          - networking.k8s.io
          resources:
          - ingressclasses
          verbs:
          - create
          - delete
          - get
          - list
          - update
          - watch
        - apiGroups:
          - networking.k8s.io
          resources:
          - ingresses
          verbs:
          - '*'
        - apiGroups:
          - networking.k8s.io
          resources:
          - ingresses/finalizers
          verbs:
          - update
        - apiGroups:
          - networking.k8s.io
          resources:
          - ingresses/status
          verbs:
          - get
          - list
          - update
          - watch
        - apiGroups:
          - rbac.authorization.k8s.io
          resources:
          - clusterrolebindings
          - clusterroles
          - replicasets
          - rolebindings
          verbs:
          - create
          - delete
          - get
          - list
          - patch
          - update
          - watch
        - apiGroups:
          - rbac.authorization.k8s.io
          resources:
          - clusterroles/finalizers
          verbs:
          - create
          - delete
          - get
          - list
          - patch
          - update
          - watch
        - apiGroups:
          - rbac.authorization.k8s.io
          resources:
          - roles
          verbs:
          - create
          - delete
          - get
          - list
          - patch
          - update
          - watch
        - apiGroups:
          - rbac.authorization.k8s.io
          resources:
          - subjectaccessreviews
          verbs:
          - create
        - apiGroups:
          - replication.storage.dell.com
          resources:
          - dellcsireplicationgroups
          verbs:
          - create
          - delete
          - get
          - list
          - patch
          - update
          - watch
        - apiGroups:
          - replication.storage.dell.com
          resources:
          - dellcsireplicationgroups/status
          verbs:
          - get
          - patch
          - update
        - apiGroups:
          - route.openshift.io
          resources:
          - routes/custom-host
          verbs:
          - create
        - apiGroups:
          - security.openshift.io
          resourceNames:
          - privileged
          resources:
          - securitycontextconstraints
          verbs:
          - use
        - apiGroups:
          - snapshot.storage.k8s.io
          resources:
          - volumesnapshotclasses
          - volumesnapshotcontents
          verbs:
          - create
          - delete
          - get
          - list
          - patch
          - update
          - watch
        - apiGroups:
          - snapshot.storage.k8s.io
          resources:
          - volumesnapshotcontents/status
          verbs:
          - get
          - list
          - patch
          - update
          - watch
        - apiGroups:
          - snapshot.storage.k8s.io
          resources:
          - volumesnapshots
          verbs:
          - create
          - delete
          - get
          - list
          - patch
          - update
          - watch
        - apiGroups:
          - snapshot.storage.k8s.io
          resources:
          - volumesnapshots/status
          verbs:
          - get
          - list
          - patch
          - update
          - watch
        - apiGroups:
          - storage.dell.com
          resources:
          - apexconnectivityclients
          verbs:
          - create
          - delete
          - get
          - list
          - patch
          - update
          - watch
        - apiGroups:
          - storage.dell.com
          resources:
          - apexconnectivityclients/finalizers
          verbs:
          - update
        - apiGroups:
          - storage.dell.com
          resources:
          - apexconnectivityclients/status
          verbs:
          - get
          - patch
          - update
        - apiGroups:
          - storage.dell.com
          resources:
          - containerstoragemodules
          verbs:
          - create
          - delete
          - get
          - list
          - patch
          - update
          - watch
        - apiGroups:
          - storage.dell.com
          resources:
          - containerstoragemodules/finalizers
          verbs:
          - update
        - apiGroups:
          - storage.dell.com
          resources:
          - containerstoragemodules/status
          verbs:
          - get
          - patch
          - update
        - apiGroups:
          - storage.k8s.io
          resources:
          - csidrivers
          verbs:
          - create
          - delete
          - get
          - list
          - patch
          - update
          - watch
        - apiGroups:
          - storage.k8s.io
          resources:
          - csinodes
          verbs:
          - create
          - get
          - list
          - update
          - watch
        - apiGroups:
          - storage.k8s.io
          resources:
          - csistoragecapacities
          verbs:
          - create
          - delete
          - get
          - list
          - patch
          - update
          - watch
        - apiGroups:
          - storage.k8s.io
          resources:
          - storageclasses
          verbs:
          - create
          - delete
          - get
          - list
          - update
          - watch
        - apiGroups:
          - storage.k8s.io
          resources:
          - volumeattachments
          verbs:
          - create
          - delete
          - get
          - list
          - patch
          - update
          - watch
        - apiGroups:
          - storage.k8s.io
          resources:
          - volumeattachments/status
          verbs:
          - patch
        - apiGroups:
          - velero.io
          resources:
          - backuprepositories
          verbs:
          - create
          - delete
          - get
          - list
          - patch
          - update
          - watch
        - apiGroups:
          - velero.io
          resources:
          - backups
          verbs:
          - create
          - delete
          - get
          - list
          - patch
          - update
          - watch
        - apiGroups:
          - velero.io
          resources:
          - backups/finalizers
          verbs:
          - update
        - apiGroups:
          - velero.io
          resources:
          - backups/status
          verbs:
          - get
          - list
          - patch
          - update
        - apiGroups:
          - velero.io
          resources:
          - backupstoragelocations
          verbs:
          - get
          - list
          - patch
          - update
          - watch
        - apiGroups:
          - velero.io
          resources:
          - deletebackuprequests
          verbs:
          - create
          - delete
          - get
          - list
          - watch
        - apiGroups:
          - velero.io
          resources:
          - podvolumebackups
          verbs:
          - create
          - delete
          - get
          - list
          - patch
          - update
          - watch
        - apiGroups:
          - velero.io
          resources:
          - podvolumebackups/finalizers
          verbs:
          - update
        - apiGroups:
          - velero.io
          resources:
          - podvolumebackups/status
          verbs:
          - create
          - get
          - list
          - patch
          - update
        - apiGroups:
          - velero.io
          resources:
          - podvolumerestores
          verbs:
          - create
          - delete
          - get
          - list
          - patch
          - update
          - watch
        - apiGroups:
          - velero.io
          resources:
          - restores
          verbs:
          - create
          - delete
          - get
          - list
          - patch
          - update
          - watch
        - apiGroups:
          - volumegroup.storage.dell.com
          resources:
          - dellcsivolumegroupsnapshots
          - dellcsivolumegroupsnapshots/status
          verbs:
          - create
          - delete
          - get
          - list
          - patch
          - update
          - watch
        serviceAccountName: dell-csm-operator-manager-service-account
      deployments:
      - label:
          control-plane: controller-manager
        name: dell-csm-operator-controller-manager
        spec:
          replicas: 1
          selector:
            matchLabels:
              control-plane: controller-manager
          strategy: {}
          template:
            metadata:
              annotations:
                storage.dell.com/CSMVersion: v1.11.0
              labels:
                control-plane: controller-manager
            spec:
              containers:
              - args:
                - --secure-listen-address=0.0.0.0:8443
                - --upstream=http://127.0.0.1:8080/
                - --logtostderr=true
                - --v=10
                image: gcr.io/kubebuilder/kube-rbac-proxy:v0.8.0
                name: kube-rbac-proxy
                ports:
                - containerPort: 8443
                  name: https
                  protocol: TCP
                resources: {}
              - args:
                - --health-probe-bind-address=:8081
                - --metrics-bind-address=127.0.0.1:8080
                - --leader-elect
                command:
                - /manager
                env:
                - name: RELATED_IMAGE_dell-csm-operator
                  value: docker.io/dellemc/dell-csm-operator:v1.6.0
                - name: RELATED_IMAGE_csi-isilon
                  value: docker.io/dellemc/csi-isilon:v2.11.0
                - name: RELATED_IMAGE_csi-powermax
                  value: docker.io/dellemc/csi-powermax:v2.11.0
                - name: RELATED_IMAGE_csipowermax-reverseproxy
                  value: docker.io/dellemc/csipowermax-reverseproxy:v2.10.0
                - name: RELATED_IMAGE_csi-powerstore
                  value: docker.io/dellemc/csi-powerstore:v2.11.1
                - name: RELATED_IMAGE_csi-unity
                  value: docker.io/dellemc/csi-unity:v2.11.1
                - name: RELATED_IMAGE_csi-vxflexos
                  value: docker.io/dellemc/csi-vxflexos:v2.11.0
                - name: RELATED_IMAGE_sdc
                  value: docker.io/dellemc/sdc:4.5.2.1
                - name: RELATED_IMAGE_karavi-authorization-proxy
                  value: docker.io/dellemc/csm-authorization-sidecar:v1.11.0
                - name: RELATED_IMAGE_dell-csi-replicator
                  value: docker.io/dellemc/dell-csi-replicator:v1.9.0
                - name: RELATED_IMAGE_dell-replication-controller-manager
                  value: docker.io/dellemc/dell-replication-controller:v1.9.0
                - name: RELATED_IMAGE_topology
                  value: docker.io/dellemc/csm-topology:v1.9.0
                - name: RELATED_IMAGE_otel-collector
                  value: docker.io/otel/opentelemetry-collector:0.42.0
                - name: RELATED_IMAGE_metrics-powerscale
                  value: docker.io/dellemc/csm-metrics-powerscale:v1.6.0
                - name: RELATED_IMAGE_metrics-powermax
                  value: docker.io/dellemc/csm-metrics-powermax:v1.4.0
                - name: RELATED_IMAGE_metrics-powerflex
                  value: docker.io/dellemc/csm-metrics-powerflex:v1.9.0
                - name: RELATED_IMAGE_podmon-node
                  value: docker.io/dellemc/podmon:v1.10.0
                - name: RELATED_IMAGE_kube-rbac-proxy
                  value: gcr.io/kubebuilder/kube-rbac-proxy:v0.8.0
                - name: RELATED_IMAGE_attacher
                  value: registry.k8s.io/sig-storage/csi-attacher:v4.6.1
                - name: RELATED_IMAGE_provisioner
                  value: registry.k8s.io/sig-storage/csi-provisioner:v5.0.1
                - name: RELATED_IMAGE_snapshotter
                  value: registry.k8s.io/sig-storage/csi-snapshotter:v8.0.1
                - name: RELATED_IMAGE_registrar
                  value: registry.k8s.io/sig-storage/csi-node-driver-registrar:v2.10.1
                - name: RELATED_IMAGE_resizer
                  value: registry.k8s.io/sig-storage/csi-resizer:v1.11.1
                - name: RELATED_IMAGE_externalhealthmonitorcontroller
                  value: registry.k8s.io/sig-storage/csi-external-health-monitor-controller:v0.12.1
                - name: RELATED_IMAGE_metadataretriever
                  value: dellemc/csi-metadata-retriever:v1.8.0
                - name: RELATED_IMAGE_dell-connectivity-client
                  value: docker.io/dellemc/connectivity-client-docker-k8s:1.19.0
                - name: RELATED_IMAGE_cert-persister
                  value: docker.io/dellemc/connectivity-cert-persister-k8s:0.11.0
                image: docker.io/dellemc/dell-csm-operator:v1.6.0
                imagePullPolicy: Always
                livenessProbe:
                  httpGet:
                    path: /healthz
                    port: 8081
                  initialDelaySeconds: 15
                  periodSeconds: 20
                name: manager
                readinessProbe:
                  httpGet:
                    path: /readyz
                    port: 8081
                  initialDelaySeconds: 5
                  periodSeconds: 10
                resources:
                  limits:
                    cpu: 200m
                    memory: 512Mi
                  requests:
                    cpu: 100m
                    memory: 192Mi
                securityContext:
                  allowPrivilegeEscalation: false
              securityContext:
                runAsNonRoot: true
              serviceAccountName: dell-csm-operator-manager-service-account
              terminationGracePeriodSeconds: 10
    strategy: deployment
  installModes:
  - supported: true
    type: OwnNamespace
  - supported: true
    type: SingleNamespace
  - supported: false
    type: MultiNamespace
  - supported: true
    type: AllNamespaces
  keywords:
  - Dell Container Storage Modules
  - Dell CSI Driver
  - Dell CSM Modules
  - Powerflex
  - Powerscale
  - Powerstore
  - Unity
  - Authorization
  - Observability
  - Replication
  links:
  - name: Documentation
    url: https://dell.github.io/csm-docs/docs/deployment/csmoperator/
  maintainers:
  - email: container.storage.modules@dell.com
    name: Dell Container Storage Modules
  maturity: stable
  minKubeVersion: 1.28.0
  provider:
    name: Dell Technologies
    url: https://github.com/dell/csm-operator
  relatedImages:
  - image: docker.io/dellemc/dell-csm-operator:v1.6.0
    name: dell-csm-operator
  - image: docker.io/dellemc/csi-isilon:v2.11.0
    name: csi-isilon
  - image: docker.io/dellemc/csi-powermax:v2.11.0
    name: csi-powermax
  - image: docker.io/dellemc/csipowermax-reverseproxy:v2.10.0
    name: csipowermax-reverseproxy
  - image: docker.io/dellemc/csi-powerstore:v2.11.1
    name: csi-powerstore
  - image: docker.io/dellemc/csi-unity:v2.11.1
    name: csi-unity
  - image: docker.io/dellemc/csi-vxflexos:v2.11.0
    name: csi-vxflexos
  - image: docker.io/dellemc/sdc:4.5.2.1
    name: sdc
  - image: docker.io/dellemc/csm-authorization-sidecar:v1.11.0
    name: karavi-authorization-proxy
  - image: docker.io/dellemc/dell-csi-replicator:v1.9.0
    name: dell-csi-replicator
  - image: docker.io/dellemc/dell-replication-controller:v1.9.0
    name: dell-replication-controller-manager
  - image: docker.io/dellemc/csm-topology:v1.9.0
    name: topology
  - image: docker.io/otel/opentelemetry-collector:0.42.0
    name: otel-collector
  - image: docker.io/dellemc/csm-metrics-powerscale:v1.6.0
    name: metrics-powerscale
  - image: docker.io/dellemc/csm-metrics-powermax:v1.4.0
    name: metrics-powermax
  - image: docker.io/dellemc/csm-metrics-powerflex:v1.9.0
    name: metrics-powerflex
  - image: docker.io/dellemc/podmon:v1.10.0
    name: podmon-node
  - image: gcr.io/kubebuilder/kube-rbac-proxy:v0.8.0
    name: kube-rbac-proxy
  - image: registry.k8s.io/sig-storage/csi-attacher:v4.6.1
    name: attacher
  - image: registry.k8s.io/sig-storage/csi-provisioner:v5.0.1
    name: provisioner
  - image: registry.k8s.io/sig-storage/csi-snapshotter:v8.0.1
    name: snapshotter
  - image: registry.k8s.io/sig-storage/csi-node-driver-registrar:v2.10.1
    name: registrar
  - image: registry.k8s.io/sig-storage/csi-resizer:v1.11.1
    name: resizer
  - image: registry.k8s.io/sig-storage/csi-external-health-monitor-controller:v0.12.1
    name: externalhealthmonitorcontroller
  - image: dellemc/csi-metadata-retriever:v1.8.0
    name: metadataretriever
  - image: docker.io/dellemc/connectivity-client-docker-k8s:1.19.0
    name: dell-connectivity-client
  - image: docker.io/dellemc/connectivity-cert-persister-k8s:0.11.0
    name: cert-persister
  skips:
  - dell-csm-operator.v1.5.1
  version: 1.6.0<|MERGE_RESOLUTION|>--- conflicted
+++ resolved
@@ -3362,7 +3362,6 @@
       - description: Number of Available Controller pods
         displayName: Available
         path: controllerStatus.available
-<<<<<<< HEAD
         x-descriptors:
         - urn:alm:descriptor:text
       - description: Number of Desired Controller pods
@@ -3380,25 +3379,6 @@
         path: nodeStatus.available
         x-descriptors:
         - urn:alm:descriptor:text
-=======
-        x-descriptors:
-        - urn:alm:descriptor:text
-      - description: Number of Desired Controller pods
-        displayName: Desired
-        path: controllerStatus.desired
-        x-descriptors:
-        - urn:alm:descriptor:text
-      - description: Number of Failed Controller pods
-        displayName: Failed
-        path: controllerStatus.failed
-        x-descriptors:
-        - urn:alm:descriptor:text
-      - description: Number of Available Node pods
-        displayName: Available
-        path: nodeStatus.available
-        x-descriptors:
-        - urn:alm:descriptor:text
->>>>>>> af959786
       - description: Number of Desired Node pods
         displayName: Desired
         path: nodeStatus.desired
@@ -3407,14 +3387,11 @@
       - description: Number of Failed Node pods
         displayName: Failed
         path: nodeStatus.failed
-<<<<<<< HEAD
-=======
         x-descriptors:
         - urn:alm:descriptor:text
       - description: State is the state of the driver installation
         displayName: State
         path: state
->>>>>>> af959786
         x-descriptors:
         - urn:alm:descriptor:text
       version: v1
