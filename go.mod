module github.com/dell/csm-operator

go 1.21

require (
	github.com/cert-manager/cert-manager v1.12.3
	github.com/go-yaml/yaml v2.1.0+incompatible
	github.com/stretchr/testify v1.8.2
<<<<<<< HEAD
	github.com/vmware-tanzu/velero v1.12.0
	go.uber.org/zap v1.24.0
	golang.org/x/mod v0.10.0
=======
	go.uber.org/zap v1.24.0
	golang.org/x/mod v0.9.0
>>>>>>> 4e752bde
	k8s.io/api v0.27.2
	k8s.io/apiextensions-apiserver v0.27.2
	k8s.io/apimachinery v0.27.2
	k8s.io/client-go v0.27.2
	sigs.k8s.io/controller-runtime v0.15.2
	sigs.k8s.io/yaml v1.3.0
)

require (
	github.com/beorn7/perks v1.0.1 // indirect
	github.com/cespare/xxhash/v2 v2.2.0 // indirect
	github.com/davecgh/go-spew v1.1.1 // indirect
	github.com/emicklei/go-restful/v3 v3.9.0 // indirect
	github.com/evanphx/json-patch v5.6.0+incompatible // indirect
	github.com/evanphx/json-patch/v5 v5.6.0 // indirect
	github.com/fsnotify/fsnotify v1.6.0 // indirect
	github.com/go-logr/logr v1.2.4 // indirect
	github.com/go-logr/zapr v1.2.4 // indirect
	github.com/go-openapi/jsonpointer v0.19.6 // indirect
	github.com/go-openapi/jsonreference v0.20.1 // indirect
	github.com/go-openapi/swag v0.22.3 // indirect
	github.com/gogo/protobuf v1.3.2 // indirect
	github.com/golang/groupcache v0.0.0-20210331224755-41bb18bfe9da // indirect
	github.com/golang/protobuf v1.5.3 // indirect
<<<<<<< HEAD
	github.com/google/gnostic v0.6.9 // indirect
	github.com/google/go-cmp v0.5.9 // indirect
	github.com/google/gofuzz v1.2.0 // indirect
	github.com/google/uuid v1.3.0 // indirect
	github.com/imdario/mergo v0.3.13 // indirect
=======
	github.com/google/gnostic v0.5.7-v3refs // indirect
	github.com/google/go-cmp v0.5.9 // indirect
	github.com/google/gofuzz v1.2.0 // indirect
	github.com/google/uuid v1.3.0 // indirect
	github.com/imdario/mergo v0.3.12 // indirect
>>>>>>> 4e752bde
	github.com/josharian/intern v1.0.0 // indirect
	github.com/json-iterator/go v1.1.12 // indirect
	github.com/mailru/easyjson v0.7.7 // indirect
	github.com/matttproud/golang_protobuf_extensions v1.0.4 // indirect
	github.com/modern-go/concurrent v0.0.0-20180306012644-bacd9c7ef1dd // indirect
	github.com/modern-go/reflect2 v1.0.2 // indirect
	github.com/munnerz/goautoneg v0.0.0-20191010083416-a7dc8b61c822 // indirect
	github.com/pkg/errors v0.9.1 // indirect
	github.com/pmezard/go-difflib v1.0.0 // indirect
	github.com/prometheus/client_golang v1.15.1 // indirect
	github.com/prometheus/client_model v0.4.0 // indirect
	github.com/prometheus/common v0.42.0 // indirect
	github.com/prometheus/procfs v0.9.0 // indirect
	github.com/spf13/pflag v1.0.5 // indirect
<<<<<<< HEAD
	go.uber.org/atomic v1.9.0 // indirect
	go.uber.org/multierr v1.11.0 // indirect
	golang.org/x/net v0.10.0 // indirect
	golang.org/x/oauth2 v0.7.0 // indirect
	golang.org/x/sys v0.8.0 // indirect
	golang.org/x/term v0.8.0 // indirect
	golang.org/x/text v0.9.0 // indirect
=======
	go.uber.org/atomic v1.7.0 // indirect
	go.uber.org/multierr v1.6.0 // indirect
	golang.org/x/net v0.17.0 // indirect
	golang.org/x/oauth2 v0.5.0 // indirect
	golang.org/x/sys v0.13.0 // indirect
	golang.org/x/term v0.13.0 // indirect
	golang.org/x/text v0.13.0 // indirect
>>>>>>> 4e752bde
	golang.org/x/time v0.3.0 // indirect
	gomodules.xyz/jsonpatch/v2 v2.3.0 // indirect
	google.golang.org/appengine v1.6.7 // indirect
	google.golang.org/protobuf v1.30.0 // indirect
	gopkg.in/inf.v0 v0.9.1 // indirect
	gopkg.in/yaml.v2 v2.4.0 // indirect
	gopkg.in/yaml.v3 v3.0.1 // indirect
	k8s.io/component-base v0.27.2 // indirect
<<<<<<< HEAD
	k8s.io/klog/v2 v2.100.1 // indirect
	k8s.io/kube-openapi v0.0.0-20230515203736-54b630e78af5 // indirect
	k8s.io/utils v0.0.0-20230505201702-9f6742963106 // indirect
	sigs.k8s.io/gateway-api v0.7.0 // indirect
=======
	k8s.io/klog/v2 v2.90.1 // indirect
	k8s.io/kube-openapi v0.0.0-20230501164219-8b0f38b5fd1f // indirect
	k8s.io/utils v0.0.0-20230209194617-a36077c30491 // indirect
>>>>>>> 4e752bde
	sigs.k8s.io/json v0.0.0-20221116044647-bc3834ca7abd // indirect
	sigs.k8s.io/structured-merge-diff/v4 v4.2.3 // indirect
)<|MERGE_RESOLUTION|>--- conflicted
+++ resolved
@@ -6,14 +6,9 @@
 	github.com/cert-manager/cert-manager v1.12.3
 	github.com/go-yaml/yaml v2.1.0+incompatible
 	github.com/stretchr/testify v1.8.2
-<<<<<<< HEAD
 	github.com/vmware-tanzu/velero v1.12.0
 	go.uber.org/zap v1.24.0
 	golang.org/x/mod v0.10.0
-=======
-	go.uber.org/zap v1.24.0
-	golang.org/x/mod v0.9.0
->>>>>>> 4e752bde
 	k8s.io/api v0.27.2
 	k8s.io/apiextensions-apiserver v0.27.2
 	k8s.io/apimachinery v0.27.2
@@ -38,19 +33,11 @@
 	github.com/gogo/protobuf v1.3.2 // indirect
 	github.com/golang/groupcache v0.0.0-20210331224755-41bb18bfe9da // indirect
 	github.com/golang/protobuf v1.5.3 // indirect
-<<<<<<< HEAD
 	github.com/google/gnostic v0.6.9 // indirect
 	github.com/google/go-cmp v0.5.9 // indirect
 	github.com/google/gofuzz v1.2.0 // indirect
 	github.com/google/uuid v1.3.0 // indirect
 	github.com/imdario/mergo v0.3.13 // indirect
-=======
-	github.com/google/gnostic v0.5.7-v3refs // indirect
-	github.com/google/go-cmp v0.5.9 // indirect
-	github.com/google/gofuzz v1.2.0 // indirect
-	github.com/google/uuid v1.3.0 // indirect
-	github.com/imdario/mergo v0.3.12 // indirect
->>>>>>> 4e752bde
 	github.com/josharian/intern v1.0.0 // indirect
 	github.com/json-iterator/go v1.1.12 // indirect
 	github.com/mailru/easyjson v0.7.7 // indirect
@@ -65,7 +52,6 @@
 	github.com/prometheus/common v0.42.0 // indirect
 	github.com/prometheus/procfs v0.9.0 // indirect
 	github.com/spf13/pflag v1.0.5 // indirect
-<<<<<<< HEAD
 	go.uber.org/atomic v1.9.0 // indirect
 	go.uber.org/multierr v1.11.0 // indirect
 	golang.org/x/net v0.10.0 // indirect
@@ -73,15 +59,6 @@
 	golang.org/x/sys v0.8.0 // indirect
 	golang.org/x/term v0.8.0 // indirect
 	golang.org/x/text v0.9.0 // indirect
-=======
-	go.uber.org/atomic v1.7.0 // indirect
-	go.uber.org/multierr v1.6.0 // indirect
-	golang.org/x/net v0.17.0 // indirect
-	golang.org/x/oauth2 v0.5.0 // indirect
-	golang.org/x/sys v0.13.0 // indirect
-	golang.org/x/term v0.13.0 // indirect
-	golang.org/x/text v0.13.0 // indirect
->>>>>>> 4e752bde
 	golang.org/x/time v0.3.0 // indirect
 	gomodules.xyz/jsonpatch/v2 v2.3.0 // indirect
 	google.golang.org/appengine v1.6.7 // indirect
@@ -90,16 +67,10 @@
 	gopkg.in/yaml.v2 v2.4.0 // indirect
 	gopkg.in/yaml.v3 v3.0.1 // indirect
 	k8s.io/component-base v0.27.2 // indirect
-<<<<<<< HEAD
 	k8s.io/klog/v2 v2.100.1 // indirect
 	k8s.io/kube-openapi v0.0.0-20230515203736-54b630e78af5 // indirect
 	k8s.io/utils v0.0.0-20230505201702-9f6742963106 // indirect
 	sigs.k8s.io/gateway-api v0.7.0 // indirect
-=======
-	k8s.io/klog/v2 v2.90.1 // indirect
-	k8s.io/kube-openapi v0.0.0-20230501164219-8b0f38b5fd1f // indirect
-	k8s.io/utils v0.0.0-20230209194617-a36077c30491 // indirect
->>>>>>> 4e752bde
 	sigs.k8s.io/json v0.0.0-20221116044647-bc3834ca7abd // indirect
 	sigs.k8s.io/structured-merge-diff/v4 v4.2.3 // indirect
 )