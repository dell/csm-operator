module github.com/dell/csm-operator

go 1.20

require (
	github.com/cert-manager/cert-manager v1.12.3
	github.com/go-yaml/yaml v2.1.0+incompatible
	github.com/stretchr/testify v1.8.2
	github.com/vmware-tanzu/velero v1.11.0
<<<<<<< HEAD
	go.uber.org/zap v1.21.0
	golang.org/x/mod v0.12.0
	k8s.io/api v0.25.6
	k8s.io/apimachinery v0.25.6
	k8s.io/client-go v0.25.6
	sigs.k8s.io/controller-runtime v0.12.2
=======
	go.uber.org/zap v1.24.0
	golang.org/x/mod v0.10.0
	k8s.io/api v0.27.2
	k8s.io/apiextensions-apiserver v0.27.2
	k8s.io/apimachinery v0.27.2
	k8s.io/client-go v0.27.2
	sigs.k8s.io/controller-runtime v0.15.0
>>>>>>> d9ac8d5f
	sigs.k8s.io/yaml v1.3.0
)

require (
	cloud.google.com/go/compute v1.18.0 // indirect
	cloud.google.com/go/compute/metadata v0.2.3 // indirect
	github.com/Azure/go-autorest v14.2.0+incompatible // indirect
	github.com/Azure/go-autorest/autorest v0.11.28 // indirect
	github.com/Azure/go-autorest/autorest/adal v0.9.21 // indirect
	github.com/Azure/go-autorest/autorest/date v0.3.0 // indirect
	github.com/Azure/go-autorest/logger v0.2.1 // indirect
	github.com/Azure/go-autorest/tracing v0.6.0 // indirect
	github.com/beorn7/perks v1.0.1 // indirect
	github.com/cespare/xxhash/v2 v2.2.0 // indirect
	github.com/davecgh/go-spew v1.1.1 // indirect
	github.com/emicklei/go-restful/v3 v3.9.0 // indirect
	github.com/evanphx/json-patch v5.6.0+incompatible // indirect
<<<<<<< HEAD
	github.com/fsnotify/fsnotify v1.5.4 // indirect
	github.com/go-logr/logr v1.2.4 // indirect
	github.com/go-logr/zapr v1.2.0 // indirect
	github.com/go-openapi/jsonpointer v0.19.5 // indirect
	github.com/go-openapi/jsonreference v0.20.0 // indirect
	github.com/go-openapi/swag v0.21.1 // indirect
	github.com/go-task/slim-sprig v0.0.0-20230315185526-52ccab3ef572 // indirect
=======
	github.com/fsnotify/fsnotify v1.6.0 // indirect
	github.com/go-logr/logr v1.2.4 // indirect
	github.com/go-logr/zapr v1.2.4 // indirect
	github.com/go-openapi/jsonpointer v0.19.6 // indirect
	github.com/go-openapi/jsonreference v0.20.1 // indirect
	github.com/go-openapi/swag v0.22.3 // indirect
>>>>>>> d9ac8d5f
	github.com/gogo/protobuf v1.3.2 // indirect
	github.com/golang-jwt/jwt/v4 v4.4.2 // indirect
	github.com/golang/groupcache v0.0.0-20210331224755-41bb18bfe9da // indirect
	github.com/golang/protobuf v1.5.3 // indirect
	github.com/google/gnostic v0.6.9 // indirect
	github.com/google/go-cmp v0.5.9 // indirect
	github.com/google/gofuzz v1.2.0 // indirect
	github.com/google/pprof v0.0.0-20210720184732-4bb14d4b1be1 // indirect
	github.com/google/uuid v1.3.0 // indirect
	github.com/imdario/mergo v0.3.13 // indirect
	github.com/josharian/intern v1.0.0 // indirect
	github.com/json-iterator/go v1.1.12 // indirect
	github.com/mailru/easyjson v0.7.7 // indirect
	github.com/matttproud/golang_protobuf_extensions v1.0.4 // indirect
	github.com/modern-go/concurrent v0.0.0-20180306012644-bacd9c7ef1dd // indirect
	github.com/modern-go/reflect2 v1.0.2 // indirect
	github.com/munnerz/goautoneg v0.0.0-20191010083416-a7dc8b61c822 // indirect
	github.com/onsi/ginkgo/v2 v2.12.1 // indirect
	github.com/pkg/errors v0.9.1 // indirect
	github.com/pmezard/go-difflib v1.0.0 // indirect
	github.com/prometheus/client_golang v1.15.1 // indirect
	github.com/prometheus/client_model v0.4.0 // indirect
	github.com/prometheus/common v0.42.0 // indirect
	github.com/prometheus/procfs v0.9.0 // indirect
	github.com/spf13/pflag v1.0.5 // indirect
	go.uber.org/atomic v1.9.0 // indirect
	go.uber.org/multierr v1.8.0 // indirect
<<<<<<< HEAD
	golang.org/x/crypto v0.12.0 // indirect
	golang.org/x/net v0.14.0 // indirect
	golang.org/x/oauth2 v0.0.0-20220608161450-d0670ef3b1eb // indirect
	golang.org/x/sys v0.12.0 // indirect
	golang.org/x/term v0.11.0 // indirect
	golang.org/x/text v0.12.0 // indirect
	golang.org/x/time v0.0.0-20220609170525-579cf78fd858 // indirect
	golang.org/x/tools v0.12.0 // indirect
	gomodules.xyz/jsonpatch/v2 v2.2.0 // indirect
=======
	golang.org/x/crypto v0.6.0 // indirect
	golang.org/x/net v0.10.0 // indirect
	golang.org/x/oauth2 v0.5.0 // indirect
	golang.org/x/sys v0.8.0 // indirect
	golang.org/x/term v0.8.0 // indirect
	golang.org/x/text v0.9.0 // indirect
	golang.org/x/time v0.3.0 // indirect
	gomodules.xyz/jsonpatch/v2 v2.3.0 // indirect
>>>>>>> d9ac8d5f
	google.golang.org/appengine v1.6.7 // indirect
	google.golang.org/protobuf v1.30.0 // indirect
	gopkg.in/inf.v0 v0.9.1 // indirect
	gopkg.in/yaml.v2 v2.4.0 // indirect
	gopkg.in/yaml.v3 v3.0.1 // indirect
	k8s.io/component-base v0.27.2 // indirect
	k8s.io/klog/v2 v2.100.1 // indirect
	k8s.io/kube-openapi v0.0.0-20230515203736-54b630e78af5 // indirect
	k8s.io/utils v0.0.0-20230505201702-9f6742963106 // indirect
	sigs.k8s.io/gateway-api v0.7.0 // indirect
	sigs.k8s.io/json v0.0.0-20221116044647-bc3834ca7abd // indirect
	sigs.k8s.io/structured-merge-diff/v4 v4.2.3 // indirect
)

replace (
	k8s.io/api => k8s.io/api v0.25.6
	k8s.io/apimachinery => k8s.io/apimachinery v0.25.6
	k8s.io/client-go => k8s.io/client-go v0.25.6
	sigs.k8s.io/controller-runtime => sigs.k8s.io/controller-runtime v0.12.2
)<|MERGE_RESOLUTION|>--- conflicted
+++ resolved
@@ -7,14 +7,6 @@
 	github.com/go-yaml/yaml v2.1.0+incompatible
 	github.com/stretchr/testify v1.8.2
 	github.com/vmware-tanzu/velero v1.11.0
-<<<<<<< HEAD
-	go.uber.org/zap v1.21.0
-	golang.org/x/mod v0.12.0
-	k8s.io/api v0.25.6
-	k8s.io/apimachinery v0.25.6
-	k8s.io/client-go v0.25.6
-	sigs.k8s.io/controller-runtime v0.12.2
-=======
 	go.uber.org/zap v1.24.0
 	golang.org/x/mod v0.10.0
 	k8s.io/api v0.27.2
@@ -22,7 +14,6 @@
 	k8s.io/apimachinery v0.27.2
 	k8s.io/client-go v0.27.2
 	sigs.k8s.io/controller-runtime v0.15.0
->>>>>>> d9ac8d5f
 	sigs.k8s.io/yaml v1.3.0
 )
 
@@ -40,22 +31,12 @@
 	github.com/davecgh/go-spew v1.1.1 // indirect
 	github.com/emicklei/go-restful/v3 v3.9.0 // indirect
 	github.com/evanphx/json-patch v5.6.0+incompatible // indirect
-<<<<<<< HEAD
-	github.com/fsnotify/fsnotify v1.5.4 // indirect
-	github.com/go-logr/logr v1.2.4 // indirect
-	github.com/go-logr/zapr v1.2.0 // indirect
-	github.com/go-openapi/jsonpointer v0.19.5 // indirect
-	github.com/go-openapi/jsonreference v0.20.0 // indirect
-	github.com/go-openapi/swag v0.21.1 // indirect
-	github.com/go-task/slim-sprig v0.0.0-20230315185526-52ccab3ef572 // indirect
-=======
 	github.com/fsnotify/fsnotify v1.6.0 // indirect
 	github.com/go-logr/logr v1.2.4 // indirect
 	github.com/go-logr/zapr v1.2.4 // indirect
 	github.com/go-openapi/jsonpointer v0.19.6 // indirect
 	github.com/go-openapi/jsonreference v0.20.1 // indirect
 	github.com/go-openapi/swag v0.22.3 // indirect
->>>>>>> d9ac8d5f
 	github.com/gogo/protobuf v1.3.2 // indirect
 	github.com/golang-jwt/jwt/v4 v4.4.2 // indirect
 	github.com/golang/groupcache v0.0.0-20210331224755-41bb18bfe9da // indirect
@@ -83,17 +64,6 @@
 	github.com/spf13/pflag v1.0.5 // indirect
 	go.uber.org/atomic v1.9.0 // indirect
 	go.uber.org/multierr v1.8.0 // indirect
-<<<<<<< HEAD
-	golang.org/x/crypto v0.12.0 // indirect
-	golang.org/x/net v0.14.0 // indirect
-	golang.org/x/oauth2 v0.0.0-20220608161450-d0670ef3b1eb // indirect
-	golang.org/x/sys v0.12.0 // indirect
-	golang.org/x/term v0.11.0 // indirect
-	golang.org/x/text v0.12.0 // indirect
-	golang.org/x/time v0.0.0-20220609170525-579cf78fd858 // indirect
-	golang.org/x/tools v0.12.0 // indirect
-	gomodules.xyz/jsonpatch/v2 v2.2.0 // indirect
-=======
 	golang.org/x/crypto v0.6.0 // indirect
 	golang.org/x/net v0.10.0 // indirect
 	golang.org/x/oauth2 v0.5.0 // indirect
@@ -102,7 +72,6 @@
 	golang.org/x/text v0.9.0 // indirect
 	golang.org/x/time v0.3.0 // indirect
 	gomodules.xyz/jsonpatch/v2 v2.3.0 // indirect
->>>>>>> d9ac8d5f
 	google.golang.org/appengine v1.6.7 // indirect
 	google.golang.org/protobuf v1.30.0 // indirect
 	gopkg.in/inf.v0 v0.9.1 // indirect
