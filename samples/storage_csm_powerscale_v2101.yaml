--- conflicted
+++ resolved
@@ -244,19 +244,11 @@
         enabled: false
         args: ["--monitor-interval=60s"]
         image: registry.k8s.io/sig-storage/csi-external-health-monitor-controller:v0.11.0
-<<<<<<< HEAD
-        # Uncomment the following to configure how often external-provisioner polls the driver to detect changed capacity
-        # Configure when the storageCapacity is set as "true"
-        # Allowed values: 1m,2m,3m,...,10m,...,60m etc. Default value: 5m
-        #- name: provisioner
-        #  args: ["--capacity-poll-interval=5m"]
-=======
     # Uncomment the following to configure how often external-provisioner polls the driver to detect changed capacity
     # Configure when the storageCapacity is set as "true"
     # Allowed values: 1m,2m,3m,...,10m,...,60m etc. Default value: 5m
     #- name: provisioner
     #  args: ["--capacity-poll-interval=5m"]
->>>>>>> 3309dba0
   modules:
     # Authorization: enable csm-authorization for RBAC
     - name: authorization
