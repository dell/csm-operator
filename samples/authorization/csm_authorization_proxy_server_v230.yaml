apiVersion: storage.dell.com/v1
kind: ContainerStorageModule
metadata:
  name: authorization
  namespace: authorization
spec:
  modules:
    # Authorization: enable csm-authorization proxy server for RBAC
    - name: authorization-proxy-server
      # enable: Enable/Disable csm-authorization
      enabled: true
      configVersion: v2.3.0
      forceRemoveModule: true
      components:
        # For Kubernetes Container Platform only
        # enabled: Enable/Disable NGINX Ingress Controller
        # Allowed values:
        #   true: enable deployment of NGINX Ingress Controller
        #   false: disable deployment of NGINX Ingress Controller only if you have your own ingress controller. Set the appropriate annotations for the ingresses in the proxy-server section
        # Default value: true
        - name: nginx
          enabled: true
        # enabled: Enable/Disable cert-manager
        # Allowed values:
        #   true: enable deployment of cert-manager
        #   false: disable deployment of cert-manager only if it's already deployed
        # Default value: true
        - name: cert-manager
          enabled: true
        - name: proxy-server
          # enable: Enable/Disable csm-authorization proxy server
          enabled: true
          proxyService: quay.io/dell/container-storage-modules/csm-authorization-proxy:nightly
          proxyServiceReplicas: 1
          tenantService: quay.io/dell/container-storage-modules/csm-authorization-tenant:nightly
          tenantServiceReplicas: 1
          roleService: quay.io/dell/container-storage-modules/csm-authorization-role:nightly
          roleServiceReplicas: 1
          storageService: quay.io/dell/container-storage-modules/csm-authorization-storage:nightly
          storageServiceReplicas: 1
          opa: docker.io/openpolicyagent/opa:0.70.0
          opaKubeMgmt: docker.io/openpolicyagent/kube-mgmt:8.5.11
          authorizationController: quay.io/dell/container-storage-modules/csm-authorization-controller:nightly
          authorizationControllerReplicas: 1
          leaderElection: true
          # controllerReconcileInterval: interval for the authorization controllers to reconcile with Redis.
          controllerReconcileInterval: 5m
          # certificate: base64-encoded certificate for cert/private-key pair -- add certificate here to use custom certificates
          # for self-signed certs, leave empty string
          # Allowed values: string
          certificate: ""
          # privateKey: base64-encoded private key for cert/private-key pair -- add private key here to use custom certificates
          # for self-signed certs, leave empty string
          # Allowed values: string
          privateKey: ""
          # proxy-server ingress will use this hostname
          # NOTE: an additional hostname can be configured in proxyServerIngress.hosts
          # NOTE: proxy-server ingress is configured to accept IP address connections so hostnames are not required
          hostname: "csm-authorization.com"
          # proxy-server ingress configuration
          proxyServerIngress:
            - ingressClassName: nginx
              # additional host rules for the proxy-server ingress
              hosts: []
              # - [application name]-ingress-nginx-controller.[namespace].svc.cluster.local

              # additional annotations for the proxy-server ingress
              annotations: {}
          # openTelemetryCollectorAddress: the OTLP receiving endpoint using gRPC
          openTelemetryCollectorAddress: ""
        - name: redis
          # Redis secret configuration:
          # If using a CSI driver, specify the SecretProviderClass.
          # Otherwise, a default Kubernetes secret will be used for Redis credentials.
          redisSecretProviderClass:
            # Optional: Name of the Kubernetes secret (created by the CSI driver) that contains Redis credentials.
            - redisSecretName: ""
              # Required: Key in the secret that stores the Redis username.
              redisUsernameKey: username
              # Required: Key in the secret that stores the Redis password.
              redisPasswordKey: password
          redis: docker.io/redis:7.4.3-alpine
          commander: docker.io/rediscommander/redis-commander:latest
          redisName: redis-csm
          redisCommander: rediscommander
          sentinel: sentinel
          redisReplicas: 5

<<<<<<< HEAD
        - name: jwt
          # JWT signing secret configuration:
          # If using a CSI driver, specify the SecretProviderClass.
          # Otherwise, a default Kubernetes secret will be used for JWT signing secret.
          jwtSigningSecretProviderClass:
             # The name of the Kubernetes secret created by the CSI driver
            - jwtSigningSecretName: ""
              # The key in the secret that holds the Redis username
              jwtSigningSecretKey: secret

=======
        # Comment and uncomment the appropriate sections below to use the desired method.
>>>>>>> 765c498a
        # Storage system credentials can be provided in one of two ways:
        # 1. Using a SecretProviderClass (for dynamic secrets from external providers)
        # 2. Using a Kubernetes Secret (for static credentials)
        # Only one of the two can be specified at a time.
        - name: storage-system-credentials
          secretProviderClasses:
            vault:
              - secret-provider-class-1
              - secret-provider-class-2
            # conjur:
              # - name: secret-provider-class-3
              #   paths:
                  # - usernamePath: secrets/username1
                  #   passwordPath: secrets/password1
                  # - usernamePath: secrets/username2
                  #   passwordPath: secrets/password2
              # - name: secret-provider-class-4
                # paths:
                  # - usernamePath: secrets/username3
                  #   passwordPath: secrets/password3
          # secrets:
          #   - secret-1
          #   - secret-2
---
apiVersion: v1
kind: ConfigMap
metadata:
  name: csm-config-params
  namespace: authorization
data:
  csm-config-params.yaml: |-
    CONCURRENT_STORAGE_REQUESTS: 10
    LOG_LEVEL: debug
    STORAGE_CAPACITY_POLL_INTERVAL: 30m<|MERGE_RESOLUTION|>--- conflicted
+++ resolved
@@ -86,7 +86,6 @@
           sentinel: sentinel
           redisReplicas: 5
 
-<<<<<<< HEAD
         - name: jwt
           # JWT signing secret configuration:
           # If using a CSI driver, specify the SecretProviderClass.
@@ -97,9 +96,7 @@
               # The key in the secret that holds the Redis username
               jwtSigningSecretKey: secret
 
-=======
         # Comment and uncomment the appropriate sections below to use the desired method.
->>>>>>> 765c498a
         # Storage system credentials can be provided in one of two ways:
         # 1. Using a SecretProviderClass (for dynamic secrets from external providers)
         # 2. Using a Kubernetes Secret (for static credentials)
