--- conflicted
+++ resolved
@@ -75,33 +75,6 @@
           redisCommander: rediscommander
           sentinel: sentinel
           redisReplicas: 5
-<<<<<<< HEAD
-        - name: vault
-          vaultConfigurations:
-            - identifier: vault0
-              address: https://10.0.0.1:8400
-              role: csm-authorization
-              skipCertificateValidation: true
-              # clientCertificate: base64-encoded certificate for cert/private-key pair -- add certificate here to use custom certificates
-              # for self-signed certs, leave empty string
-              # Allowed values: string
-              clientCertificate: ""
-              # clientKey: base64-encoded private key for cert/private-key pair -- add private key here to use custom certificates
-              # for self-signed certs, leave empty string
-              # Allowed values: string
-              clientKey: ""
-              # certificateAuthority: base64-encoded certificate authority for validating vault server certificate -- add certificate authority here to use custom certificates
-              #  for self-signed certs, leave empty string
-              # Allowed values: string
-              certificateAuthority: ""
-#            - identifier: vault0
-#              address: https://10.0.0.1:8400
-#              role: csm-authorization
-#              skipCertificateValidation: true
-#              clientCertificate:
-#              clientKey:
-#              certificateAuthority:
-=======
 
         # Comment and uncomment the appropriate sections below to use the desired method.
         # Storage system credentials can be provided in one of two ways:
@@ -127,7 +100,6 @@
           # secrets:
           #   - secret-1
           #   - secret-2
->>>>>>> 8894ffe2
 ---
 apiVersion: v1
 kind: ConfigMap
