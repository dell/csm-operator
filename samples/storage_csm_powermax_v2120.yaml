#
# Copyright © 2023 Dell Inc. or its subsidiaries. All Rights Reserved.
#
# Licensed under the Apache License, Version 2.0 (the "License");
# you may not use this file except in compliance with the License.
# You may obtain a copy of the License at
#      http://www.apache.org/licenses/LICENSE-2.0
# Unless required by applicable law or agreed to in writing, software
# distributed under the License is distributed on an "AS IS" BASIS,
# WITHOUT WARRANTIES OR CONDITIONS OF ANY KIND, either express or implied.
# See the License for the specific language governing permissions and
# limitations under the License.
#
#
apiVersion: storage.dell.com/v1
kind: ContainerStorageModule
metadata:
  name: powermax
  namespace: powermax
spec:
  # Add fields here
  driver:
    csiDriverType: "powermax"
    csiDriverSpec:
      # in OCP <= 4.16 and K8s <= 1.29, fsGroupPolicy is an immutable field
      # fsGroupPolicy: Defines if the underlying volume supports changing ownership and permission of the volume before being mounted.
      # Allowed values: ReadWriteOnceWithFSType, File , None
      # Default value: ReadWriteOnceWithFSType
      fSGroupPolicy: "ReadWriteOnceWithFSType"
      # storageCapacity: Helps the scheduler to schedule the pod on a node satisfying the topology constraints, only if the requested capacity is available on the storage array
      # Allowed values:
      #   true: enable storage capacity tracking
      #   false: disable storage capacity tracking
      storageCapacity: true
    configVersion: v2.12.0
    # replica: Define the number of PowerMax controller nodes
    # to deploy to the Kubernetes release
    # Allowed values: n, where n > 0
    # Default value: None
    replicas: 2
    # Default credential secret for Powermax, if not set it to ""
    authSecret: powermax-creds
    dnsPolicy: ClusterFirstWithHostNet
    forceUpdate: false
    forceRemoveDriver: true
    common:
      image: dellemc/csi-powermax:v2.12.0
      # imagePullPolicy: Policy to determine if the image should be pulled prior to starting the container.
      # Allowed values:
      #  Always: Always pull the image.
      #  IfNotPresent: Only pull the image if it does not already exist on the node.
      #  Never: Never pull the image.
      # Default value: None
      imagePullPolicy: IfNotPresent
      envs:
        # X_CSI_MANAGED_ARRAYS: Serial ID of the arrays that will be used for provisioning
        # Default value: None
        # Examples: "000000000001", "000000000002"
        - name: X_CSI_MANAGED_ARRAYS
          value: "000000000000,000000000001"
        # X_CSI_POWERMAX_ENDPOINT: Address of the Unisphere server that is managing the PowerMax arrays
        # In case of multi-array, provide an endpoint of locally attached array
        # Default value: None
        # Example: https://0.0.0.1:8443
        - name: X_CSI_POWERMAX_ENDPOINT
          value: "https://0.0.0.0:8443/"
        # X_CSI_K8S_CLUSTER_PREFIX: Define a prefix that is appended onto
        # all resources created in the Array
        # This should be unique per K8s/CSI deployment
        # maximum length of this value is 3 characters
        # Default value: None
        # Examples: "XYZ", "EMC"
        - name: X_CSI_K8S_CLUSTER_PREFIX
          value: "XYZ"
        # Specify kubelet config dir path.
        # Ensure that the config.yaml file is present at this path.
        # Default value: /var/lib/kubelet
        - name: KUBELET_CONFIG_DIR
          value: /var/lib/kubelet
        # X_CSI_POWERMAX_PORTGROUPS: Define the set of existing port groups that the driver will use.
        # It is a comma separated list of portgroup names.
        # Required only in case of iSCSI port groups
        # Allowed values: iSCSI Port Group names
        # Default value: None
        # Examples: "pg1", "pg1, pg2"
        - name: X_CSI_POWERMAX_PORTGROUPS
          value: ""
        # "X_CSI_TRANSPORT_PROTOCOL" can be "FC" or "FIBRE" for fibrechannel,
        # "ISCSI" for iSCSI,
        # "NVMETCP" for NVMeTCP or "" for autoselection.
        # Allowed values:
        #   "FC"    - Fiber Channel protocol
        #   "FIBER" - Fiber Channel protocol
        #   "ISCSI" - iSCSI protocol
        #   "NVMETCP" = NVMeTCP protocol
        #   ""      - Automatic selection of transport protocol
        # Default value: "" <empty>
        - name: X_CSI_TRANSPORT_PROTOCOL
          value: ""
        # VMware/vSphere virtualization support
        # set X_CSI_VSPHERE_ENABLED to true, if you to enable VMware virtualized environment support via RDM
        # Allowed values:
        #   "true" - vSphere volumes are enabled
        #   "false" - vSphere volumes are disabled
        # Default value: "false"
        - name: "X_CSI_VSPHERE_ENABLED"
          value: "false"
        # X_CSI_VSPHERE_PORTGROUP: An existing portGroup that driver will use for vSphere
        # recommended format: csi-x-VC-PG, x can be anything of user choice
        # Allowed value: valid existing port group on the array
        # Default value: "" <empty>
        - name: "X_CSI_VSPHERE_PORTGROUP"
          value: ""
        # X_CSI_VSPHERE_HOSTNAME: An existing host(initiator group)/ host group(cascaded initiator group) that driver will use for vSphere
        # this host should contain initiators from all the ESXs/ESXi host where the cluster is deployed
        # recommended format: csi-x-VC-HN, x can be anything of user choice
        # Allowed value: valid existing host/host group on the array
        # Default value: "" <empty>
        - name: "X_CSI_VSPHERE_HOSTNAME"
          value: ""
        # X_CSI_VCENTER_HOST: URL/endpoint of the vCenter where all the ESX are present
        # Allowed value: valid vCenter host endpoint
        # Default value: "" <empty>
        - name: "X_CSI_VCENTER_HOST"
          value: ""
        # CSI driver log level
        # Allowed values: "error", "warn"/"warning", "info", "debug"
        # Default value: "debug"
        - name: "CSI_LOG_LEVEL"
          value: "debug"
        # CSI driver log format
        # Allowed values: "TEXT" or "JSON"
        # Default value: "TEXT"
        - name: "CSI_LOG_FORMAT"
          value: "TEXT"
    controller:
      envs:
        # X_CSI_HEALTH_MONITOR_ENABLED: Enable/Disable health monitor of CSI volumes from node plugin- volume usage, volume condition
        # Allowed values:
        #   true: enable checking of health condition of CSI volumes
        #   false: disable checking of health condition of CSI volumes
        # Default value: false
        - name: X_CSI_HEALTH_MONITOR_ENABLED
          value: "false"
      # nodeSelector: Define node selection constraints for controller pods.
      # For the pod to be eligible to run on a node, the node must have each
      # of the indicated key-value pairs as labels.
      # Leave as blank to consider all nodes
      # Allowed values: map of key-value pairs
      # Default value: None
      nodeSelector:
      # Uncomment if nodes you wish to use have the node-role.kubernetes.io/control-plane taint
      #  node-role.kubernetes.io/control-plane: ""

      # tolerations: Define tolerations that would be applied to controller deployment
      # Leave as blank to install controller on worker nodes
      # Allowed values: map of key-value pairs
      # Default value: None
      tolerations:
      # Uncomment if nodes you wish to use have the node-role.kubernetes.io/control-plane taint
      #  - key: "node-role.kubernetes.io/control-plane"
      #    operator: "Exists"
      #    effect: "NoSchedule"
    node:
      envs:
        # X_CSI_POWERMAX_ISCSI_ENABLE_CHAP: Determine if the driver is going to configure
        # ISCSI node databases on the nodes with the CHAP credentials
        # If enabled, the CHAP secret must be provided in the credentials secret
        # and set to the key "chapsecret"
        # Allowed values:
        #   "true"  - CHAP is enabled
        #   "false" - CHAP is disabled
        # Default value: "false"
        - name: X_CSI_POWERMAX_ISCSI_ENABLE_CHAP
          value: "false"
        # X_CSI_HEALTH_MONITOR_ENABLED: Enable/Disable health monitor of CSI volumes from node plugin- volume usage, volume condition
        # Allowed values:
        #   true: enable checking of health condition of CSI volumes
        #   false: disable checking of health condition of CSI volumes
        # Default value: false
        - name: X_CSI_HEALTH_MONITOR_ENABLED
          value: "false"
        # X_CSI_TOPOLOGY_CONTROL_ENABLED provides a way to filter topology keys on a node based on array and transport protocol
        # if enabled, user can create custom topology keys by editing node-topology-config configmap.
        # Allowed values:
        #   true: enable the filtration based on config map
        #   false: disable the filtration based on config map
        # Default value: false
        - name: X_CSI_TOPOLOGY_CONTROL_ENABLED
          value: "false"
        # X_CSI_MAX_VOLUMES_PER_NODE: Defines the maximum PowerMax volumes that the controller can schedule on the node
        # Allowed values: Any value greater than or equal to 0
        # Default value: "0"
        - name: X_CSI_MAX_VOLUMES_PER_NODE
          value: "0"
      # nodeSelector: Define node selection constraints for node pods.
      # For the pod to be eligible to run on a node, the node must have each
      # of the indicated key-value pairs as labels.
      # Leave as blank to consider all nodes
      # Allowed values: map of key-value pairs
      # Default value: None
      nodeSelector:
      # Uncomment if nodes you wish to use have the node-role.kubernetes.io/control-plane taint
      #  node-role.kubernetes.io/control-plane: ""

      # tolerations: Define tolerations that would be applied to node daemonset
      # Add/Remove tolerations as per requirement
      # Leave as blank if you wish to not apply any tolerations
      # Allowed values: map of key-value pairs
      # Default value: None
      tolerations:
        - key: "node.kubernetes.io/memory-pressure"
          operator: "Exists"
          effect: "NoExecute"
        - key: "node.kubernetes.io/disk-pressure"
          operator: "Exists"
          effect: "NoExecute"
        - key: "node.kubernetes.io/network-unavailable"
          operator: "Exists"
          effect: "NoExecute"
<<<<<<< HEAD
        # Uncomment and left-tab if nodes you wish to use have the node-role.kubernetes.io/master taint
        # - key: "node-role.kubernetes.io/master"
        #   operator: "Exists"
        #   effect: "NoSchedule"
        # Uncomment and left-tab if CSM for Resiliency and CSI Driver pods monitor is enabled
        #  - key: "offline.powermax.storage.dell.com"
        #    operator: "Exists"
        #    effect: "NoSchedule"
        #  - key: "powermax.podmon.storage.dell.com"
        #    operator: "Exists"
        #    effect: "NoSchedule"
=======
    # Uncomment and tab if nodes you wish to use have the node-role.kubernetes.io/master taint
    # - key: "node-role.kubernetes.io/master"
    #   operator: "Exists"
    #   effect: "NoSchedule"
    # Uncomment and tab if CSM for Resiliency and CSI Driver pods monitor is enabled
    #  - key: "offline.powermax.storage.dell.com"
    #    operator: "Exists"
    #    effect: "NoSchedule"
    #  - key: "powermax.podmon.storage.dell.com"
    #    operator: "Exists"
    #    effect: "NoSchedule"
>>>>>>> 694ec5e1
    sideCars:
      # 'pmax' represents a string prepended to each volume created by the CSI driver
      - name: provisioner
        image: registry.k8s.io/sig-storage/csi-provisioner:v5.1.0
        args: ["--volume-name-prefix=pmax"]
      - name: attacher
        image: registry.k8s.io/sig-storage/csi-attacher:v4.7.0
      - name: registrar
        image: registry.k8s.io/sig-storage/csi-node-driver-registrar:v2.12.0
      - name: resizer
        image: registry.k8s.io/sig-storage/csi-resizer:v1.12.0
      - name: snapshotter
        image: registry.k8s.io/sig-storage/csi-snapshotter:v8.1.0
      - name: csi-metadata-retriever
        image: dellemc/csi-metadata-retriever:v1.8.0
      # health monitor is disabled by default, refer to driver documentation before enabling it
      - name: external-health-monitor
        enabled: false
        args: ["--monitor-interval=60s"]
        image: registry.k8s.io/sig-storage/csi-external-health-monitor-controller:v0.13.0
        # Uncomment the following to configure how often external-provisioner polls the driver to detect changed capacity
        # Configure only when the storageCapacity is set as "true"
        # Allowed values: 1m,2m,3m,...,10m,...,60m etc. Default value: 5m
        # - name: provisioner
        #  args: ["--capacity-poll-interval=5m"]
  modules:
    # CSI Powermax Reverseproxy is a mandatory module for Powermax
    - name: csireverseproxy
      # enabled: Always set to true
      enabled: true
      forceRemoveModule: true
      configVersion: v2.11.0
      components:
        - name: csipowermax-reverseproxy
          # image: Define the container images used for the reverse proxy
          # Default value: None
          image: dellemc/csipowermax-reverseproxy:v2.11.0
          envs:
            # "tlsSecret" defines the TLS secret that is created with certificate
            # and its associated key
            # Default value: None
            # Example: "tls-secret"
            - name: X_CSI_REVPROXY_TLS_SECRET
              value: "csirevproxy-tls-secret"
            - name: X_CSI_REVPROXY_PORT
              value: "2222"
            - name: X_CSI_CONFIG_MAP_NAME
              value: "powermax-reverseproxy-config"
            # deployAsSidecar defines the way reversproxy is installed with the driver
            # set it true, if csm-auth is enabled / you want it as a sidecar container
            # set it false, if you want it as a deployment
            - name: "DeployAsSidecar"
              value: "true"
    # Authorization: enable csm-authorization for RBAC
    - name: authorization
      # enabled: Enable/Disable csm-authorization
      enabled: false
      configVersion: v1.12.0
      components:
        - name: karavi-authorization-proxy
          image: dellemc/csm-authorization-sidecar:v1.12.0
          envs:
            # proxyHost: hostname of the csm-authorization server
            - name: "PROXY_HOST"
              value: "csm-authorization.com"
            # skipCertificateValidation: Enable/Disable certificate validation of the csm-authorization server
            - name: "SKIP_CERTIFICATE_VALIDATION"
              value: "true"
    # Replication: allows configuring replication module
    # Replication CRDs must be installed before installing driver
    - name: replication
      # enabled: Enable/Disable replication feature
      # Allowed values:
      #   true: enable replication feature(install dell-csi-replicator sidecar)
      #   false: disable replication feature(do not install dell-csi-replicator sidecar)
      # Default value: false
      enabled: false
      configVersion: v1.10.0
      components:
        - name: dell-csi-replicator
          # image: Image to use for dell-csi-replicator. This shouldn't be changed
          # Allowed values: string
          # Default value: None
          image: dellemc/dell-csi-replicator:v1.10.0
          envs:
            # replicationPrefix: prefix to prepend to storage classes parameters
            # Allowed values: string
            # Default value: replication.storage.dell.com
            - name: "X_CSI_REPLICATION_PREFIX"
              value: "replication.storage.dell.com"
            # replicationContextPrefix: prefix to use for naming of resources created by replication feature
            # Allowed values: string
            # Default value: powermax
            - name: "X_CSI_REPLICATION_CONTEXT_PREFIX"
              value: "powermax"
        - name: dell-replication-controller-manager
          # image: Defines controller image. This shouldn't be changed
          # Allowed values: string
          image: dellemc/dell-replication-controller:v1.10.0
          envs:
            # TARGET_CLUSTERS_IDS: comma separated list of cluster IDs of the targets clusters. DO NOT include the source(wherever CSM Operator is deployed) cluster ID
            # Set the value to "self" in case of stretched/single cluster configuration
            # Allowed values: string
            - name: "TARGET_CLUSTERS_IDS"
              value: "target-cluster-1"
            # Replication log level
            # Allowed values: "error", "warn"/"warning", "info", "debug"
            # Default value: "debug"
            - name: "REPLICATION_CTRL_LOG_LEVEL"
              value: "debug"
            # replicas: Defines number of controller replicas
            # Allowed values: int
            # Default value: 1
            - name: "REPLICATION_CTRL_REPLICAS"
              value: "1"
            # retryIntervalMin: Initial retry interval of failed reconcile request.
            # It doubles with each failure, upto retry-interval-max
            # Allowed values: time
            - name: "RETRY_INTERVAL_MIN"
              value: "1s"
            # RETRY_INTERVAL_MAX: Maximum retry interval of failed reconcile request
            # Allowed values: time
            - name: "RETRY_INTERVAL_MAX"
              value: "5m"
    # observability: allows to configure observability
    - name: observability
      # enabled: Enable/Disable observability
      enabled: false
      configVersion: v1.10.0
      components:
        - name: topology
          # enabled: Enable/Disable topology
          enabled: false
          # image: Defines karavi-topology image. This shouldn't be changed
          # Allowed values: string
          image: dellemc/csm-topology:v1.10.0
          # certificate: base64-encoded certificate for cert/private-key pair -- add cert here to use custom certificates
          #  for self-signed certs, leave empty string
          # Allowed values: string
          certificate: ""
          # privateKey: base64-encoded private key for cert/private-key pair -- add private key here to use custom certificates
          #  for self-signed certs, leave empty string
          # Allowed values: string
          privateKey: ""
          envs:
            # topology log level
            # Valid values: TRACE, DEBUG, INFO, WARN, ERROR, FATAL, PANIC
            # Default value: "INFO"
            - name: "TOPOLOGY_LOG_LEVEL"
              value: "INFO"
        - name: otel-collector
          # enabled: Enable/Disable OpenTelemetry Collector
          enabled: false
          # image: Defines otel-collector image. This shouldn't be changed
          # Allowed values: string
          image: otel/opentelemetry-collector:0.42.0
          # certificate: base64-encoded certificate for cert/private-key pair -- add cert here to use custom certificates
          #  for self-signed certs, leave empty string
          # Allowed values: string
          certificate: ""
          # privateKey: base64-encoded private key for cert/private-key pair -- add private key here to use custom certificates
          #  for self-signed certs, leave empty string
          # Allowed values: string
          privateKey: ""
          envs:
            # image of nginx proxy image
            # Allowed values: string
            # Default value: "nginxinc/nginx-unprivileged:1.20"
            - name: "NGINX_PROXY_IMAGE"
              value: "nginxinc/nginx-unprivileged:1.20"
        - name: cert-manager
          # enabled: Enable/Disable cert-manager
          # Allowed values:
          #   true: enable deployment of cert-manager
          #   false: disable deployment of cert-manager only if it's already deployed
          # Default value: false
          enabled: false
        - name: metrics-powermax
          # enabled: Enable/Disable PowerMax metrics
          enabled: false
          # image: Defines PowerMax metrics image. This shouldn't be changed
          image: dellemc/csm-metrics-powermax:v1.5.0
          envs:
            # POWERMAX_MAX_CONCURRENT_QUERIES: set the default max concurrent queries to PowerMax
            # Allowed values: int
            # Default value: 10
            - name: "POWERMAX_MAX_CONCURRENT_QUERIES"
              value: "10"
            # POWERMAX_CAPACITY_METRICS_ENABLED: enable/disable collection of capacity metrics
            # Allowed values: ture, false
            # Default value: true
            - name: "POWERMAX_CAPACITY_METRICS_ENABLED"
              value: "true"
            # POWERMAX_PERFORMANCE_METRICS_ENABLED: enable/disable collection of volume performance metrics
            # Allowed values: ture, false
            # Default value: true
            - name: "POWERMAX_PERFORMANCE_METRICS_ENABLED"
              value: "true"
            # POWERMAX_CAPACITY_POLL_FREQUENCY: set polling frequency to get capacity metrics data
            # Allowed values: int
            # Default value: 10
            - name: "POWERMAX_CAPACITY_POLL_FREQUENCY"
              value: "10"
            # POWERMAX_PERFORMANCE_POLL_FREQUENCY: set polling frequency to get volume performance data
            # Allowed values: int
            # Default value: 10
            - name: "POWERMAX_PERFORMANCE_POLL_FREQUENCY"
              value: "10"
            # PowerMax metrics log level
            # Valid values: TRACE, DEBUG, INFO, WARN, ERROR, FATAL, PANIC
            # Default value: "INFO"
            - name: "POWERMAX_LOG_LEVEL"
              value: "INFO"
            # PowerMax Metrics Output logs in the specified format
            # Valid values: TEXT, JSON
            # Default value: "TEXT"
            - name: "POWERMAX_LOG_FORMAT"
              value: "TEXT"
            # otel collector address
            # Allowed values: String
            # Default value: "otel-collector:55680"
            - name: "COLLECTOR_ADDRESS"
              value: "otel-collector:55680"
            # configMap name which has all array/endpoint related info
            - name: "X_CSI_CONFIG_MAP_NAME"
              value: "powermax-reverseproxy-config"
    - name: resiliency
      # enabled: Enable/Disable Resiliency feature
      # Allowed values:
      #   true: enable Resiliency feature(deploy podmon sidecar)
      #   false: disable Resiliency feature(do not deploy podmon sidecar)
      # Default value: false
      enabled: false
      configVersion: v1.11.0
      components:
        - name: podmon-controller
          image: dellemc/podmon:v1.11.0
          imagePullPolicy: IfNotPresent
          args:
            - "--labelvalue=csi-powermax"
            - "--arrayConnectivityPollRate=60"
            - "--skipArrayConnectionValidation=false"
            - "--driverPodLabelValue=dell-storage"
            - "--ignoreVolumelessPods=false"
            - "--arrayConnectivityConnectionLossThreshold=3"
            # Below 4 args should not be modified.
            - "--csisock=unix:/var/run/csi/csi.sock"
            - "--mode=controller"
            - "--driver-config-params=/powermax-config-params/driver-config-params.yaml"
            - "--driverPath=csi-powermax.dellemc.com"
        - name: podmon-node
          image: dellemc/podmon:v1.11.0
          imagePullPolicy: IfNotPresent
          envs:
            # podmonAPIPort: Defines the port to be used within the kubernetes cluster
            # Allowed values: Any valid and free port (string)
            # Default value: 8083
            - name: "X_CSI_PODMON_API_PORT"
              value: "8083"
          args:
            - "--labelvalue=csi-powermax"
            - "--arrayConnectivityPollRate=60"
            - "--leaderelection=false"
            - "--driverPodLabelValue=dell-storage"
            - "--ignoreVolumelessPods=false"
            # Below 4 args should not be modified.
            - "--csisock=unix:/var/lib/kubelet/plugins/powermax.emc.dell.com/csi_sock"
            - "--mode=node"
            - "--driver-config-params=/powermax-config-params/driver-config-params.yaml"
            - "--driverPath=csi-powermax.dellemc.com"<|MERGE_RESOLUTION|>--- conflicted
+++ resolved
@@ -218,19 +218,6 @@
         - key: "node.kubernetes.io/network-unavailable"
           operator: "Exists"
           effect: "NoExecute"
-<<<<<<< HEAD
-        # Uncomment and left-tab if nodes you wish to use have the node-role.kubernetes.io/master taint
-        # - key: "node-role.kubernetes.io/master"
-        #   operator: "Exists"
-        #   effect: "NoSchedule"
-        # Uncomment and left-tab if CSM for Resiliency and CSI Driver pods monitor is enabled
-        #  - key: "offline.powermax.storage.dell.com"
-        #    operator: "Exists"
-        #    effect: "NoSchedule"
-        #  - key: "powermax.podmon.storage.dell.com"
-        #    operator: "Exists"
-        #    effect: "NoSchedule"
-=======
     # Uncomment and tab if nodes you wish to use have the node-role.kubernetes.io/master taint
     # - key: "node-role.kubernetes.io/master"
     #   operator: "Exists"
@@ -242,7 +229,6 @@
     #  - key: "powermax.podmon.storage.dell.com"
     #    operator: "Exists"
     #    effect: "NoSchedule"
->>>>>>> 694ec5e1
     sideCars:
       # 'pmax' represents a string prepended to each volume created by the CSI driver
       - name: provisioner
