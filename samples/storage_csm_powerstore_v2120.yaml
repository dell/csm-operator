--- conflicted
+++ resolved
@@ -81,11 +81,7 @@
     # Configure only when the storageCapacity is set as "true"
     # Allowed values: 1m,2m,3m,...,10m,...,60m etc. Default value: 5m
     # - name: provisioner
-<<<<<<< HEAD
-    #   args: ["--capacity-poll-interval=5m"]
-=======
     #  args: ["--capacity-poll-interval=5m"]
->>>>>>> 98e69519
 
     controller:
       envs:
