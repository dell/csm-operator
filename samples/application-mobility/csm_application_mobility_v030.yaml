--- conflicted
+++ resolved
@@ -85,16 +85,11 @@
 
           # name to be used for secret that will be created to hold object store credentials. Used in conjunction with secretContents
           # Default value: cloud-creds
-<<<<<<< HEAD
-          - name: "CREDENTIAL_NAME"
+          - name: "VELERO_SECRET"
             value: "cloud-creds"
 
           # name is the name of the volume snapshot location where snapshots are being taken. Required.
           # Volume-snapshot-Location Provider will be CONFIG_PROVIDER
           # Default value : default
           - name: "VOL_SNAPSHOT_LOCATION_NAME"
-            value: "default"
-=======
-          - name: "VELERO_SECRET"
-            value: "cloud-creds"
->>>>>>> 41a32fbe
+            value: "default"