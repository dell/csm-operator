--- conflicted
+++ resolved
@@ -22,10 +22,8 @@
       #   false: disable Resiliency feature(do not deploy podmon sidecar)
       # Default value: false
       enabled: false
-<<<<<<< HEAD
     - name: replication
       enabled: true
-=======
     # observability: allows to configure observability
     - name: observability
       # enabled: Enable/Disable observability
@@ -43,5 +41,4 @@
           # Default value: false
           enabled: false
         - name: metrics-powerflex
-          enabled: true
->>>>>>> 1a1ebd26
+          enabled: true