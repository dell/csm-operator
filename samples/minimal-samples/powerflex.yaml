--- conflicted
+++ resolved
@@ -7,20 +7,6 @@
   driver:
     csiDriverType: "powerflex"
     configVersion: v2.11.0
-<<<<<<< HEAD
-  modules:
-    - name: observability
-      enabled: true
-      components:
-        - name: topology
-          enabled: true
-        - name: otel-collector
-          enabled: true
-        - name: cert-manager
-          enabled: false
-        - name: metrics-powerflex
-          enabled: true
-=======
     forceRemoveDriver: true
   modules:
     # Authorization: enable csm-authorization for RBAC
@@ -36,4 +22,21 @@
       #   false: disable Resiliency feature(do not deploy podmon sidecar)
       # Default value: false
       enabled: false
->>>>>>> 7466986d
+    # observability: allows to configure observability
+    - name: observability
+      # enabled: Enable/Disable observability
+      enabled: false
+      components:
+        - name: topology
+          enabled: true
+        - name: otel-collector
+          enabled: true
+        - name: cert-manager
+          # enabled: Enable/Disable cert-manager
+          # Allowed values:
+          #   true: enable deployment of cert-manager
+          #   false: disable deployment of cert-manager only if it's already deployed
+          # Default value: false
+          enabled: false
+        - name: metrics-powerflex
+          enabled: true